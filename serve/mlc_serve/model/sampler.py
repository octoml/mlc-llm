import torch
import numpy as np
import structlog
from dataclasses import dataclass
from typing import List, Optional, Tuple
from ..engine import (
    SamplingParams,
    SamplingType,
    SAMPLING_EPS,
    LOGPROB_TOP_K_MAX,
    RawLogprobsInfo,
)

LOG = structlog.stdlib.get_logger(__name__)


def _apply_top_p_top_k(
    logits: torch.Tensor, top_ps: torch.Tensor, top_ks: torch.Tensor
):
    # TODO(@team): Check the ordering. We currently apply top-p -> top-k.
    logits_sort, logits_idx = logits.sort(dim=-1, descending=True)

    # Apply top-p.
    probs_sort = logits_sort.softmax(dim=-1)
    probs_sum = probs_sort.cumsum(dim=-1)
    top_p_mask = (probs_sum - probs_sort) > top_ps.unsqueeze(dim=1)
    logits_sort[top_p_mask] = -float("inf")

    # Apply top-k.
    # Create a mask for the top-k elements.
    top_k_mask = torch.arange(logits_idx.shape[-1], device=logits_idx.device)
    top_k_mask = top_k_mask.expand(logits_idx.shape[0], -1)
    top_k_mask = top_k_mask >= top_ks.unsqueeze(dim=1)
    logits_sort[top_k_mask] = -float("inf")

    # Re-sort the probabilities.
    logits = torch.gather(logits_sort, dim=-1, index=torch.argsort(logits_idx, dim=-1))
    return logits


@dataclass
class SamplingTensors:
    """
    Sampling states prepared for sampling computations (`adjust_logits()` and `sample()`).
    We keep mask tensors in CPU since putting them on GPU showed small performance regression.
    Args:
        mask_random: torch.Tensor
            Mask for requests with random sampling.
            shape: (batch_size, )
        mask_greedy: torch.Tensor
            Mask for requests with greedy sampling.
            shape: (batch_size, )
        mask_top_logprob: torch.Tensor
            Mask for requests with top_logprob.
            shape: (LOGPROB_TOP_K_MAX) + 1, batch_size,)
        mask_prompt: torch.Tensor
            Mask for request with repetition penalty (prompt part)
            shape: (batch_size, vocab_size)
        temperatures: torch.Tensor
            Tensor for temperature values
            shape: (batch_size, )
        top_ps: torch.Tensor
            Tensor for top-p values
            shape: (batch_size, )
        top_ks: torch.Tensor
            Tensor for top-k values
            shape: (batch_size, )
        frequency_penalties: torch.Tensor
            Tensor for frequency penalty values
            shape: (batch_size, )
        presence_penalties: torch.Tensor
            Tensor for presence penalty values
            shape: (batch_size, )
        repetition_penalties: torch.Tensor
            Tensor for repetition penalty values
            shape: (batch_size, )
        logit_bias_indices: torch.Tensor
            Tensor for indices of logit bias
            shape: (num_logit_bias_pairs, )
        logit_bias_values: torch.Tensor
            Tensor for values of logit bias
            shape: (num_logit_bias_pairs, )
        past_output_tokens: torch.Tensor
            Tensor for generated tokens
            shape: (batch_size, max_num_gen_tokens,)
    """

    mask_random: torch.Tensor
    mask_greedy: torch.Tensor
    mask_top_logprob: torch.Tensor
    mask_prompt: torch.Tensor
    temperatures: torch.Tensor
    top_ps: torch.Tensor
    top_ks: torch.Tensor
    frequency_penalties: torch.Tensor
    presence_penalties: torch.Tensor
    repetition_penalties: torch.Tensor
    logit_bias_indices: torch.Tensor
    logit_bias_values: torch.Tensor
    past_output_tokens: torch.Tensor

    @classmethod
    def from_lists(
        cls,
        dtype,
        dev,
        list_mask_random: List[bool],
        list_mask_top_logprob: List[List[bool]],
        list_mask_prompt: List[torch.Tensor],
        list_temperatures: List[float],
        list_top_ps: List[float],
        list_top_ks: List[int],
        list_frequency_penalties: List[float],
        list_presence_penalties: List[float],
        list_repetition_penalties: List[float],
        list_logit_bias_indices: List[List[int]],
        list_logit_bias_values: List[List[float]],
        list_past_output_tokens: List[List[int]],
    ):
        # NOTE: Keep `mask_random` and `mask_greedy` tensors in CPU.
        #       Moving them to gpu showed a small performance regression.
        mask_random = torch.tensor(
            list_mask_random,
            dtype=torch.bool,
            device="cpu",
        )
        mask_greedy = torch.logical_not(
            mask_random,
        )
        # `mask_top_logprob` will be on cpu
        mask_top_logprob = torch.from_numpy(list_mask_top_logprob)
        mask_prompt = torch.stack(list_mask_prompt)
        temp = torch.tensor(
            list_temperatures,
            dtype=dtype,
            device="cpu",
            pin_memory=True,
        )
        top_ps = torch.tensor(
            list_top_ps,
            dtype=dtype,
            device="cpu",
            pin_memory=True,
        )
        top_ks = torch.tensor(
            list_top_ks,
            dtype=torch.int,
            device="cpu",
            pin_memory=True,
        )
        frequency_penalties = torch.tensor(
            list_frequency_penalties,
            dtype=dtype,
            device="cpu",
            pin_memory=True,
        )
        presence_penalties = torch.tensor(
            list_presence_penalties,
            dtype=dtype,
            device="cpu",
            pin_memory=True,
        )
        repetition_penalties = torch.tensor(
            list_repetition_penalties,
            dtype=dtype,
            device="cpu",
            pin_memory=True,
        )
        logit_bias_indices = torch.tensor(
            list_logit_bias_indices,
            dtype=torch.long,
            device="cpu",
            pin_memory=True,
        )
        # Convert 1-based index to 0-based
        logit_bias_indices -= 1
        logit_bias_values = torch.tensor(
            list_logit_bias_values,
            dtype=dtype,
            device="cpu",
            pin_memory=True,
        )
        past_output_tokens = torch.tensor(
            list_past_output_tokens,
            dtype=torch.long,
            device="cpu",
            pin_memory=True,
        )

        return cls(
            mask_random,
            mask_greedy,
            mask_top_logprob,
            mask_prompt,
            temp.to(device=dev, non_blocking=True),
            top_ps.to(device=dev, non_blocking=True),
            top_ks.to(device=dev, non_blocking=True),
            frequency_penalties.to(device=dev, non_blocking=True),
            presence_penalties.to(device=dev, non_blocking=True),
            repetition_penalties.to(device=dev, non_blocking=True),
            logit_bias_indices.to(device=dev, non_blocking=True),
            logit_bias_values.to(device=dev, non_blocking=True),
            past_output_tokens.to(device=dev, non_blocking=True),
        )


@dataclass
class SamplingState:
    """
    Sampling states prepared for sampling computations (`adjust_logits()` and `sample()`).

    Args:
        has_random: bool
            True if the current batch contains a request (or requests)
            with random sampling.
        has_greedy: bool
            True if the current batch contains a request (or requests)
            with greedy sampling.
        apply_top_p_top_k: bool
            True if the current batch contains a request (or requests)
            with top-p or top-k.
        apply_penalty: bool
            True if the current batch contains a request (or requests)
            with at least one of the repetition/frequency/presence penalties.
        apply_bias: bool
            True if the current batch contains a request (or requests)
            with logit bias
        has_logprob: bool
            True if the current batch contains a request (or requests)
            with logprob
        logprob_batch_indices: List[int]
            A list of indices of the requests with logprob inside the batch
        sampling_tensors: SamplingTensors
            A set of torch tensors that contains masks and parameter
            values for sampling computation
        sampling_params: List[SamplingParams]
            A list of SamplingParams from the user request
    """

    has_random: bool
    has_greedy: bool
    apply_top_p_top_k: bool
    apply_penalty: bool
    apply_bias: bool
    has_logprob: bool
    logprob_batch_indices: List[int]
    sampling_tensors: SamplingTensors
    sampling_params: List[SamplingParams]

    @classmethod
    def from_sampling_params(
        cls,
        sampling_params: List[SamplingParams],
        list_past_output_tokens: List[List[int]],
        dtype: torch.dtype,
        dev: str,
        vocab_size: int,
    ):
        list_mask_random = []
        list_mask_prompt = []
        list_temperatures = []
        list_top_ps = []
        list_top_ks = []
        do_top_p = False
        do_top_k = False
        apply_penalty = False
        apply_bias = False
        list_frequency_penalties = []
        list_presence_penalties = []
        list_repetition_penalties = []
        list_logit_bias_indices = []
        list_logit_bias_values = []

        idx_random = -1
        idx_greedy = -1
        batch_size = len(sampling_params)
        # index 0 is for non-logprob requests
        has_logprob = False
        logprob_batch_indices = []
        list_mask_top_logprob = np.full(
            ((LOGPROB_TOP_K_MAX) + 1, batch_size), False, dtype=bool
        )
        logit_bias_maxlen = 0
        for batch_idx, param in enumerate(sampling_params):
            # Prepare temperature
            # NOTE: Zero temperature means deterministic sampling
            # (i.e., greedy sampling or beam search).
            # Set the temperature to 1 to avoid division by zero.
            list_temperatures.append(
                param.temperature if param.temperature >= SAMPLING_EPS else 1.0
            )

            if param.sampling_type == SamplingType.RANDOM:
                list_mask_random.append(True)
                idx_random += 1
                list_top_ps.append(param.top_p)
                list_top_ks.append(param.top_k if param.top_k != -1 else vocab_size)
                do_top_p |= list_top_ps[-1] < 1.0 - SAMPLING_EPS
                do_top_k |= list_top_ks[-1] != vocab_size
            else:
                list_mask_random.append(False)
                idx_greedy += 1

            if param.logprobs:
                logprob_batch_indices.append(batch_idx)
                # param.top_logprobs is zero if logprob is not used
                list_mask_top_logprob[param.top_logprobs][batch_idx] = param.logprobs
                has_logprob |= True

            apply_penalty |= (
                abs(param.presence_penalty) >= SAMPLING_EPS
                or abs(param.frequency_penalty) >= SAMPLING_EPS
                or abs(param.repetition_penalty - 1.0) >= SAMPLING_EPS
            )
            list_frequency_penalties.append(param.frequency_penalty)
            list_presence_penalties.append(param.presence_penalty)
            list_repetition_penalties.append(param.repetition_penalty)
            list_mask_prompt.append(param.mask_prompt)

            if param.logit_bias_index:
                assert param.logit_bias_value
                apply_bias |= True
                logit_bias_maxlen = max(logit_bias_maxlen, len(param.logit_bias_index))
                list_logit_bias_indices.append(param.logit_bias_index)
                list_logit_bias_values.append(param.logit_bias_value)
            else:
                list_logit_bias_indices.append([])

        num_random_samples = idx_random + 1
        num_greedy_samples = idx_greedy + 1

        has_random = num_random_samples > 0
        has_greedy = num_greedy_samples > 0
        apply_top_p_top_k = do_top_p | do_top_k

        if apply_bias:
            # Match the length of each request by padding
            for ii in range(batch_size):
                logit_bias_values = list_logit_bias_values[ii]
                num_padding = logit_bias_maxlen - len(logit_bias_values)
                # arbitrary index
                list_logit_bias_indices[ii] += [1] * num_padding
                list_logit_bias_values[ii] += [0] * num_padding

        max_num_past_tokens = 0
        for past_output_tokens in list_past_output_tokens:
            max_num_past_tokens = max(max_num_past_tokens, len(past_output_tokens))

        for i in range(batch_size):
            num = len(list_past_output_tokens[i])
            list_past_output_tokens[i] = list_past_output_tokens[i] + [vocab_size] * (
                max_num_past_tokens - num
            )

        sampling_tensors = SamplingTensors.from_lists(
            dtype,
            dev,
            list_mask_random,
            list_mask_top_logprob,
            list_mask_prompt,
            list_temperatures,
            list_top_ps,
            list_top_ks,
            list_frequency_penalties,
            list_presence_penalties,
            list_repetition_penalties,
            list_logit_bias_indices,
            list_logit_bias_values,
            list_past_output_tokens,
        )

        return cls(
            has_random,
            has_greedy,
            apply_top_p_top_k,
            apply_penalty,
            apply_bias,
            has_logprob,
            logprob_batch_indices,
            sampling_tensors,
            sampling_params,
        )


def get_bin_counts_and_mask(
    tokens: torch.Tensor,
    vocab_size: int,
    num_seqs: int,
) -> Tuple[torch.Tensor, torch.Tensor]:
    bin_counts = torch.zeros((num_seqs, vocab_size + 1),
                             dtype=torch.long,
                             device=tokens.device)
    bin_counts.scatter_add_(1, tokens, torch.ones_like(tokens))
    bin_counts = bin_counts[:, :vocab_size]
    mask = bin_counts > 0

    return bin_counts, mask


def adjust_logits(
        logits: torch.Tensor,
        sampling_state: SamplingState,
        vocab_size: int):
    batch_size = logits.shape[0]
    (
        apply_top_p_top_k,
        apply_penalty,
        apply_bias,
        sampling_tensors,
    ) = (
        sampling_state.apply_top_p_top_k,
        sampling_state.apply_penalty,
        sampling_state.apply_bias,
        sampling_state.sampling_tensors,
    )
    (
        prompt_mask,
        temp_t,
        top_ps_t,
        top_ks_t,
        frequency_penalties_t,
        repetition_penalties_t,
        presence_penalties_t,
        past_output_tokens_t,
        logit_bias_indices_t,
        logit_bias_values_t,
    ) = (
        sampling_tensors.mask_prompt,
        sampling_tensors.temperatures,
        sampling_tensors.top_ps,
        sampling_tensors.top_ks,
        sampling_tensors.frequency_penalties,
        sampling_tensors.repetition_penalties,
        sampling_tensors.presence_penalties,
        sampling_tensors.past_output_tokens,
        sampling_tensors.logit_bias_indices,
        sampling_tensors.logit_bias_values,
    )

    # TODO(vvchernov): make sure we are applying various sampling params
    # (e.g., repetition penalty, frequency/presence penalty, logit bias, temperature...)
    # in the right order.
    if apply_penalty:
        bin_counts, output_mask = get_bin_counts_and_mask(
            past_output_tokens_t,
            vocab_size,
            batch_size,
        )

        # It was checked that vLLM and HF approaches for repetition penalty are the same
        # For calculation of it their combination is used (see references below)
        # Calculate repetition penalty use vLLM approach
        # https://github.com/vllm-project/vllm/blob/0580aab02ffe60fee50bddc80b787828eb233c44/vllm/model_executor/layers/sampler.py#L177
        # and RepetitionPenaltyLogitsProcessor approach from HF TGI API
        # https://github.com/huggingface/transformers/blob/de11e654c962d5b23eb53a4387cd637b01987491/src/transformers/generation/logits_process.py#L332C1-L339C22
        # where score is logits
        # https://github.com/huggingface/transformers/blob/de11e654c962d5b23eb53a4387cd637b01987491/src/transformers/generation/logits_process.py#L76C1-L78C92
        repetition_penalties_t = repetition_penalties_t[:, None].repeat(1, vocab_size)
        prompt_mask = prompt_mask.to(repetition_penalties_t.device)
        repetition_penalties_t[~(prompt_mask | output_mask)] = 1.0
        logits = torch.where(
            logits > 0, logits / repetition_penalties_t, logits * repetition_penalties_t
        )

        # Calculate frequency and presence penalties
        logits -= frequency_penalties_t.unsqueeze_(dim=1) * bin_counts
        logits -= presence_penalties_t.unsqueeze_(dim=1) * output_mask

    # Adjust temperature
    logits.div_(temp_t.unsqueeze(dim=1))
    if apply_top_p_top_k:
        logits = _apply_top_p_top_k(logits, top_ps_t, top_ks_t)

    if apply_bias:
        # logits.scatter_add_ performs the following computation:
        #   logit[i][index[i][j]] += src[i][j]
        #     where 0<=i<src.shape[0] && 0<=j<src.shape[1]
        logits.scatter_add_(dim=1, index=logit_bias_indices_t, src=logit_bias_values_t)
    return logits


@dataclass
class SamplingOutput:
    next_tokens: np.ndarray
    logprob_infos: List[Optional[RawLogprobsInfo]]


def sample(
    logits: torch.Tensor,
    sampling_state: SamplingState,
    check_safety: bool = False,
) -> Optional[SamplingOutput]:
    def _is_safe_to_sample(prob_like):
        return (
            torch.sum(torch.isnan(prob_like) | torch.isinf(prob_like) | (prob_like < 0))
            == 0
        )

    res_greedy, res_random = None, None
    sampling_tensors = sampling_state.sampling_tensors

    batch_size = logits.shape[0]
    mask_greedy_t, mask_random_t = (
        sampling_tensors.mask_greedy,
        sampling_tensors.mask_random,
    )

    next_tokens = np.empty((batch_size,), dtype=np.int64)
<<<<<<< HEAD

    if sampling_metadata.has_greedy:
=======
    if sampling_state.has_greedy:
>>>>>>> bd0e2213
        res_greedy = torch.argmax(logits[mask_greedy_t], -1)
        np_mask_greedy = mask_greedy_t.cpu().numpy()
        next_tokens[np_mask_greedy] = res_greedy.cpu().numpy()

    probs_random = None
<<<<<<< HEAD

    if sampling_metadata.has_random:
=======
    if sampling_state.has_random:
>>>>>>> bd0e2213
        probs_random = torch.softmax(logits[mask_random_t], dim=-1)

        if check_safety and not _is_safe_to_sample(probs_random):
            return None

        res_random = torch.multinomial(probs_random, 1, True)[:, 0]
        np_mask_random = mask_random_t.cpu().numpy()
        next_tokens[np_mask_random] = res_random.cpu().numpy()

    logprob_infos: List[Optional[RawLogprobsInfo]] = [None] * batch_size
<<<<<<< HEAD

    if sampling_metadata.has_logprob:
=======
    if sampling_state.has_logprob:
>>>>>>> bd0e2213
        # If everything is random sampling, save one extra softmax
        if not sampling_state.has_greedy:
            assert probs_random is not None
            logprobs = torch.log(probs_random)
        else:
            logprobs = torch.log_softmax(logits, dim=-1)

        # Redudandant but vectorized
        extended_logprobs = logprobs.repeat((LOGPROB_TOP_K_MAX + 1, 1, 1))
        all_top_logprobs, all_top_tokens = torch.topk(
            extended_logprobs, k=LOGPROB_TOP_K_MAX, dim=-1, largest=True, sorted=True
        )
        mask = sampling_state.sampling_tensors.mask_top_logprob
        top_tokens = all_top_tokens[mask]
        top_logprobs = all_top_logprobs[mask]
<<<<<<< HEAD

        for idx, batch_idx in enumerate(sampling_metadata.logprob_batch_indices):
=======
        for idx, batch_idx in enumerate(sampling_state.logprob_batch_indices):
>>>>>>> bd0e2213
            next_token = next_tokens[batch_idx]
            assert sampling_state.sampling_params[batch_idx].logprobs
            top_k = sampling_state.sampling_params[batch_idx].top_logprobs
            logprob_infos[batch_idx] = RawLogprobsInfo(
                current_token_id=next_token,
                current_logprob=logprobs[batch_idx][next_token],
                top_token_ids=top_tokens[idx][:top_k],
                top_logprobs=top_logprobs[idx][:top_k],
            )

    return SamplingOutput(next_tokens, logprob_infos)<|MERGE_RESOLUTION|>--- conflicted
+++ resolved
@@ -506,23 +506,15 @@
     )
 
     next_tokens = np.empty((batch_size,), dtype=np.int64)
-<<<<<<< HEAD
-
-    if sampling_metadata.has_greedy:
-=======
+
     if sampling_state.has_greedy:
->>>>>>> bd0e2213
         res_greedy = torch.argmax(logits[mask_greedy_t], -1)
         np_mask_greedy = mask_greedy_t.cpu().numpy()
         next_tokens[np_mask_greedy] = res_greedy.cpu().numpy()
 
     probs_random = None
-<<<<<<< HEAD
-
-    if sampling_metadata.has_random:
-=======
+
     if sampling_state.has_random:
->>>>>>> bd0e2213
         probs_random = torch.softmax(logits[mask_random_t], dim=-1)
 
         if check_safety and not _is_safe_to_sample(probs_random):
@@ -533,12 +525,8 @@
         next_tokens[np_mask_random] = res_random.cpu().numpy()
 
     logprob_infos: List[Optional[RawLogprobsInfo]] = [None] * batch_size
-<<<<<<< HEAD
-
-    if sampling_metadata.has_logprob:
-=======
+
     if sampling_state.has_logprob:
->>>>>>> bd0e2213
         # If everything is random sampling, save one extra softmax
         if not sampling_state.has_greedy:
             assert probs_random is not None
@@ -554,12 +542,8 @@
         mask = sampling_state.sampling_tensors.mask_top_logprob
         top_tokens = all_top_tokens[mask]
         top_logprobs = all_top_logprobs[mask]
-<<<<<<< HEAD
-
-        for idx, batch_idx in enumerate(sampling_metadata.logprob_batch_indices):
-=======
+
         for idx, batch_idx in enumerate(sampling_state.logprob_batch_indices):
->>>>>>> bd0e2213
             next_token = next_tokens[batch_idx]
             assert sampling_state.sampling_params[batch_idx].logprobs
             top_k = sampling_state.sampling_params[batch_idx].top_logprobs
