import math
import os
<<<<<<< HEAD
from typing import List, Union, Tuple, Sequence
=======
from typing import List, Tuple
>>>>>>> c36d47c1

import structlog
import numpy as np
import torch
import tvm
from tvm import relax
from tvm.runtime import disco as di

from .base import ModelArtifactConfig
from .paged_cache_manager import KVCacheInfo, CacheManager
from .model_common import (
    sample_from_logits,
    prepare_inputs,
    prepare_multi_query_decode_inputs,
    get_num_cache_blocks,
)

from ..engine import (
<<<<<<< HEAD
    PROMPT_SEQEUNCE_INDEX,
    SequenceId,
=======
>>>>>>> c36d47c1
    get_prompt_sequence_id,
    MLCServeEngineConfig,
)
from ..engine.model_module import (
    DecodeRequest,
    DraftTokens,
    EvalMultiQueryRequest,
    PrefillRequest,
    RequestsType,
    TextGenerationResult,
    TextGenerator,
)

LOG = structlog.stdlib.get_logger(__name__)


def load_disco_module(artifact_path, lib_path, num_shards):
    sess = di.ProcessSession(num_workers=num_shards, entrypoint="tvm.exec.disco_worker")
    devices = range(num_shards)
    sess.init_ccl("nccl", *devices)
    module = sess.load_vm_module(lib_path)

    loader_create = sess.get_global_func("runtime.disco.ShardLoader")
    metadata_path = os.path.join(artifact_path, "params", "ndarray-cache.json")
    with open(metadata_path, "r", encoding="utf-8") as f:
        ndarray_cache_metadata = f.read()

    loader = loader_create(metadata_path, ndarray_cache_metadata, "", module)
    loader_load = sess.get_global_func("runtime.disco.ShardLoaderLoadAllPresharded")
    params = loader_load(loader)

    return module, params, sess


def copy_to_worker_0(sess: di.Session, host_array):
    x_array = sess.empty(host_array.shape, host_array.dtype)
    sess.copy_to_worker_0(host_array, x_array)
    return x_array


def broadcast_from_worker_0(sess: di.Session, src, shape, dtype):
    dst = sess.empty(shape, dtype)
    sess.broadcast_from_worker0(src, dst)
    return dst


def get_tvm_model(config, dev):
    LOG.info(f"Loading parameters from {config.model_artifact_path}.")
    lib_path = os.path.join(config.model_artifact_path, config.library_name)

    if config.num_shards == 1:
        ex = tvm.runtime.load_module(lib_path)
        vm = relax.VirtualMachine(ex, dev)

        from tvm.contrib import tvmjs  # pylint: disable=import-outside-toplevel

        _params, _meta = tvmjs.load_ndarray_cache(
            f"{config.model_artifact_path}/params", dev
        )
        params = []
        for i in range(_meta["ParamSize"]):
            params.append(_params[f"param_{i}"])

        return vm.module, params, None

    return load_disco_module(config.model_artifact_path, lib_path, config.num_shards)


def _prepare_inputs(
    sequence_ids,
    all_token_ids,
    prompt_lens,
    all_slot_mappings,
    all_decode_block_tables,
    sliding_window,
    is_prefill,
):
    (
        input_ids,
        positions,
        seq_lens,
        slot_mapping,
        indices_within_window,
        block_tables,
    ) = prepare_inputs(
        sequence_ids,
        all_token_ids,
        prompt_lens,
        all_slot_mappings,
        all_decode_block_tables,
        sliding_window,
        is_prefill,
    )

    if block_tables is not None:
        block_tables = tvm.nd.from_dlpack(block_tables)
    if indices_within_window is not None:
        indices_within_window = tvm.nd.from_dlpack(indices_within_window)

    return (
        tvm.nd.from_dlpack(input_ids),
        tvm.nd.from_dlpack(positions),
        tvm.nd.from_dlpack(seq_lens),
        tvm.nd.from_dlpack(slot_mapping),
        indices_within_window,
        block_tables,
    )


class Model:
    def __init__(
        self,
        config,
        dev,
    ):
        self.mod, self.params, self.disco_session = get_tvm_model(config, dev)
        self.dev = dev
        self.vocab_size = config.vocab_size
        self.sliding_window = config.sliding_window
        self.num_shards = config.num_shards

        if self.sliding_window:
            self.block_sliding_window = self.sliding_window // CacheManager.block_size
        else:
            self.block_sliding_window = None

        if self.disco_session:
            self.copy_cache_blocks_func = self.disco_session.get_global_func(
                "tvm.contrib.vllm.copy_blocks"
            )
        else:
            self.copy_cache_blocks_func = tvm.get_global_func(
                "tvm.contrib.vllm.copy_blocks"
            )

        self.cache_blocks = None

    def get_used_memory(self):
        if self.disco_session:
            params = self.params.debug_get_from_remote(0)

            get_used_memory_func = self.disco_session.get_global_func(
                "vm.memory_manager.get_used_memory"
            )
            # For Disco, we explicitly query the device 0.
            peak_memory = get_used_memory_func(
                tvm.device("cuda", 0)
            ).debug_get_from_remote(0)

            # TODO: temp hack to switch the VM allocator to eager recycling mode on all devices
            for i in range(1, self.num_shards):
                get_used_memory_func(tvm.device("cuda", i)).debug_get_from_remote(i)
        else:
            params = self.params

            get_used_memory_func = tvm.get_global_func(
                "vm.memory_manager.get_used_memory"
            )
            peak_memory = get_used_memory_func(self.dev)

        param_bytes = sum(
            math.prod(param.shape) * np.dtype(param.dtype).itemsize for param in params
        )

        return peak_memory + param_bytes

    def profile_memory_usage(self, seq_lens):
        input_ids = [0] * sum(seq_lens)
        positions = []

        for s in seq_lens:
            positions += range(s)

        input_ids = tvm.nd.array(np.array(input_ids, dtype="int32"), self.dev)
        positions = tvm.nd.array(np.array(positions, dtype="int32"), self.dev)
        seq_lens = tvm.nd.array(np.array(seq_lens, dtype="int32"), self.dev)

        if self.disco_session:
            input_ids = copy_to_worker_0(self.disco_session, input_ids)
            positions = copy_to_worker_0(self.disco_session, positions)
            seq_lens = copy_to_worker_0(self.disco_session, seq_lens)

        self.mod["evaluate"](input_ids, positions, seq_lens, self.params)

        return self.get_used_memory()

    def generate_multi_query(
        self,
        requests: List[EvalMultiQueryRequest],
        cache: KVCacheInfo,
    ) -> List[TextGenerationResult]:
        sequence_ids = []
        last_query_offsets: List[int] = []
        for request in requests:
            assert not isinstance(request.queries, DraftTokens)
            sequence_ids.append(request.sequence_id)

            if len(last_query_offsets) == 0:
                last_query_offsets.append(request.queries.num_tokens - 1)
            else:
                last_query_offsets.append(
                    last_query_offsets[-1] + request.queries.num_tokens
                )

        (
            input_ids,
            positions,
            seq_lens,
            slot_mapping,
            query_lens,
            past_slot_mapping,
            permute_map,
        ) = prepare_multi_query_decode_inputs(
            requests,
            cache.slot_mappings,
            None,
            self.dev,
        )

        torch.cuda.nvtx.range_push(f"forward multi-query decode {input_ids.shape}")

        if self.disco_session:
            input_ids = copy_to_worker_0(self.disco_session, input_ids)
            positions = copy_to_worker_0(self.disco_session, positions)
            seq_lens = copy_to_worker_0(self.disco_session, seq_lens)
            slot_mapping = copy_to_worker_0(self.disco_session, slot_mapping)
            query_lens = copy_to_worker_0(self.disco_session, query_lens)
            past_slot_mapping = copy_to_worker_0(self.disco_session, past_slot_mapping)
            permute_map = copy_to_worker_0(self.disco_session, permute_map)

        out = self.mod["evaluate_multi_query"](
            input_ids,
            positions,
            seq_lens,
            self.cache_blocks,
            slot_mapping,
            query_lens,
            past_slot_mapping,
            permute_map,
            self.params,
        )

        if self.disco_session:
            logits, _ = out.debug_get_from_remote(0)
        else:
            logits = out[0]

        torch.cuda.synchronize()
        torch.cuda.nvtx.range_pop()

        last_query_logits = torch.from_dlpack(logits)[last_query_offsets]

        return sample_from_logits(
            last_query_logits, sequence_ids, requests, self.vocab_size
        )

    def generate(
        self,
        requests: RequestsType,
        cache: KVCacheInfo,
    ) -> List[TextGenerationResult]:
        if len(requests) == 0:
            return []

        is_prefill = isinstance(requests[0], PrefillRequest)
        is_multi_query_decode = isinstance(requests[0], EvalMultiQueryRequest)

        if is_multi_query_decode:
            return self.generate_multi_query(requests, cache)  # type: ignore

        # Prefill or decode
        all_token_ids = []
        sequence_ids = []
        prompt_lens = []

        for request in requests:
            if isinstance(request, PrefillRequest):
                sequence_ids.append(get_prompt_sequence_id(request.request_id))
            elif isinstance(request, DecodeRequest):
                sequence_ids.append(request.sequence_id)
                prompt_lens.append(request.prompt_token_counts)

            assert not isinstance(request, EvalMultiQueryRequest)
            all_token_ids.append(request.token_ids)

        (
            input_ids,
            positions,
            seq_lens,
            slot_mapping,
            indices_within_window,
            block_tables,
        ) = _prepare_inputs(
            sequence_ids,
            all_token_ids,
            prompt_lens,
            cache.slot_mappings,
            cache.decode_block_tables,
            self.sliding_window,
            is_prefill,
        )

        input_shape = input_ids.shape

        if self.disco_session:
            input_ids = copy_to_worker_0(self.disco_session, input_ids)
            positions = copy_to_worker_0(self.disco_session, positions)
            seq_lens = copy_to_worker_0(self.disco_session, seq_lens)
            slot_mapping = copy_to_worker_0(self.disco_session, slot_mapping)

        if is_prefill:
            torch.cuda.nvtx.range_push(f"forward prefill {input_shape}")

            if self.sliding_window:
                if self.disco_session:
                    indices_within_window = copy_to_worker_0(
                        self.disco_session, indices_within_window
                    )

                out = self.mod["prefill"](
                    input_ids,
                    positions,
                    seq_lens,
                    self.cache_blocks,
                    slot_mapping,
                    indices_within_window,
                    self.params,
                )
            else:
                out = self.mod["prefill"](
                    input_ids,
                    positions,
                    seq_lens,
                    self.cache_blocks,
                    slot_mapping,
                    self.params,
                )
        else:
            torch.cuda.nvtx.range_push(f"forward decode {input_shape}")

            if self.disco_session:
                block_tables = copy_to_worker_0(self.disco_session, block_tables)

            out = self.mod["decode"](
                input_ids,
                positions,
                seq_lens,
                self.cache_blocks,
                slot_mapping,
                block_tables,
                self.params,
            )

        if self.disco_session:
            logits, _ = out.debug_get_from_remote(0)
        else:
            logits = out[
                0
            ]  # Ignore returned KV cache since it is updated in-place anyway.

        torch.cuda.synchronize()
        torch.cuda.nvtx.range_pop()

        if is_prefill and cache.pending_copy_from_to:
            block_mapping = tvm.nd.array(
                np.array(cache.pending_copy_from_to, dtype="int64")
            )

            if self.disco_session:
                block_mapping = broadcast_from_worker_0(
                    self.disco_session,
                    copy_to_worker_0(self.disco_session, block_mapping),
                    block_mapping.shape,
                    "int64",
                )

            self.copy_cache_blocks_func(self.cache_blocks, block_mapping)
            cache.pending_copy_from_to = []

        return sample_from_logits(logits, sequence_ids, requests, self.vocab_size)


def init_tvm_model(
    model_artifact_config: ModelArtifactConfig, engine_config: MLCServeEngineConfig
) -> Tuple[TextGenerator, CacheManager]:
    dev = tvm.device("cuda", 0)

    model = Model(model_artifact_config, dev)

    if model_artifact_config.num_shards > 1:
        model.disco_session.sync_worker_0()

    num_kv_heads = (
        model_artifact_config.num_key_value_heads // model_artifact_config.num_shards
    )
    head_size = (
        model_artifact_config.hidden_size // model_artifact_config.num_attention_heads
    )

    if engine_config.max_num_batched_tokens > 0:
        LOG.info("Running memory profiling.")
        seq_lens = [1] * engine_config.max_num_batched_tokens
        used_memory_bytes = model.profile_memory_usage(seq_lens)
        num_blocks = get_num_cache_blocks(
            used_memory_bytes,
            model_artifact_config.num_hidden_layers,
            num_kv_heads,
            head_size,
        )
    else:
        num_blocks = 500

    num_cache_slots = num_blocks * CacheManager.block_size

    if num_cache_slots <= engine_config.max_num_batched_tokens:
        raise RuntimeError(
            f"max_num_batched_tokens = {engine_config.max_num_batched_tokens} but"
            f" only {num_blocks} cache blocks can be allocated. The number of"
            f" available cache slots is {num_cache_slots}, not enough for"
            f" {engine_config.max_num_batched_tokens} tokens. Try reducing"
            " --max_num_batched_tokens."
        )

    LOG.info(f"Using {num_blocks} cache blocks.")

    if model.disco_session:
        init_cache_func = model.disco_session.get_global_func(
            "tvm.contrib.vllm.allocate_kv_cache"
        )
    else:
        init_cache_func = tvm.get_global_func("tvm.contrib.vllm.allocate_kv_cache")

    model.cache_blocks = init_cache_func(
        head_size,
        model_artifact_config.num_hidden_layers,
        num_kv_heads,
        CacheManager.block_size,
        num_blocks,
    )

    cache_manager = CacheManager(
        num_blocks,
        model_artifact_config.sliding_window,
    )

    LOG.info("Allocated KV cache blocks.")

    return model, cache_manager<|MERGE_RESOLUTION|>--- conflicted
+++ resolved
@@ -1,10 +1,6 @@
 import math
 import os
-<<<<<<< HEAD
-from typing import List, Union, Tuple, Sequence
-=======
 from typing import List, Tuple
->>>>>>> c36d47c1
 
 import structlog
 import numpy as np
@@ -23,11 +19,6 @@
 )
 
 from ..engine import (
-<<<<<<< HEAD
-    PROMPT_SEQEUNCE_INDEX,
-    SequenceId,
-=======
->>>>>>> c36d47c1
     get_prompt_sequence_id,
     MLCServeEngineConfig,
 )
