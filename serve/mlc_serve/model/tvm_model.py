import math
import os
import json
from typing import List, Tuple, Sequence

import structlog
import numpy as np
import torch
import tvm
from tvm import relax
from tvm.runtime import disco as di

from .base import ModelArtifactConfig
from .paged_cache_manager import KVCacheInfo, CacheManager
from .model_common import (
    sample_from_logits,
    prepare_inputs,
    prepare_multi_query_decode_inputs,
    get_num_cache_blocks,
)
from ..engine import (
    get_prompt_sequence_id,
    MLCServeEngineConfig,
)
from ..engine.model_module import (
    DraftTokens,
    EvalMultiQueryRequest,
    PrefillRequest,
    DecodeRequest,
    TextGenerator,
    TextGenerationResult,
    RequestType,
)
from .sampler import SamplingState


LOG = structlog.stdlib.get_logger(__name__)


def load_disco_module(artifact_path, lib_path, num_shards):
    sess = di.ProcessSession(num_workers=num_shards, entrypoint="tvm.exec.disco_worker")
    devices = range(num_shards)
    sess.init_ccl("nccl", *devices)
    module = sess.load_vm_module(lib_path)

    loader_create = sess.get_global_func("runtime.disco.ShardLoader")
    metadata_path = os.path.join(artifact_path, "params", "ndarray-cache.json")
    with open(metadata_path, "r", encoding="utf-8") as f:
        ndarray_cache_metadata = f.read()

    loader = loader_create(metadata_path, ndarray_cache_metadata, "", module)
    loader_load = sess.get_global_func("runtime.disco.ShardLoaderLoadAllPresharded")
    params = loader_load(loader)

    return module, params, sess


def copy_to_worker_0(sess: di.Session, host_array):
    x_array = sess.empty(host_array.shape, host_array.dtype)
    sess.copy_to_worker_0(host_array, x_array)
    return x_array


def broadcast_from_worker_0(sess: di.Session, src, shape, dtype):
    dst = sess.empty(shape, dtype)
    sess.broadcast_from_worker0(src, dst)
    return dst


def get_tvm_model(config, dev):
    LOG.info(f"Loading parameters from {config.model_artifact_path}.")
    lib_path = os.path.join(config.model_artifact_path, config.library_name)

    if config.num_shards == 1:
        ex = tvm.runtime.load_module(lib_path)
        vm = relax.VirtualMachine(ex, dev)

        from tvm.contrib import tvmjs  # pylint: disable=import-outside-toplevel

        _params, _meta = tvmjs.load_ndarray_cache(
            f"{config.model_artifact_path}/params", dev
        )
        params = []
        try:
            params_names = [
                d["name"]
                for d in json.loads(str(vm.module.get_function("_metadata")()))[
                    "params"
                ]
            ]
        except:
            params_names = [f"param_{i}" for i in range(_meta["ParamSize"])]

        for i in range(_meta["ParamSize"]):
            params.append(_params[params_names[i]])

        return vm.module, params, None

    return load_disco_module(config.model_artifact_path, lib_path, config.num_shards)


def _prepare_inputs(
    sequence_ids,
    all_token_ids,
    prompt_lens,
    all_slot_mappings,
    all_decode_block_tables,
    sliding_window,
    is_prefill,
    block_size,
    num_decode_query_tokens=1,
):
    (
        input_ids,
        positions,
        seq_lens,
        slot_mapping,
        indices_within_window,
        block_tables,
    ) = prepare_inputs(
        sequence_ids,
        all_token_ids,
        prompt_lens,
        all_slot_mappings,
        all_decode_block_tables,
        sliding_window,
        is_prefill,
        block_size,
        num_decode_query_tokens,
    )

    if block_tables is not None:
        block_tables = tvm.nd.from_dlpack(block_tables)
    if indices_within_window is not None:
        indices_within_window = tvm.nd.from_dlpack(indices_within_window)

    if not is_prefill and num_decode_query_tokens > 1:
        input_ids = torch.reshape(input_ids, (-1, num_decode_query_tokens))

    return (
        tvm.nd.from_dlpack(input_ids),
        tvm.nd.from_dlpack(positions),
        tvm.nd.from_dlpack(seq_lens),
        tvm.nd.from_dlpack(slot_mapping),
        indices_within_window,
        block_tables,
    )


class Model:
    def __init__(
        self,
        config: ModelArtifactConfig,
        dev: tvm.runtime.Device,
        block_size: int,
        copy_blocks_func_name: str,
    ):
        self.mod, self.params, self.disco_session = get_tvm_model(config, dev)
        self.dev = dev
        self.vocab_size = config.vocab_size
        self.sliding_window = config.sliding_window
        self.num_shards = config.num_shards

        # TODO(@sunggg): Find a better way
        if config.model_type in ["llama", "mistral", "mixtral", "gemma"]:
            self.torch_dtype = torch.float32
        else:
            assert 0, f"{config.model_type} is NOT supported yet"

        self._copy_stream: torch.cuda.Stream = torch.cuda.Stream()
        self.torch_dev = "cuda"

        if self.sliding_window:
            self.block_sliding_window = self.sliding_window // block_size
        else:
            self.block_sliding_window = None

        if self.disco_session:
            self.copy_cache_blocks_func = self.disco_session.get_global_func(
                "tvm.contrib.vllm.copy_blocks"
            )
        else:
            self.copy_cache_blocks_func = tvm.get_global_func(
                copy_blocks_func_name,
            )

        self.cache_blocks = None

    def get_param_nbytes(self):
        """Get the total size of the parameters"""
        if self.disco_session:
            params = self.params.debug_get_from_remote(0)
        else:
            params = self.params

        return sum(
            math.prod(param.shape) * np.dtype(param.dtype).itemsize for param in params
        )

    def get_used_memory(self):
        """Get the total memory allocated by the VM"""
        if self.disco_session:
            get_used_memory_func = self.disco_session.get_global_func(
                "vm.memory_manager.get_used_memory"
            )
            # For Disco, we explicitly query the device 0.
            peak_memory = get_used_memory_func(
                tvm.device("cuda", 0)
            ).debug_get_from_remote(0)
        else:
            get_used_memory_func = tvm.get_global_func(
                "vm.memory_manager.get_used_memory"
            )
            peak_memory = get_used_memory_func(self.dev)

        return peak_memory

    def profile_memory_usage(self, seq_lens):
        input_ids = [0] * sum(seq_lens)
        positions = []

        for s in seq_lens:
            positions += range(s)

        vm_alloc_before = self.get_used_memory()

        input_ids = tvm.nd.array(np.array(input_ids, dtype="int32"), self.dev)
        positions = tvm.nd.array(np.array(positions, dtype="int32"), self.dev)
        seq_lens = tvm.nd.array(np.array(seq_lens, dtype="int32"), self.dev)

        if self.disco_session:
            input_ids = copy_to_worker_0(self.disco_session, input_ids)
            positions = copy_to_worker_0(self.disco_session, positions)
            seq_lens = copy_to_worker_0(self.disco_session, seq_lens)

            start_profiling_func = self.disco_session.get_global_func(
                "vm.memory_manager.start_profiling"
            )
            stop_profiling_func = self.disco_session.get_global_func(
                "vm.memory_manager.stop_profiling"
            )
        else:
            start_profiling_func = tvm.get_global_func(
                "vm.memory_manager.start_profiling"
            )
            stop_profiling_func = tvm.get_global_func(
                "vm.memory_manager.stop_profiling"
            )

        start_profiling_func()
        self.mod["evaluate"](input_ids, positions, seq_lens, self.params)
        stop_profiling_func()

        vm_alloc_after = self.get_used_memory()

        LOG.info(
            f"peak memory during profling: {(vm_alloc_after - vm_alloc_before) / 1e9} GB"
        )

        return self.get_param_nbytes() + (vm_alloc_after - vm_alloc_before)

    def generate_multi_query(
        self,
        requests: List[EvalMultiQueryRequest],
        cache: KVCacheInfo,
    ) -> List[TextGenerationResult]:
        sequence_ids = []
        last_query_offsets: List[int] = []
        sampling_params = []
        past_decode_tokens = []
        prompt_masks: List[torch.Tensor] = []
        for request in requests:
            assert not isinstance(request.queries, DraftTokens)
            sequence_ids.append(request.sequence_id)
            if len(last_query_offsets) == 0:
                last_query_offsets.append(request.queries.num_tokens - 1)
            else:
                last_query_offsets.append(
                    last_query_offsets[-1] + request.queries.num_tokens
                )
            sampling_params.append(request.sampling_params)
            # TODO(vvchernov): This is for repetion penalty
            # Not obvious EvalMultiQueryRequest needs this
            prompt_masks.append(request.prompt_mask)
            # Use `vocab_size` as a padding
            past_decode_tokens.append([self.vocab_size, *request.queries.token_ids])

        # Prepare sampling tensors in another stream to overlap
        # CPU<->GPU data transfer with GPU computation in forward pass.
        with torch.cuda.stream(self._copy_stream):
            sampling_state = SamplingState.from_sampling_params(
                sampling_params,
                past_decode_tokens,
                prompt_masks,
                self.torch_dtype,
                self.torch_dev,
                self.vocab_size,
            )

        (
            input_ids,
            positions,
            seq_lens,
            slot_mapping,
            query_lens,
            past_slot_mapping,
            permute_map,
        ) = prepare_multi_query_decode_inputs(
            requests,
            cache.slot_mappings,
            None,
            self.dev,
        )

        torch.cuda.nvtx.range_push(f"forward multi-query decode {input_ids.shape}")

        if self.disco_session:
            input_ids = copy_to_worker_0(self.disco_session, input_ids)
            positions = copy_to_worker_0(self.disco_session, positions)
            seq_lens = copy_to_worker_0(self.disco_session, seq_lens)
            slot_mapping = copy_to_worker_0(self.disco_session, slot_mapping)
            query_lens = copy_to_worker_0(self.disco_session, query_lens)
            past_slot_mapping = copy_to_worker_0(self.disco_session, past_slot_mapping)
            permute_map = copy_to_worker_0(self.disco_session, permute_map)

        out = self.mod["evaluate_multi_query"](
            input_ids,
            positions,
            seq_lens,
            self.cache_blocks,
            slot_mapping,
            query_lens,
            past_slot_mapping,
            permute_map,
            self.params,
        )

        if self.disco_session:
            logits, _ = out.debug_get_from_remote(0)
        else:
            logits = out[0]

        torch.cuda.synchronize()
        torch.cuda.nvtx.range_pop()

        last_query_logits = torch.from_dlpack(logits)[last_query_offsets]

        # synchronization point for sampling tensors
        # wait until all the tensors are loaded on GPU
        torch.cuda.current_stream().wait_stream(self._copy_stream)

        return sample_from_logits(
            last_query_logits,
            sequence_ids,
            requests,
            sampling_state,
            self.vocab_size,
            self.torch_dtype,
            self.torch_dev,
            past_decode_tokens,
            prompt_masks,
        )

    def generate(
        self,
        requests: Sequence[RequestType],
        cache: KVCacheInfo,
    ) -> List[TextGenerationResult]:
        batch_size = len(requests)
        LOG.debug(f"Generation batch size: f{batch_size}.", batch_size=batch_size)
        if batch_size == 0:
            return []

        is_prefill = isinstance(requests[0], PrefillRequest)
        is_multi_query_decode = isinstance(requests[0], EvalMultiQueryRequest)

        if is_multi_query_decode:
            return self.generate_multi_query(requests, cache)  # type: ignore

        # Prefill or decode
        all_token_ids = []
        sequence_ids = []
        prompt_lens = []
        # TODO(masahi, yelite): Update this when a new request type for speculative decoding
        # is implemented.
        num_decode_query_tokens = 1
        sampling_params = []
        past_decode_tokens = []
        prompt_masks = []

        for request in requests:
            if isinstance(request, PrefillRequest):
                seq_id = get_prompt_sequence_id(request.request_id)
                # Use `vocab_size` as a padding.
                # This is convenient way to filter out paddings
                # after the vectorized sampling computation
                # since logit index will be in range of [0,vocab_size)
                request_past_decode_tokens = [self.vocab_size]
            elif isinstance(request, DecodeRequest):
                seq_id = request.sequence_id
                prompt_lens.append(request.prompt_token_counts)
                # Use `vocab_size` as a padding
                # This is convenient way to filter out paddings
                # after the vectorized sampling computation
                # since logit index will be in range of [0,vocab_size)
                request_past_decode_tokens = [self.vocab_size, *request.token_ids]
            else:
                raise Exception("`EvalMultiQueryRequest` should not reach here.")

            past_decode_tokens.append(request_past_decode_tokens)
            prompt_masks.append(request.prompt_mask)
            sequence_ids.append(seq_id)

            assert not isinstance(request, EvalMultiQueryRequest)
            all_token_ids.append(request.token_ids)
            sampling_params.append(request.sampling_params)

        # Prepare sampling tensors in another stream to overlap
        # CPU<->GPU data transfer with GPU computation in forward pass.
        with torch.cuda.stream(self._copy_stream):
            sampling_state = SamplingState.from_sampling_params(
                sampling_params,
                past_decode_tokens,
                prompt_masks,
                self.torch_dtype,
                self.torch_dev,
                self.vocab_size,
            )

        (
            input_ids,
            positions,
            seq_lens,
            slot_mapping,
            indices_within_window,
            block_tables,
        ) = _prepare_inputs(
            sequence_ids,
            all_token_ids,
            prompt_lens,
            cache.slot_mappings,
            cache.decode_block_tables,
            self.sliding_window,
            is_prefill,
            cache.block_size,
            num_decode_query_tokens,
        )

        input_shape = input_ids.shape

        if self.disco_session:
            input_ids = copy_to_worker_0(self.disco_session, input_ids)
            positions = copy_to_worker_0(self.disco_session, positions)
            seq_lens = copy_to_worker_0(self.disco_session, seq_lens)
            slot_mapping = copy_to_worker_0(self.disco_session, slot_mapping)

        if is_prefill:
            torch.cuda.nvtx.range_push(f"forward prefill {input_shape}")

            if self.sliding_window:
                if self.disco_session:
                    indices_within_window = copy_to_worker_0(
                        self.disco_session, indices_within_window
                    )

                out = self.mod["prefill"](
                    input_ids,
                    positions,
                    seq_lens,
                    self.cache_blocks,
                    slot_mapping,
                    indices_within_window,
                    self.params,
                )
            else:
                out = self.mod["prefill"](
                    input_ids,
                    positions,
                    seq_lens,
                    self.cache_blocks,
                    slot_mapping,
                    self.params,
                )
        else:
            torch.cuda.nvtx.range_push(f"forward decode {input_shape}")

            if self.disco_session:
                block_tables = copy_to_worker_0(self.disco_session, block_tables)

            if num_decode_query_tokens is not None and num_decode_query_tokens > 1:
                out = self.mod["decode_multi_query"](
                    input_ids,
                    positions,
                    seq_lens,
                    self.cache_blocks,
                    slot_mapping,
                    block_tables,
                    self.params,
                )
            else:
                out = self.mod["decode"](
                    input_ids,
                    positions,
                    seq_lens,
                    self.cache_blocks,
                    slot_mapping,
                    block_tables,
                    self.params,
                )

        if self.disco_session:
            logits, _ = out.debug_get_from_remote(0)
        else:
            logits = out[
                0
            ]  # Ignore returned KV cache since it is updated in-place anyway.

        torch.cuda.synchronize()
        torch.cuda.nvtx.range_pop()

        if is_prefill and cache.pending_copy_from_to:
            block_mapping = tvm.nd.array(
                np.array(cache.pending_copy_from_to, dtype="int64")
            )

            if self.disco_session:
                block_mapping = broadcast_from_worker_0(
                    self.disco_session,
                    copy_to_worker_0(self.disco_session, block_mapping),
                    block_mapping.shape,
                    "int64",
                )

            self.copy_cache_blocks_func(self.cache_blocks, block_mapping)
            cache.pending_copy_from_to = []

        if len(logits.shape) == 3:
            # TODO(masahi, yelite): Proper logic for handling multi-query logits (speculative decoding).
            return []

        # synchronization point for sampling tensors
        # wait until all the tensors are loaded on GPU
        torch.cuda.current_stream().wait_stream(self._copy_stream)

        return sample_from_logits(
            logits,
            sequence_ids,
            requests,
            sampling_state,
            self.vocab_size,
            self.torch_dtype,
            self.torch_dev,
            past_decode_tokens,
            prompt_masks,
        )


def init_tvm_model(
    model_artifact_config: ModelArtifactConfig, engine_config: MLCServeEngineConfig
) -> Tuple[TextGenerator, CacheManager]:
    dev = tvm.device("cuda", 0)

    num_kv_heads = (
        model_artifact_config.num_key_value_heads // model_artifact_config.num_shards
    )
    head_size = model_artifact_config.head_dim

    if model_artifact_config.paged_kv_cache_type == "flash-decoding":
        allocate_func_name = "tvm.contrib.flash_attn.allocate_kv_cache"
        copy_blocks_func_name = "tvm.contrib.flash_attn.copy_blocks"
        # This needs to match with the model definition in llama_batched_vllm.py
        if head_size <= 64:
            block_size = 256
        elif head_size <= 128:
            block_size = 128
        else:
            block_size = 64
    else:
        allocate_func_name = "tvm.contrib.vllm.allocate_kv_cache"
        copy_blocks_func_name = "tvm.contrib.vllm.copy_blocks"
        block_size = 16

    model = Model(model_artifact_config, dev, block_size, copy_blocks_func_name)

    if model_artifact_config.num_shards > 1:
        model.disco_session.sync_worker_0()

    if engine_config.max_num_batched_tokens > 0:
        LOG.info("Running memory profiling.")
        try:
            seq_lens = [1] * engine_config.max_num_batched_tokens
            used_memory_bytes = model.profile_memory_usage(seq_lens)
            num_blocks = get_num_cache_blocks(
                used_memory_bytes,
                block_size,
<<<<<<< HEAD
                engine_config.max_num_batched_tokens,
                engine_config.max_num_seq,
=======
>>>>>>> 38ba3e38
                model_artifact_config.num_hidden_layers,
                num_kv_heads,
                head_size,
                engine_config.gpu_memory_utilization,
            )
        except tvm.error.InternalError:
            raise RuntimeError(
                f"Memory profiling failed with max_num_batched_tokens = "
                "{engine_config.max_num_batched_tokens}."
            )
    else:
        num_blocks = 500

    num_cache_slots = num_blocks * block_size

    if num_cache_slots <= engine_config.max_num_batched_tokens:
        raise RuntimeError(
            f"max_num_batched_tokens = {engine_config.max_num_batched_tokens} but"
            f" only {num_blocks} cache blocks can be allocated. The number of"
            f" available cache slots is {num_cache_slots}, not enough for"
            f" {engine_config.max_num_batched_tokens} tokens. Try reducing"
            " --max_num_batched_tokens."
        )

    LOG.info(f"Using {num_blocks} cache blocks.")

    if model.disco_session:
        init_cache_func = model.disco_session.get_global_func(allocate_func_name)
    else:
        init_cache_func = tvm.get_global_func(allocate_func_name)

    try:
        model.cache_blocks = init_cache_func(
            head_size,
            model_artifact_config.num_hidden_layers,
            num_kv_heads,
            block_size,
            num_blocks,
        )
    except tvm.error.InternalError:
        raise RuntimeError(f"Failed to allocate {num_blocks} cache blocks.")

    cache_manager = CacheManager(
        num_blocks,
        block_size,
        model_artifact_config.sliding_window,
    )

    LOG.info("Allocated KV cache blocks.")

    return model, cache_manager<|MERGE_RESOLUTION|>--- conflicted
+++ resolved
@@ -593,11 +593,8 @@
             num_blocks = get_num_cache_blocks(
                 used_memory_bytes,
                 block_size,
-<<<<<<< HEAD
                 engine_config.max_num_batched_tokens,
                 engine_config.max_num_seq,
-=======
->>>>>>> 38ba3e38
                 model_artifact_config.num_hidden_layers,
                 num_kv_heads,
                 head_size,
