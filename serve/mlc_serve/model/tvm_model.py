--- conflicted
+++ resolved
@@ -315,11 +315,7 @@
 
     def generate(
         self,
-<<<<<<< HEAD
-        requests: Sequence[Union[PrefillRequest, DecodeRequest, EvalMultiQueryRequest]],
-=======
         requests: RequestsType,
->>>>>>> c36d47c1
         cache: KVCacheInfo,
     ) -> List[TextGenerationResult]:
         if len(requests) == 0:
