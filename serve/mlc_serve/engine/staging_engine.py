--- conflicted
+++ resolved
@@ -60,14 +60,7 @@
 
         # TODO(@team): This is a temporary solution to expose model config to higher API layer.
         #   Follow-up with the proper solution
-<<<<<<< HEAD
-        # TODO fix for PT
-        # self.model_artifact_config = get_model_artifact_config(
-        #     model_module_loader_kwargs["model_artifact_path"]
-        # )
-=======
         self.model_artifact_config = model_module_loader_kwargs["model_artifact_config"]
->>>>>>> 762012d4
         self.tokenizer = tokenizer_module.tokenizer
         self.conversation_template = tokenizer_module.conversation_template
 
