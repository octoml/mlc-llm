"""Utility functions for mlc-serve"""

from pathlib import Path
import os
import torch
import random
import argparse

from mlc_serve.engine import get_engine_config, InferenceEngine
from mlc_serve.logging_utils import configure_logging
from mlc_serve.engine.staging_engine import StagingInferenceEngine
from mlc_serve.engine.sync_engine import SynchronousInferenceEngine
from mlc_serve.model.paged_cache_model import HfTokenizerModule, PagedCacheModelModule


def get_default_mlc_serve_argparser(description="", allow_override=False):
    if allow_override:
        parser = argparse.ArgumentParser(
            description=description, conflict_handler="resolve"
        )
    else:
        parser = argparse.ArgumentParser(description=description)
    parser.add_argument("--local-id", type=str, required=True)
    parser.add_argument("--artifact-path", type=str, default="dist")
    parser.add_argument("--use-sync-engine", action="store_true")
    parser.add_argument("--num-sequences-to-sample", type=int, default=1)
    parser.add_argument("--max-num-batched-tokens", type=int, default=4096)
    parser.add_argument("--min-decode-steps", type=int, default=32)
    parser.add_argument("--max-decode-steps", type=int, default=56)
    parser.add_argument("--debug-logging", action="store_true")
    parser.add_argument("--seed", type=int, default=0)
    parser.add_argument("--num-shards", type=int, default=1) # Needed for PT models
    return parser


def postproc_mlc_serve_args(args):
    log_level = "DEBUG" if args.debug_logging else "INFO"
    configure_logging(enable_json_logs=False, log_level=log_level)
    args.model_artifact_path = Path(os.path.join(args.artifact_path, args.local_id))
    if not os.path.exists(args.model_artifact_path):
        raise Exception(f"Invalid local id: {args.local_id}")

    args.use_staging_engine = not args.use_sync_engine

    torch.manual_seed(args.seed)
    torch.cuda.manual_seed(args.seed)
    random.seed(args.seed)


<<<<<<< HEAD
def create_mlc_engine(args: argparse.Namespace):
    model_type = "tvm"
    num_shards = None

    if not os.path.exists(args.model_artifact_path.joinpath("build_config.json")):
        model_type = "torch"
        num_shards = args.num_shards

        assert num_shards is not None, "--num-shards needs to be provided for PT models."

        if num_shards > 1:
            import torch
            torch.multiprocessing.set_start_method("spawn")

=======
def create_mlc_engine(args: argparse.Namespace) -> InferenceEngine:
>>>>>>> 5b573904
    engine_config = get_engine_config(
        {
            "use_staging_engine": args.use_staging_engine,
            "max_num_batched_tokens": args.max_num_batched_tokens,
            "min_decode_steps": args.min_decode_steps,
            "max_decode_steps": args.max_decode_steps,
            "model_type": model_type,
            "num_shards": num_shards,
        }
    )

    engine: InferenceEngine

    if args.use_staging_engine:
<<<<<<< HEAD
        if model_type == "tvm":
            tokenizer_path = args.model_artifact_path.joinpath("model")
        else:
            tokenizer_path = args.model_artifact_path

        engine = StagingInferenceEngine(
            tokenizer_module=HfTokenizerModule(tokenizer_path),
            model_module_loader=PagedCacheModelModule,  # type: ignore
=======
        engine = StagingInferenceEngine(
            tokenizer_module=HfTokenizerModule(args.model_artifact_path),
            model_module_loader=PagedCacheModelModule,
>>>>>>> 5b573904
            model_module_loader_kwargs={
                "model_artifact_path": args.model_artifact_path,
                "engine_config": engine_config,
            },
        )
        engine.start()
    else:
        engine = SynchronousInferenceEngine(
            PagedCacheModelModule(
                model_artifact_path=args.model_artifact_path,
                engine_config=engine_config,
            )  # type: ignore
        )
    return engine<|MERGE_RESOLUTION|>--- conflicted
+++ resolved
@@ -47,8 +47,7 @@
     random.seed(args.seed)
 
 
-<<<<<<< HEAD
-def create_mlc_engine(args: argparse.Namespace):
+def create_mlc_engine(args: argparse.Namespace) -> InferenceEngine:
     model_type = "tvm"
     num_shards = None
 
@@ -62,9 +61,6 @@
             import torch
             torch.multiprocessing.set_start_method("spawn")
 
-=======
-def create_mlc_engine(args: argparse.Namespace) -> InferenceEngine:
->>>>>>> 5b573904
     engine_config = get_engine_config(
         {
             "use_staging_engine": args.use_staging_engine,
@@ -79,7 +75,6 @@
     engine: InferenceEngine
 
     if args.use_staging_engine:
-<<<<<<< HEAD
         if model_type == "tvm":
             tokenizer_path = args.model_artifact_path.joinpath("model")
         else:
@@ -87,12 +82,7 @@
 
         engine = StagingInferenceEngine(
             tokenizer_module=HfTokenizerModule(tokenizer_path),
-            model_module_loader=PagedCacheModelModule,  # type: ignore
-=======
-        engine = StagingInferenceEngine(
-            tokenizer_module=HfTokenizerModule(args.model_artifact_path),
             model_module_loader=PagedCacheModelModule,
->>>>>>> 5b573904
             model_module_loader_kwargs={
                 "model_artifact_path": args.model_artifact_path,
                 "engine_config": engine_config,
