import argparse
import tempfile
import os
import uvicorn

from .api import create_app
from .engine import AsyncEngineConnector, get_engine_config
from .engine.staging_engine import StagingInferenceEngine
from .engine.sync_engine import SynchronousInferenceEngine
from .model.paged_cache_model import HfTokenizerModule, PagedCacheModelModule
<<<<<<< HEAD
from .logging_utils import configure_logging
=======
>>>>>>> 196ddb18
from .utils import get_default_mlc_serve_argparser, postproc_mlc_serve_args


def parse_args():
<<<<<<< HEAD
    args = get_default_mlc_serve_argparser("MLC serve")
    args.add_argument("--host", type=str, default="127.0.0.1")
    args.add_argument("--port", type=int, default=8000)
    parsed = args.parse_args()
    postproc_mlc_serve_args(parsed)
    return parsed
=======
    parser = get_default_mlc_serve_argparser(description="Launch mlc-serve")
    parser.add_argument("--host", type=str, default="127.0.0.1")
    parser.add_argument("--port", type=int, default=8000)
    args = parser.parse_args()
    postproc_mlc_serve_args(args)
    return args
>>>>>>> 196ddb18


def create_engine(
    args: argparse.Namespace,
):
    """
    `model_artifact_path` has the following structure
    |- compiled artifact (.so)
    |- `build_config.json`: stores compile-time info, such as `num_shards` and `quantization`.
    |- params/ : stores weights in mlc format and `ndarray-cache.json`.
    |            `ndarray-cache.json` is especially important for Disco.
    |- model/ : stores info from hf model cards such as max context length and tokenizer
    """
<<<<<<< HEAD
    if not os.path.exists(args.model_artifact_path):
        raise Exception(f"Invalid local id: {args.local_id}")

    model_type = "tvm"
    num_shards = None

    if not os.path.exists(args.model_artifact_path.joinpath("build_config.json")):
        model_type = "torch"
        num_shards = args.num_shards

=======
>>>>>>> 196ddb18
    # Set the engine config
    engine_config = get_engine_config(
        {
            "use_staging_engine": args.use_staging_engine,
            "max_num_batched_tokens": args.max_num_batched_tokens,
            "min_decode_steps": args.min_decode_steps,
            "max_decode_steps": args.max_decode_steps,
            "model_type": model_type,
            "num_shards": num_shards,
        }
    )

    # TODO(yelite, masahi): Protocol subtyping is not working
    if args.use_staging_engine:
        if model_type == "tvm":
            tokenizer_path = args.model_artifact_path.joinpath("model")
        else:
            tokenizer_path = args.model_artifact_path

        return StagingInferenceEngine(
<<<<<<< HEAD
            tokenizer_module=HfTokenizerModule(tokenizer_path),
=======
            tokenizer_module=HfTokenizerModule(args.model_artifact_path),
>>>>>>> 196ddb18
            model_module_loader=PagedCacheModelModule,  # type: ignore
            model_module_loader_kwargs={
                "model_artifact_path": args.model_artifact_path,
                "engine_config": engine_config,
            },
        )
    else:
        return SynchronousInferenceEngine(
            PagedCacheModelModule(
                model_artifact_path=args.model_artifact_path,
                engine_config=engine_config,
            )  # type: ignore
        )


def run_server():
    args = parse_args()

    with tempfile.TemporaryDirectory() as temp_dir:
        os.environ["PROMETHEUS_MULTIPROC_DIR"] = temp_dir

        engine = create_engine(args)
        connector = AsyncEngineConnector(engine)
        app = create_app(connector)

        uvicorn.run(
            app,
            host=args.host,
            port=args.port,
            reload=False,
            access_log=False,
        )


if __name__ == "__main__":
    run_server()<|MERGE_RESOLUTION|>--- conflicted
+++ resolved
@@ -8,29 +8,16 @@
 from .engine.staging_engine import StagingInferenceEngine
 from .engine.sync_engine import SynchronousInferenceEngine
 from .model.paged_cache_model import HfTokenizerModule, PagedCacheModelModule
-<<<<<<< HEAD
-from .logging_utils import configure_logging
-=======
->>>>>>> 196ddb18
 from .utils import get_default_mlc_serve_argparser, postproc_mlc_serve_args
 
 
 def parse_args():
-<<<<<<< HEAD
-    args = get_default_mlc_serve_argparser("MLC serve")
-    args.add_argument("--host", type=str, default="127.0.0.1")
-    args.add_argument("--port", type=int, default=8000)
-    parsed = args.parse_args()
-    postproc_mlc_serve_args(parsed)
-    return parsed
-=======
     parser = get_default_mlc_serve_argparser(description="Launch mlc-serve")
     parser.add_argument("--host", type=str, default="127.0.0.1")
     parser.add_argument("--port", type=int, default=8000)
     args = parser.parse_args()
     postproc_mlc_serve_args(args)
     return args
->>>>>>> 196ddb18
 
 
 def create_engine(
@@ -44,10 +31,6 @@
     |            `ndarray-cache.json` is especially important for Disco.
     |- model/ : stores info from hf model cards such as max context length and tokenizer
     """
-<<<<<<< HEAD
-    if not os.path.exists(args.model_artifact_path):
-        raise Exception(f"Invalid local id: {args.local_id}")
-
     model_type = "tvm"
     num_shards = None
 
@@ -55,8 +38,6 @@
         model_type = "torch"
         num_shards = args.num_shards
 
-=======
->>>>>>> 196ddb18
     # Set the engine config
     engine_config = get_engine_config(
         {
@@ -77,11 +58,7 @@
             tokenizer_path = args.model_artifact_path
 
         return StagingInferenceEngine(
-<<<<<<< HEAD
             tokenizer_module=HfTokenizerModule(tokenizer_path),
-=======
-            tokenizer_module=HfTokenizerModule(args.model_artifact_path),
->>>>>>> 196ddb18
             model_module_loader=PagedCacheModelModule,  # type: ignore
             model_module_loader_kwargs={
                 "model_artifact_path": args.model_artifact_path,
