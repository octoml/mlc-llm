import argparse
import json
import random

from mlc_serve.engine import (
    Request,
    ChatMessage,
    DebugOptions,
    SamplingParams,
    StoppingCriteria,
)
<<<<<<< HEAD
from mlc_serve.utils import get_default_mlc_serve_argparser, postproc_mlc_serve_args, create_mlc_engine
=======
from mlc_serve.utils import (
    get_default_mlc_serve_argparser,
    postproc_mlc_serve_args,
    create_mlc_engine,
)
>>>>>>> 762012d4


def _test(args: argparse.Namespace):
    engine = create_mlc_engine(args)

    sampling_params_greedy = SamplingParams(
        temperature=0.0,
    )
    sampling_params_random = SamplingParams(
        temperature=1.0,
        top_p=1.0,
    )

    num_sequences = args.num_sequences_to_sample

    if num_sequences > 1:
        sampling_params_choices = [sampling_params_random]
    elif args.use_random_sampling:
        # This tests different sampling types in the same batch
        sampling_params_choices = [sampling_params_random, sampling_params_greedy]
    else:
        sampling_params_choices = [sampling_params_greedy]

    if args.long_prompt:
        with open("serve/tests/data/long_prompts.json", "r") as f:
            prompts = json.load(f)["prompts"]
    else:
        prompts = [
            "Hello, my name is",
            "The capital of France is",
            "The president of the United States is a powerful man. But he can also be",
            "The future of AI is full of promise. But we need to carefully",
        ]

    for i, prompt in enumerate(prompts):
        sampling_param = random.choice(sampling_params_choices)
        engine.add(
            [
                Request(
                    request_id=str(i),
                    messages=[ChatMessage(role="user", content=prompt)],
                    sampling_params=sampling_param,
                    stopping_criteria=StoppingCriteria(
                        max_tokens=args.max_output_len, stop_sequences=None
                    ),
                    debug_options=DebugOptions(prompt=prompt),
                    num_sequences=num_sequences,
                )
            ]
        )

    generated = [["" for _ in range(num_sequences)] for _ in range(len(prompts))]

    any_finished = set()

    while engine.has_pending_requests():
        results = engine.step()
        for res in results.outputs:
            if any(seq.is_finished for seq in res.sequences):
                any_finished.add(res.request_id)

            if res.request_id not in any_finished:
                # If all sequences are still running, we should always get num_sequences samples back.
                assert len(res.sequences) == num_sequences, res

            for i, seq in enumerate(res.sequences):
                if seq.delta:
                    generated[int(res.request_id)][i] += seq.delta

    if args.long_prompt:
        for g in generated:
            for i, seq in enumerate(g):
                print(f"Generated {i}-th sample = '{seq}'")
                print("")
            print("")
    else:
        for p, g in zip(prompts, generated):
            print(f"Prompt = '{p}'")
            for i, seq in enumerate(g):
                print(f"Generated {i}-th sample = '{seq}'")
            print("")

    if args.use_staging_engine:
        engine.stop()


if __name__ == "__main__":
    parser = get_default_mlc_serve_argparser("test engine")
    parser.add_argument("--long-prompt", action="store_true")
    parser.add_argument("--use-random-sampling", action="store_true")
    parser.add_argument("--max-output-len", type=int, default=20)
    args = parser.parse_args()
    postproc_mlc_serve_args(args)

    if args.long_prompt:
        args.max_num_batched_tokens = 50000

    if args.num_sequences_to_sample > 1:
        args.use_random_sampling = True

    _test(args)<|MERGE_RESOLUTION|>--- conflicted
+++ resolved
@@ -9,15 +9,11 @@
     SamplingParams,
     StoppingCriteria,
 )
-<<<<<<< HEAD
-from mlc_serve.utils import get_default_mlc_serve_argparser, postproc_mlc_serve_args, create_mlc_engine
-=======
 from mlc_serve.utils import (
     get_default_mlc_serve_argparser,
     postproc_mlc_serve_args,
     create_mlc_engine,
 )
->>>>>>> 762012d4
 
 
 def _test(args: argparse.Namespace):
