import random
from itertools import product, permutations
from typing import List

import torch
import pytest
from mlc_serve.model.sampler import SamplingState, adjust_logits, sample, SamplingOutput
from mlc_serve.engine import SamplingParams, SAMPLING_EPS

dtype = torch.float32
dev = "cuda"
vocab_size = 32000


def get_sampling_state(sampling_params, past_output_tokens=None, prompt_masks=None):
    batch_size = len(sampling_params)
    if past_output_tokens is None:
        past_output_tokens = [[] for _ in range(batch_size)]
    if prompt_masks is None:
<<<<<<< HEAD
        prompt_masks = [[False for _ in range(vocab_size)] for _ in range(batch_size)]
=======
        # Prepare empty prompt mask
        prompt_mask = torch.zeros((vocab_size,), dtype=torch.bool)
        prompt_masks = [prompt_mask] * batch_size
>>>>>>> abe93a1d
    _copy_stream: torch.cuda.Stream = torch.cuda.Stream()
    with torch.cuda.stream(_copy_stream):
        sampling_state = SamplingState.from_sampling_params(
            sampling_params,
            list_past_output_tokens=past_output_tokens,
            list_mask_prompt=prompt_masks,
            dtype=dtype,
            dev=dev,
            vocab_size=vocab_size,
        )
    torch.cuda.current_stream().wait_stream(_copy_stream)
    return sampling_state


<<<<<<< HEAD
def test_temperature_checker():
    # temperature must be in [0, 2]
    get_sampling_state([SamplingParams(temperature=0.0)])
    get_sampling_state([SamplingParams(temperature=0.8)])
    get_sampling_state([SamplingParams(temperature=1.3)])
    get_sampling_state([SamplingParams(temperature=2.0)])
=======
def test_temperature(temp=0, batch_size=1):
    shape = (batch_size, vocab_size)
    logits = torch.rand(shape, dtype=dtype, device=dev)
    sampling_param = SamplingParams(temperature=temp)
>>>>>>> abe93a1d

    with pytest.raises(ValueError):
        get_sampling_state([SamplingParams(temperature=-0.1)])

    with pytest.raises(ValueError):
        get_sampling_state([SamplingParams(temperature=2.1)])


<<<<<<< HEAD
def test_temperature():
    # single-batch
    shape = (1, vocab_size)
    logits = torch.rand(shape, dtype=dtype, device=dev)
    for temperature in [0, 0.5, 1.0, 1.5, 2.0]:
        sampling_params = [SamplingParams(temperature=temperature)]
        expected = logits / temperature if abs(temperature) > SAMPLING_EPS else logits
        sampling_state = get_sampling_state(sampling_params)
        new_logits = adjust_logits(logits, sampling_state, vocab_size)
        assert torch.allclose(expected, new_logits)

    # multi-batch
    for batch_size in [4, 8, 12]:
        shape = (batch_size, vocab_size)
        logits = torch.rand(shape, dtype=dtype, device=dev)
        temperature = [i % 3 for i in range(batch_size)]  # temperature from {0, 1, 2}
        sampling_params = [SamplingParams(temperature=val) for val in temperature]
        expected = []
        for idx, val in enumerate(temperature):
            expected.append(logits[idx] / val if abs(val) > SAMPLING_EPS else logits[idx])
        sampling_state = get_sampling_state(sampling_params)
        new_logits = adjust_logits(logits, sampling_state, vocab_size)
        for idx, response in enumerate(new_logits):
            assert torch.allclose(expected[idx], response)


def test_logit_bias_checker():
    # logit bias values must be [-100, 100]
    get_sampling_state([SamplingParams(logit_bias={1: 100, 3: -100, 2: 2})])
    get_sampling_state([SamplingParams(logit_bias={34: 0, 23: -0.5})])
    # TODO(@team): it seems like the valid range is [1,vocab_size]. Double check.
    get_sampling_state([SamplingParams(logit_bias={1: 10, 3: -10, vocab_size: 2})])
    get_sampling_state([SamplingParams(logit_bias={})])

=======
def test_logit_bias_checker():
    # logit bias must be [-100, 100]
>>>>>>> abe93a1d
    with pytest.raises(ValueError):
        get_sampling_state([SamplingParams(logit_bias={1: 2, 3: 105, 2: 2})])

    with pytest.raises(ValueError):
        get_sampling_state([SamplingParams(logit_bias={1: 99, 3: -101, 2: 2})])

    with pytest.raises(ValueError):
        get_sampling_state([SamplingParams(logit_bias={0: 10, 3: -10})])

    with pytest.raises(ValueError):
        get_sampling_state([SamplingParams(logit_bias={1: 10, 3: -10, vocab_size + 100: 2})])

    with pytest.raises(ValueError):
        get_sampling_state([SamplingParams(logit_bias={1: 10, -1: -10})])


def test_logit_bias():
    for batch_size in [1, 4]:
        shape = (batch_size, vocab_size)
        logits = torch.rand(shape, dtype=dtype, device=dev)
        sampling_param = [{} for _ in range(batch_size)]
        for logit_bias_combination in permutations(
            product(
                [1, 32000, 724, 223], 
                [100, -100, -12.5, 0.05]
            ), 
            batch_size
        ):
            for num_batch in range(len(logit_bias_combination)):
                logit_index, logit_bias = logit_bias_combination[num_batch]
                sampling_param[num_batch].update({logit_index: logit_bias})
        expected = torch.clone(logits)
        for num_batch in range(batch_size):
            for idx, val in sampling_param[num_batch].items():
                expected[num_batch][idx - 1] += val
        for idx, logit_bias in enumerate(sampling_param):
            sampling_param[idx] = SamplingParams(logit_bias=logit_bias)
        sampling_state = get_sampling_state(sampling_param)
        new_logits = adjust_logits(logits, sampling_state, vocab_size)
        assert torch.allclose(expected, new_logits)


def test_penalties_checker():
    def _get_prompt_mask(vocab_size: int, batch_size: int) -> List[List[bool]]:
        return [[False for _ in range(vocab_size)] for _ in range(batch_size)]

    # repetition_penalty
    get_sampling_state(
        [SamplingParams(repetition_penalty=0.1)], 
    )

    get_sampling_state(
        [SamplingParams(repetition_penalty=2.0)],
    )

    with pytest.raises(ValueError):
        get_sampling_state(
            [SamplingParams(repetition_penalty=0.0)],
        )

    with pytest.raises(ValueError):
        get_sampling_state(
            [SamplingParams(repetition_penalty=-2.0)],
        )

    # frequency_penalty
    get_sampling_state([SamplingParams(frequency_penalty=-2.0)])
    get_sampling_state([SamplingParams(frequency_penalty=2.0)])

<<<<<<< HEAD
    with pytest.raises(ValueError):
        get_sampling_state([SamplingParams(frequency_penalty=-2.1)])

    with pytest.raises(ValueError):
        get_sampling_state([SamplingParams(frequency_penalty=2.1)])

    # presence_penalty
    get_sampling_state([SamplingParams(presence_penalty=-2.0)])
    get_sampling_state([SamplingParams(presence_penalty=2.0)])
=======
def test_logit_bias():
    # test single batch
    batch_size = 1
    shape = (batch_size, vocab_size)
    logits = torch.rand(shape, dtype=dtype, device=dev)
    logit_bias = {1: -1, 3: 1, 2: 2}
    sampling_param = SamplingParams(logit_bias=logit_bias)
    sampling_state = get_sampling_state([sampling_param])

    expected = torch.clone(logits)
    for idx, val in logit_bias.items():
        expected[0][idx - 1] += val
    new_logits = adjust_logits(logits, sampling_state, vocab_size)
    assert torch.allclose(expected, new_logits)

    # test multi-batch
    batch_size = 3
    shape = (batch_size, vocab_size)
    logits = torch.rand(shape, dtype=dtype, device=dev)
    list_logit_bias = [{1: -1, 3: 1, 2: 2}, {4: 2, 5: 1}, {1: -10}]
    sampling_params = [
        SamplingParams(logit_bias=logit_bias) for logit_bias in list_logit_bias
    ]
    sampling_state = get_sampling_state(sampling_params)

    expected = torch.clone(logits)
    for batch_size in range(batch_size):
        logit_bias = list_logit_bias[batch_size]
        for idx, val in logit_bias.items():
            expected[batch_size][idx - 1] += val
    new_logits = adjust_logits(logits, sampling_state, vocab_size)
    assert torch.allclose(expected, new_logits)


def test_penalties_checker():
    get_sampling_state([SamplingParams(presence_penalty=-1.0)])
    get_sampling_state([SamplingParams(frequency_penalty=-1.0)])
    get_sampling_state([SamplingParams(repetition_penalty=0.7)])
>>>>>>> abe93a1d

    with pytest.raises(ValueError):
        get_sampling_state([SamplingParams(presence_penalty=-2.1)])

    with pytest.raises(ValueError):
        get_sampling_state([SamplingParams(presence_penalty=2.1)])

    # combinations of penalties with valid values
    get_sampling_state(
        [SamplingParams(repetition_penalty=0.5, presence_penalty=0.5, frequency_penalty=0.0)],
    )

    # combinations of penalties with invalid values
    with pytest.raises(ValueError):
        get_sampling_state(
            [SamplingParams(repetition_penalty=-0.5, presence_penalty=0.5, frequency_penalty=0.0)],
        )

    with pytest.raises(ValueError):
        get_sampling_state(
            [SamplingParams(repetition_penalty=0.5, presence_penalty=2.5, frequency_penalty=0.0)],
        )

    with pytest.raises(ValueError):
        get_sampling_state(
            [SamplingParams(repetition_penalty=0.5, presence_penalty=0.5, frequency_penalty=-3.0)],
        )

    # penalties with valid values in multi-batch
    get_sampling_state(
        [
            SamplingParams(repetition_penalty=1.5),
            SamplingParams(presence_penalty=0.5),
            SamplingParams(frequency_penalty=0.0),
        ],
    )

    # penalties with invalid values in multi-batch
    with pytest.raises(ValueError):
        get_sampling_state(
            [
                SamplingParams(frequency_penalty=2.1),
                SamplingParams(repetition_penalty=1.1),
                SamplingParams(presence_penalty=1.1),
                SamplingParams(frequency_penalty=1.1),
            ],
        )

    with pytest.raises(ValueError):
        get_sampling_state(
            [
                SamplingParams(frequency_penalty=1.1),
                SamplingParams(repetition_penalty=1.1),
                SamplingParams(presence_penalty=1.1),
                SamplingParams(repetition_penalty=0.0),
            ],
        )

<<<<<<< HEAD
    with pytest.raises(ValueError):
        get_sampling_state(
            [
                SamplingParams(frequency_penalty=1.1),
                SamplingParams(repetition_penalty=1.1),
                SamplingParams(presence_penalty=1.1),
                SamplingParams(presence_penalty=2.1),
            ],
        )
=======
def test_penalties():
    # TODO(vvchernov): Add test for repetition penalty
    batch_size = 1
    shape = (batch_size, vocab_size)
    logits = torch.rand(shape, dtype=dtype, device=dev)
    presence_penalties = [0.8]
    frequency_penalties = [0.3]
    past_output_tokens = [[2, 2, 2, 3]]
    prompt_mask = torch.zeros((vocab_size,), dtype=torch.bool)
    prompt_masks = [prompt_mask] * batch_size
>>>>>>> abe93a1d

def test_penalties():
    def _prepare_metadata(past_output_tokens):
        count_map = []
        for past_output_tokens_per_req in past_output_tokens:
            # TODO: Check if this is the right range
            cnt = [0] * (vocab_size)
            for tok in past_output_tokens_per_req:
                cnt[tok] += 1
            count_map.append(cnt)

        count_tensor = torch.tensor(count_map, device=dev)
        mask_tensor = count_tensor > 0
        return count_tensor, mask_tensor


    def _get_expected_result(
        logits,
        count_map,
        mask,
        temperatures,
        repetition_penalties,
        presence_penalties,
        frequency_penalties,
    ):
        expected = torch.clone(logits)
        for i in range(batch_size):
            temperature = temperatures[i]
            if temperature < SAMPLING_EPS:
                temperature = 1.0
            rp_pen = torch.where(
                mask[i],
                repetition_penalties[i],
                1.0
            )
            expected[i] = (
               (expected[i]
                - count_map[i] * frequency_penalties[i]
                - mask[i] * presence_penalties[i])
                / (temperature * rp_pen)
            )
        return expected

<<<<<<< HEAD
    for batch_size in [1, 4, 8]:
        shape = (batch_size, vocab_size)
        logits = torch.rand(shape, dtype=dtype, device=dev)
        past_output_tokens = [[2, 2, 2, 3, 5]] * batch_size
        count_map, mask = _prepare_metadata(past_output_tokens)

        temperatures = [0.0, 0.5, 1.0, 1.5, 2.0]
        presence_penalties = [-2.0, -1.4, -0.8, 0.0, 0.5, 1.0, 1.5, 2.0]
        frequency_penalties = [-2.0, -1.4, -0.8, 0.0, 0.5, 1.0, 1.5, 2.0]
        repetition_penalties = [0.1, 0.6, 1.0, 1.5, 1.8, 2.1, 2.5, 3.0]
        for batch_params in permutations(
            product(
                temperatures,
                repetition_penalties,
                presence_penalties,
                frequency_penalties
            ),
            batch_size
        ):
            sampling_params = [
                SamplingParams(
                    temperature=temp,
                    repetition_penalty=rep_pen,
                    presence_penalty=pr_pen,
                    frequency_penalty=fr_pen
                )
                for temp, rep_pen, pr_pen, fr_pen in batch_params
            ]
            expected = _get_expected_result(
                logits,
                count_map,
                mask,
                [temp for temp, _, _, _ in batch_params],
                [rep_pen for _, rep_pen, _, _ in batch_params],
                [pr_pen for _, _, pr_pen, _ in batch_params],
                [fr_pen for _, _, _, fr_pen in batch_params],
            )
            sampling_state = get_sampling_state(
                sampling_params, past_output_tokens=past_output_tokens
            )
            new_logits = adjust_logits(logits, sampling_state, vocab_size)
            assert torch.allclose(expected, new_logits), f"{torch.isclose(expected, new_logits)}, {batch_params}"
=======
    expected = get_expected_result(
        logits, count_map, mask, frequency_penalties, presence_penalties
    )

    sampling_param = [
        SamplingParams(
            presence_penalty=presence_penalties[0],
            frequency_penalty=frequency_penalties[0],
        )
    ]
    sampling_state = get_sampling_state(
        sampling_param, past_output_tokens=past_output_tokens, prompt_masks=prompt_masks
    )
    new_logits = adjust_logits(logits, sampling_state, vocab_size)
    assert torch.allclose(expected, new_logits)

    batch_size = 3
    shape = (batch_size, vocab_size)
    logits = torch.rand(shape, dtype=dtype, device=dev)
    presence_penalties = [0.8, 0.7, -0.8]
    frequency_penalties = [-0.3, 2.0, 1.2]
    past_output_tokens = [[2, 2, 2, 3, 5], [3, 1, 2, 4], [3, 3, 1]]
    prompt_mask = torch.zeros((vocab_size,), dtype=torch.bool)
    prompt_masks = [prompt_mask] * batch_size

    count_map, mask = prepare_metadata(past_output_tokens)
    expected = get_expected_result(
        logits, count_map, mask, frequency_penalties, presence_penalties
    )
>>>>>>> abe93a1d

def test_top_p_top_k_checker():
    # top_p must be in (0, 1]
    # top_k must be in (0, vocab_size] (use -1 to consider all tokens)

    # top_p
    get_sampling_state([SamplingParams(top_p=0.6)])
    get_sampling_state([SamplingParams(top_p=0.1)])
    get_sampling_state([SamplingParams(top_p=1.0)])

<<<<<<< HEAD
    # top_k
=======
def test_top_p_top_k_checker():
    get_sampling_state([SamplingParams(top_p=0.8)])
>>>>>>> abe93a1d
    get_sampling_state([SamplingParams(top_k=3)])
    get_sampling_state([SamplingParams(top_k=-1)])
    get_sampling_state([SamplingParams(top_k=1)])

    # combinations of top_p, top_k with valid values
    get_sampling_state([SamplingParams(top_p=0.1, top_k=128)])
    get_sampling_state([SamplingParams(top_p=0.6, top_k=1)])
    get_sampling_state([SamplingParams(top_p=1.0, top_k=-1)])

    # combinations of top_p, top_k with invalid values
    with pytest.raises(ValueError):
        get_sampling_state([SamplingParams(top_p=0.0, top_k=128)])
    with pytest.raises(ValueError):
        get_sampling_state([SamplingParams(top_p=-1, top_k=-5)])
    with pytest.raises(ValueError):
        get_sampling_state([SamplingParams(top_p=5, top_k=0)])

    # top_p, top_k with valid values in multi-batch
    get_sampling_state(
        [
            SamplingParams(top_p=0.1, top_k=128),
            SamplingParams(top_p=0.5, top_k=1024),
            SamplingParams(top_p=1.0, top_k=8),
        ]
    )
    get_sampling_state(
        [SamplingParams(top_p=0.1), SamplingParams(top_p=0.5, top_k=1024), SamplingParams(top_k=8)]
    )
    get_sampling_state(
        [
            SamplingParams(top_p=1.0, top_k=-1),
            SamplingParams(top_p=0.5, top_k=32000),
        ]
    )

    # top_p, top_k with invalid values in multi-batch
    with pytest.raises(ValueError):
<<<<<<< HEAD
        get_sampling_state(
            [
                SamplingParams(top_p=-1, top_k=128),
                SamplingParams(top_p=0.5, top_k=12),
            ]
        )
    with pytest.raises(ValueError):
        get_sampling_state(
            [
                SamplingParams(top_p=0.1),
                SamplingParams(top_k=-2),
            ]
        )
    with pytest.raises(ValueError):
        get_sampling_state(
            [
                SamplingParams(top_p=1.1, top_k=-1),
                SamplingParams(top_p=0.5, top_k=64),
            ]
        )
=======
        get_sampling_state([SamplingParams(top_k=-2)])


def test_top_p_top_k():
    def get_expected_result(logits, top_pks, filter_value=-float("Inf")):
        """Filter a distribution of logits using top-k and/or nucleus (top-p) filtering
        Args:
            logits: logits distribution shape (vocabulary size)
            top_p >0.0: keep the top tokens with cumulative probability >= top_p (nucleus filtering).
                Nucleus filtering is described in Holtzman et al. (http://arxiv.org/abs/1904.09751)
            top_k >0: keep only top k tokens with highest probability (top-k filtering).
        """
        batch_size = len(top_pks)
        lst_logits = []
        for ii in range(batch_size):
            _logits = logits[ii]
            top_p, top_k = top_pks[ii]
            if top_p > 0.0:
                sorted_logits, sorted_indices = torch.sort(_logits, descending=True)
                cumulative_probs = torch.cumsum(
                    torch.softmax(sorted_logits, dim=-1), dim=-1
                )

                # Remove tokens with cumulative probability above the threshold
                sorted_indices_to_remove = cumulative_probs > top_p
                # Shift the indices to the right to keep also the first token above the threshold
                sorted_indices_to_remove[..., 1:] = sorted_indices_to_remove[
                    ..., :-1
                ].clone()
                sorted_indices_to_remove[..., 0] = 0

                indices_to_remove = sorted_indices[sorted_indices_to_remove]
                _logits[indices_to_remove] = filter_value

            if top_k > 0:
                # Remove all tokens with a probability less than the last token of the top-k
                top_k_values = torch.topk(_logits, top_k)[0]
                # Use `None` to insert a singleton dimension
                # Equivalent to apply `squeeze` to the given dimension
                # e.g., arr.shape = [3,3]
                #       arr[:,:,None].shape = [3,3,1]
                indices_to_remove = _logits < top_k_values[..., -1, None]
                _logits[indices_to_remove] = filter_value

            lst_logits.append(_logits)
        return torch.stack(lst_logits)

    batch_size = 1
    top_p, top_k = 0.7, 5
    shape = (batch_size, vocab_size)
    logits = torch.rand(shape, dtype=dtype, device=dev)
    sampling_params = [
        SamplingParams(top_p=top_p, top_k=top_k) for _ in range(batch_size)
    ]
    sampling_state = get_sampling_state(sampling_params)
    new_logits = adjust_logits(logits, sampling_state, vocab_size)
    expected = logits.clone()
    expected = get_expected_result(expected, top_pks=[(top_p, top_k)])
    assert torch.allclose(expected, new_logits)

    batch_size = 3
    shape = (batch_size, vocab_size)
    logits = torch.rand(shape, dtype=dtype, device=dev)
    top_pks = [(0.7, 3), (0.5, 2), (0.8, 5)]
    sampling_params = [
        SamplingParams(top_p=top_p, top_k=top_k) for top_p, top_k in top_pks
    ]
    sampling_state = get_sampling_state(sampling_params)
>>>>>>> abe93a1d

def get_expected_result_by_top_pks(logits, top_pks, filter_value=-float("Inf")):
    """Filter a distribution of logits using top-k and/or nucleus (top-p) filtering
    Args:
        logits: logits distribution shape (vocabulary size)
        top_p >0.0: keep the top tokens with cumulative probability >= top_p (nucleus filtering).
            Nucleus filtering is described in Holtzman et al. (http://arxiv.org/abs/1904.09751)
        top_k >0: keep only top k tokens with highest probability (top-k filtering).
    """
    batch_size = len(top_pks)
    lst_logits = []
    for ii in range(batch_size):
        _logits = logits[ii]
        top_p, top_k = top_pks[ii]
        if top_p > 0.0:
            sorted_logits, sorted_indices = torch.sort(_logits, descending=True)
            cumulative_probs = torch.cumsum(torch.softmax(sorted_logits, dim=-1), dim=-1)

            # Remove tokens with cumulative probability above the threshold
            sorted_indices_to_remove = cumulative_probs > top_p
            # Shift the indices to the right to keep also the first token above the threshold
            sorted_indices_to_remove[..., 1:] = sorted_indices_to_remove[..., :-1].clone()
            sorted_indices_to_remove[..., 0] = 0

            indices_to_remove = sorted_indices[sorted_indices_to_remove]
            _logits[indices_to_remove] = filter_value

        if top_k > 0:
            # Remove all tokens with a probability less than the last token of the top-k
            top_k_values = torch.topk(_logits, top_k)[0]
            # Use `None` to insert a singleton dimension
            # Equivalent to apply `squeeze` to the given dimension
            # e.g., arr.shape = [3,3]
            #       arr[:,:,None].shape = [3,3,1]
            indices_to_remove = _logits < top_k_values[..., -1, None]
            _logits[indices_to_remove] = filter_value

        lst_logits.append(_logits)
    return torch.stack(lst_logits)

def test_top_p_top_k():
    for batch_size in [1, 4]:
        shape = (batch_size, vocab_size)
        logits = torch.rand(shape, dtype=dtype, device=dev)
        for top_pks in permutations(
            product(
                [0.3, 0.7],          # top_p
                [128, 2048, 32000]   # top_k
            ),
            batch_size
        ):
            sampling_params = [SamplingParams(top_p=top_p, top_k=top_k) for top_p, top_k in top_pks]
            sampling_state = get_sampling_state(sampling_params)
            new_logits = adjust_logits(logits, sampling_state, vocab_size)
            expected = get_expected_result_by_top_pks(logits.clone(), top_pks)
            assert torch.allclose(expected, new_logits)


def test_logprobs_checker():
    get_sampling_state([SamplingParams(logprobs=False)])
    get_sampling_state([SamplingParams(logprobs=True)])
    get_sampling_state([SamplingParams(logprobs=True, top_logprobs=0)])
    get_sampling_state([SamplingParams(logprobs=True, top_logprobs=5)])

    with pytest.raises(ValueError):
        get_sampling_state([SamplingParams(logprobs=True, top_logprobs=-1)])

<<<<<<< HEAD
    with pytest.raises(ValueError):
        get_sampling_state([SamplingParams(logprobs=True, top_logprobs=6)])

    with pytest.raises(TypeError):
        get_sampling_state([SamplingParams(logprobs=True, top_logprobs=2.5)])


def test_logprobs():
    for batch_size in [1, 4, 8]:
        shape = (batch_size, vocab_size)
        logits = torch.rand(shape, dtype=dtype, device=dev)

        # No logprobs
        sampling_params = [SamplingParams(logprobs=False) for _ in range(batch_size)]
        sampling_state = get_sampling_state(sampling_params)
        output: SamplingOutput = sample(logits, sampling_state)
        assert all([logprob_response is None for logprob_response in output.logprob_infos])

        # Logprob only of a current token
        sampling_params = [SamplingParams(logprobs=True) for _ in range(batch_size)]
        sampling_state = get_sampling_state(sampling_params)
        output: SamplingOutput = sample(logits, sampling_state)
        assert len(output.logprob_infos) == batch_size
        for idx in range(batch_size):
            assert isinstance(output.logprob_infos[idx].current_token_id, int)
            assert isinstance(output.logprob_infos[idx].current_logprob, float)
            assert output.logprob_infos[idx].top_token_ids.nelement() == 0
            assert output.logprob_infos[idx].top_logprobs.nelement() == 0

        # Top-k logprobs
        for top_logprobs in [1, 3, 5]:
            sampling_params = [
                SamplingParams(logprobs=True, top_logprobs=top_logprobs) for _ in range(batch_size)
            ]
            sampling_state = get_sampling_state(sampling_params)
            output: SamplingOutput = sample(logits, sampling_state)
            assert len(output.logprob_infos) == batch_size
            for idx in range(batch_size):
                assert isinstance(output.logprob_infos[idx].current_token_id, int)
                assert isinstance(output.logprob_infos[idx].current_logprob, float)
                assert output.logprob_infos[idx].top_token_ids.nelement() != 0
                assert len(output.logprob_infos[idx].top_token_ids) == top_logprobs
                assert output.logprob_infos[idx].top_logprobs.nelement() != 0
                assert len(output.logprob_infos[idx].top_logprobs) == top_logprobs


def test_mixture_of_requests():
    # Mixed greedy & top_p/top_ks
    top_ps = list(torch.arange(1, 0, -0.01))
    top_ks = list(range(1, vocab_size + 1))
    temperatures = list(torch.arange(0, 2.1, 0.1))
    top_ks.append(-1)
    for batch_size in [4, 8, 12]:
        for _ in range(10):
            shape = (batch_size, vocab_size)
            logits = torch.rand(shape, dtype=dtype, device=dev)
            top_pks = [(random.choice(top_ps), random.choice(top_ks)) for _ in range(batch_size)]
            temps = [random.choice(temperatures) for _ in range(batch_size)]
            sampling_params = [
                SamplingParams(temperature=temps[i], top_p=top_p, top_k=top_k)
                for i, (top_p, top_k) in enumerate(top_pks)
            ]
            sampling_state = get_sampling_state(sampling_params)
            new_logits = adjust_logits(logits, sampling_state, vocab_size)

            expected = get_expected_result_by_top_pks(logits.clone(), top_pks)
            assert torch.allclose(expected, new_logits)
=======
def test_mixture_of_requests():
    # Mixed greedy & top_p/top_ks
    batch_size = 6
    shape = (batch_size, vocab_size)
    logits = torch.rand(shape, dtype=dtype, device=dev)
    top_pks = [(0.7, 3), (1.0, -1), (1.0, -1), (0.5, 2), (1.0, -1), (0.8, 5)]
    temps = [0.8, 0.8, 0.0, 0.0, 0.0, 0.7]
    sampling_params = [
        SamplingParams(temperature=temps[i], top_p=top_p, top_k=top_k)
        for i, (top_p, top_k) in enumerate(top_pks)
    ]
    sampling_state = get_sampling_state(sampling_params)
    new_logits = adjust_logits(logits, sampling_state, vocab_size)

    # TODO(team): please follow-up. correctness check
    # expected = logits.clone()
    # expected = get_expected_result(expected, top_pks)
    # assert torch.allclose(expected, new_logits)


if __name__ == "__main__":
    test_temperature()
    test_logit_bias_checker()
    test_logit_bias()
    test_penalties_checker()
    test_penalties()
    test_top_p_top_k_checker()
    test_top_p_top_k()
    test_mixture_of_requests()
>>>>>>> abe93a1d
<|MERGE_RESOLUTION|>--- conflicted
+++ resolved
@@ -17,13 +17,9 @@
     if past_output_tokens is None:
         past_output_tokens = [[] for _ in range(batch_size)]
     if prompt_masks is None:
-<<<<<<< HEAD
-        prompt_masks = [[False for _ in range(vocab_size)] for _ in range(batch_size)]
-=======
         # Prepare empty prompt mask
         prompt_mask = torch.zeros((vocab_size,), dtype=torch.bool)
         prompt_masks = [prompt_mask] * batch_size
->>>>>>> abe93a1d
     _copy_stream: torch.cuda.Stream = torch.cuda.Stream()
     with torch.cuda.stream(_copy_stream):
         sampling_state = SamplingState.from_sampling_params(
@@ -38,19 +34,12 @@
     return sampling_state
 
 
-<<<<<<< HEAD
 def test_temperature_checker():
     # temperature must be in [0, 2]
     get_sampling_state([SamplingParams(temperature=0.0)])
     get_sampling_state([SamplingParams(temperature=0.8)])
     get_sampling_state([SamplingParams(temperature=1.3)])
     get_sampling_state([SamplingParams(temperature=2.0)])
-=======
-def test_temperature(temp=0, batch_size=1):
-    shape = (batch_size, vocab_size)
-    logits = torch.rand(shape, dtype=dtype, device=dev)
-    sampling_param = SamplingParams(temperature=temp)
->>>>>>> abe93a1d
 
     with pytest.raises(ValueError):
         get_sampling_state([SamplingParams(temperature=-0.1)])
@@ -58,8 +47,6 @@
     with pytest.raises(ValueError):
         get_sampling_state([SamplingParams(temperature=2.1)])
 
-
-<<<<<<< HEAD
 def test_temperature():
     # single-batch
     shape = (1, vocab_size)
@@ -94,10 +81,6 @@
     get_sampling_state([SamplingParams(logit_bias={1: 10, 3: -10, vocab_size: 2})])
     get_sampling_state([SamplingParams(logit_bias={})])
 
-=======
-def test_logit_bias_checker():
-    # logit bias must be [-100, 100]
->>>>>>> abe93a1d
     with pytest.raises(ValueError):
         get_sampling_state([SamplingParams(logit_bias={1: 2, 3: 105, 2: 2})])
 
@@ -167,7 +150,6 @@
     get_sampling_state([SamplingParams(frequency_penalty=-2.0)])
     get_sampling_state([SamplingParams(frequency_penalty=2.0)])
 
-<<<<<<< HEAD
     with pytest.raises(ValueError):
         get_sampling_state([SamplingParams(frequency_penalty=-2.1)])
 
@@ -177,46 +159,6 @@
     # presence_penalty
     get_sampling_state([SamplingParams(presence_penalty=-2.0)])
     get_sampling_state([SamplingParams(presence_penalty=2.0)])
-=======
-def test_logit_bias():
-    # test single batch
-    batch_size = 1
-    shape = (batch_size, vocab_size)
-    logits = torch.rand(shape, dtype=dtype, device=dev)
-    logit_bias = {1: -1, 3: 1, 2: 2}
-    sampling_param = SamplingParams(logit_bias=logit_bias)
-    sampling_state = get_sampling_state([sampling_param])
-
-    expected = torch.clone(logits)
-    for idx, val in logit_bias.items():
-        expected[0][idx - 1] += val
-    new_logits = adjust_logits(logits, sampling_state, vocab_size)
-    assert torch.allclose(expected, new_logits)
-
-    # test multi-batch
-    batch_size = 3
-    shape = (batch_size, vocab_size)
-    logits = torch.rand(shape, dtype=dtype, device=dev)
-    list_logit_bias = [{1: -1, 3: 1, 2: 2}, {4: 2, 5: 1}, {1: -10}]
-    sampling_params = [
-        SamplingParams(logit_bias=logit_bias) for logit_bias in list_logit_bias
-    ]
-    sampling_state = get_sampling_state(sampling_params)
-
-    expected = torch.clone(logits)
-    for batch_size in range(batch_size):
-        logit_bias = list_logit_bias[batch_size]
-        for idx, val in logit_bias.items():
-            expected[batch_size][idx - 1] += val
-    new_logits = adjust_logits(logits, sampling_state, vocab_size)
-    assert torch.allclose(expected, new_logits)
-
-
-def test_penalties_checker():
-    get_sampling_state([SamplingParams(presence_penalty=-1.0)])
-    get_sampling_state([SamplingParams(frequency_penalty=-1.0)])
-    get_sampling_state([SamplingParams(repetition_penalty=0.7)])
->>>>>>> abe93a1d
 
     with pytest.raises(ValueError):
         get_sampling_state([SamplingParams(presence_penalty=-2.1)])
@@ -275,7 +217,6 @@
             ],
         )
 
-<<<<<<< HEAD
     with pytest.raises(ValueError):
         get_sampling_state(
             [
@@ -285,18 +226,6 @@
                 SamplingParams(presence_penalty=2.1),
             ],
         )
-=======
-def test_penalties():
-    # TODO(vvchernov): Add test for repetition penalty
-    batch_size = 1
-    shape = (batch_size, vocab_size)
-    logits = torch.rand(shape, dtype=dtype, device=dev)
-    presence_penalties = [0.8]
-    frequency_penalties = [0.3]
-    past_output_tokens = [[2, 2, 2, 3]]
-    prompt_mask = torch.zeros((vocab_size,), dtype=torch.bool)
-    prompt_masks = [prompt_mask] * batch_size
->>>>>>> abe93a1d
 
 def test_penalties():
     def _prepare_metadata(past_output_tokens):
@@ -340,7 +269,6 @@
             )
         return expected
 
-<<<<<<< HEAD
     for batch_size in [1, 4, 8]:
         shape = (batch_size, vocab_size)
         logits = torch.rand(shape, dtype=dtype, device=dev)
@@ -383,37 +311,7 @@
             )
             new_logits = adjust_logits(logits, sampling_state, vocab_size)
             assert torch.allclose(expected, new_logits), f"{torch.isclose(expected, new_logits)}, {batch_params}"
-=======
-    expected = get_expected_result(
-        logits, count_map, mask, frequency_penalties, presence_penalties
-    )
-
-    sampling_param = [
-        SamplingParams(
-            presence_penalty=presence_penalties[0],
-            frequency_penalty=frequency_penalties[0],
-        )
-    ]
-    sampling_state = get_sampling_state(
-        sampling_param, past_output_tokens=past_output_tokens, prompt_masks=prompt_masks
-    )
-    new_logits = adjust_logits(logits, sampling_state, vocab_size)
-    assert torch.allclose(expected, new_logits)
-
-    batch_size = 3
-    shape = (batch_size, vocab_size)
-    logits = torch.rand(shape, dtype=dtype, device=dev)
-    presence_penalties = [0.8, 0.7, -0.8]
-    frequency_penalties = [-0.3, 2.0, 1.2]
-    past_output_tokens = [[2, 2, 2, 3, 5], [3, 1, 2, 4], [3, 3, 1]]
-    prompt_mask = torch.zeros((vocab_size,), dtype=torch.bool)
-    prompt_masks = [prompt_mask] * batch_size
-
-    count_map, mask = prepare_metadata(past_output_tokens)
-    expected = get_expected_result(
-        logits, count_map, mask, frequency_penalties, presence_penalties
-    )
->>>>>>> abe93a1d
+
 
 def test_top_p_top_k_checker():
     # top_p must be in (0, 1]
@@ -424,12 +322,7 @@
     get_sampling_state([SamplingParams(top_p=0.1)])
     get_sampling_state([SamplingParams(top_p=1.0)])
 
-<<<<<<< HEAD
     # top_k
-=======
-def test_top_p_top_k_checker():
-    get_sampling_state([SamplingParams(top_p=0.8)])
->>>>>>> abe93a1d
     get_sampling_state([SamplingParams(top_k=3)])
     get_sampling_state([SamplingParams(top_k=-1)])
     get_sampling_state([SamplingParams(top_k=1)])
@@ -467,7 +360,6 @@
 
     # top_p, top_k with invalid values in multi-batch
     with pytest.raises(ValueError):
-<<<<<<< HEAD
         get_sampling_state(
             [
                 SamplingParams(top_p=-1, top_k=128),
@@ -488,76 +380,6 @@
                 SamplingParams(top_p=0.5, top_k=64),
             ]
         )
-=======
-        get_sampling_state([SamplingParams(top_k=-2)])
-
-
-def test_top_p_top_k():
-    def get_expected_result(logits, top_pks, filter_value=-float("Inf")):
-        """Filter a distribution of logits using top-k and/or nucleus (top-p) filtering
-        Args:
-            logits: logits distribution shape (vocabulary size)
-            top_p >0.0: keep the top tokens with cumulative probability >= top_p (nucleus filtering).
-                Nucleus filtering is described in Holtzman et al. (http://arxiv.org/abs/1904.09751)
-            top_k >0: keep only top k tokens with highest probability (top-k filtering).
-        """
-        batch_size = len(top_pks)
-        lst_logits = []
-        for ii in range(batch_size):
-            _logits = logits[ii]
-            top_p, top_k = top_pks[ii]
-            if top_p > 0.0:
-                sorted_logits, sorted_indices = torch.sort(_logits, descending=True)
-                cumulative_probs = torch.cumsum(
-                    torch.softmax(sorted_logits, dim=-1), dim=-1
-                )
-
-                # Remove tokens with cumulative probability above the threshold
-                sorted_indices_to_remove = cumulative_probs > top_p
-                # Shift the indices to the right to keep also the first token above the threshold
-                sorted_indices_to_remove[..., 1:] = sorted_indices_to_remove[
-                    ..., :-1
-                ].clone()
-                sorted_indices_to_remove[..., 0] = 0
-
-                indices_to_remove = sorted_indices[sorted_indices_to_remove]
-                _logits[indices_to_remove] = filter_value
-
-            if top_k > 0:
-                # Remove all tokens with a probability less than the last token of the top-k
-                top_k_values = torch.topk(_logits, top_k)[0]
-                # Use `None` to insert a singleton dimension
-                # Equivalent to apply `squeeze` to the given dimension
-                # e.g., arr.shape = [3,3]
-                #       arr[:,:,None].shape = [3,3,1]
-                indices_to_remove = _logits < top_k_values[..., -1, None]
-                _logits[indices_to_remove] = filter_value
-
-            lst_logits.append(_logits)
-        return torch.stack(lst_logits)
-
-    batch_size = 1
-    top_p, top_k = 0.7, 5
-    shape = (batch_size, vocab_size)
-    logits = torch.rand(shape, dtype=dtype, device=dev)
-    sampling_params = [
-        SamplingParams(top_p=top_p, top_k=top_k) for _ in range(batch_size)
-    ]
-    sampling_state = get_sampling_state(sampling_params)
-    new_logits = adjust_logits(logits, sampling_state, vocab_size)
-    expected = logits.clone()
-    expected = get_expected_result(expected, top_pks=[(top_p, top_k)])
-    assert torch.allclose(expected, new_logits)
-
-    batch_size = 3
-    shape = (batch_size, vocab_size)
-    logits = torch.rand(shape, dtype=dtype, device=dev)
-    top_pks = [(0.7, 3), (0.5, 2), (0.8, 5)]
-    sampling_params = [
-        SamplingParams(top_p=top_p, top_k=top_k) for top_p, top_k in top_pks
-    ]
-    sampling_state = get_sampling_state(sampling_params)
->>>>>>> abe93a1d
 
 def get_expected_result_by_top_pks(logits, top_pks, filter_value=-float("Inf")):
     """Filter a distribution of logits using top-k and/or nucleus (top-p) filtering
@@ -625,7 +447,6 @@
     with pytest.raises(ValueError):
         get_sampling_state([SamplingParams(logprobs=True, top_logprobs=-1)])
 
-<<<<<<< HEAD
     with pytest.raises(ValueError):
         get_sampling_state([SamplingParams(logprobs=True, top_logprobs=6)])
 
@@ -692,35 +513,4 @@
             new_logits = adjust_logits(logits, sampling_state, vocab_size)
 
             expected = get_expected_result_by_top_pks(logits.clone(), top_pks)
-            assert torch.allclose(expected, new_logits)
-=======
-def test_mixture_of_requests():
-    # Mixed greedy & top_p/top_ks
-    batch_size = 6
-    shape = (batch_size, vocab_size)
-    logits = torch.rand(shape, dtype=dtype, device=dev)
-    top_pks = [(0.7, 3), (1.0, -1), (1.0, -1), (0.5, 2), (1.0, -1), (0.8, 5)]
-    temps = [0.8, 0.8, 0.0, 0.0, 0.0, 0.7]
-    sampling_params = [
-        SamplingParams(temperature=temps[i], top_p=top_p, top_k=top_k)
-        for i, (top_p, top_k) in enumerate(top_pks)
-    ]
-    sampling_state = get_sampling_state(sampling_params)
-    new_logits = adjust_logits(logits, sampling_state, vocab_size)
-
-    # TODO(team): please follow-up. correctness check
-    # expected = logits.clone()
-    # expected = get_expected_result(expected, top_pks)
-    # assert torch.allclose(expected, new_logits)
-
-
-if __name__ == "__main__":
-    test_temperature()
-    test_logit_bias_checker()
-    test_logit_bias()
-    test_penalties_checker()
-    test_penalties()
-    test_top_p_top_k_checker()
-    test_top_p_top_k()
-    test_mixture_of_requests()
->>>>>>> abe93a1d
+            assert torch.allclose(expected, new_logits)