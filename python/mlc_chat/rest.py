# pylint: disable=missing-docstring,fixme,import-error
import argparse
import asyncio
import dataclasses
from contextlib import asynccontextmanager
from typing import Dict

import numpy as np
import uvicorn
from fastapi import FastAPI
from fastapi.middleware.cors import CORSMiddleware
from fastapi.responses import StreamingResponse

from mlc_chat.chat_module import GenerationConfig

from .base import set_global_random_seed
from .chat_module import ChatModule
from .interface.openai_api import (
    ChatCompletionRequest,
    ChatCompletionResponse,
    ChatCompletionResponseChoice,
    ChatCompletionResponseStreamChoice,
    ChatCompletionStreamResponse,
    ChatMessage,
    CompletionRequest,
    CompletionResponse,
    CompletionResponseChoice,
    CompletionResponseStreamChoice,
    CompletionStreamResponse,
    DeltaMessage,
    EmbeddingsRequest,
    EmbeddingsResponse,
    UsageInfo,
    VisualStudioCodeCompletionRequest,
    VisualStudioCodeCompletionResponse,
)


@dataclasses.dataclass
class RestAPIArgs:
    """RestAPIArgs is the dataclass that organizes the arguments used for starting a REST API
    server."""

    model: str = dataclasses.field(
        metadata={
            "help": (
                """
                The model folder after compiling with MLC-LLM build process. The parameter
                can either be the model name with its quantization scheme
                (e.g. ``Llama-2-7b-chat-hf-q4f16_1``), or a full path to the model
                folder. In the former case, we will use the provided name to search
                for the model folder over possible paths.
                """
            )
        }
    )
    lib_path: str = dataclasses.field(
        default=None,
        metadata={
            "help": (
                """
                The full path to the model library file to use (e.g. a ``.so`` file).
                """
            )
        },
    )
    device: str = dataclasses.field(
        default="auto",
        metadata={
            "help": (
                """
                The description of the device to run on. User should provide a string in the
                form of 'device_name:device_id' or 'device_name', where 'device_name' is one of
                'cuda', 'metal', 'vulkan', 'rocm', 'opencl', 'auto' (automatically detect the
                local device), and 'device_id' is the device id to run on. If no 'device_id'
                is provided, it will be set to 0 by default.
                """
            )
        },
    )
    host: str = dataclasses.field(
        default="127.0.0.1",
        metadata={
            "help": (
                """
                The host at which the server should be started, defaults to ``127.0.0.1``.
                """
            )
        },
    )
    port: int = dataclasses.field(
        default=8000,
        metadata={
            "help": (
                """
                The port on which the server should be started, defaults to ``8000``.
                """
            )
        },
    )
    random_seed: int = dataclasses.field(
        default=None,
        metadata={
            "help": (
                """
                The random seed to initialize all the RNG used in mlc-chat. By default,
                no seed is set.
                """
            )
        },
    )


def convert_args_to_argparser() -> argparse.ArgumentParser:
    """Convert from RestAPIArgs to an equivalent ArgumentParser."""
    args = argparse.ArgumentParser("MLC Chat REST API")
    for field in dataclasses.fields(RestAPIArgs):
        name = field.name.replace("_", "-")
        field_name = f"--{name}"
        # `kwargs` contains `help`, `choices`, and `action`
        kwargs = field.metadata.copy()
        if field.type == bool:
            # boolean arguments do not need to specify `type`
            args.add_argument(field_name, default=field.default, **kwargs)
        else:
            args.add_argument(field_name, type=field.type, default=field.default, **kwargs)
    return args


session: Dict[str, ChatModule] = {}


@asynccontextmanager
async def lifespan(_app: FastAPI):
    if ARGS.random_seed is not None:
        set_global_random_seed(ARGS.random_seed)
    chat_mod = ChatModule(
        model=ARGS.model,
        device=ARGS.device,
        model_lib_path=ARGS.lib_path,
    )
    session["chat_mod"] = chat_mod
    yield
    session.clear()


origins = ["*"]

app = FastAPI(lifespan=lifespan)
app.add_middleware(
    CORSMiddleware,
    allow_origins=origins,
    allow_credentials=True,
    allow_methods=["*"],
    allow_headers=["*"],
)


class AsyncCompletionStream:
    def __init__(self, generation_config: GenerationConfig):
        self.generation_config = generation_config

    def __aiter__(self):
        return self

    async def get_next_msg(self):
        # pylint: disable=protected-access
        if not session["chat_mod"]._stopped():
            session["chat_mod"]._decode(generation_config=self.generation_config)
            msg = session["chat_mod"]._get_message()
            return msg
        # pylint: enable=protected-access
        raise StopAsyncIteration

    async def __anext__(self):
        if not session["chat_mod"]._stopped():
            task = asyncio.create_task(self.get_next_msg())
            msg = await task
            return msg
        raise StopAsyncIteration


@app.post("/v1/chat/completions")
async def request_chat_completion(request: ChatCompletionRequest):
    """
    Creates model response for the given chat conversation.
    The messages field contains a list of messages (describing the conversation history). eg:
    ```"messages": [{"role": "user", "content": "What's my name?"},
                    {"role": "assistant", "content": "Your name is Llama."},
                    {"role": "user", "content": "No, that's your name. My name is X."},
                    {"role": "assistant", "content": "Ah, my apologies! Your name is X! "},
                    {"role": "user", "content": "What is the meaning of life?"},
                ]
    ```
    ]
    """
    generation_config = GenerationConfig(
        temperature=request.temperature,
        repetition_penalty=request.repetition_penalty,
        presence_penalty=request.presence_penalty,
        frequency_penalty=request.frequency_penalty,
        top_p=request.top_p,
        mean_gen_len=request.mean_gen_len,
        max_gen_len=request.max_gen_len,
        n=request.n,
        stop=request.stop,
    )

    session["chat_mod"].reset_chat()  # Reset previous history, KV cache, etc.

    if request.stream:
        session["chat_mod"]._prefill(  # pylint: disable=protected-access
            input=request.messages,
            generation_config=generation_config,
        )

        async def iter_response():
            prev_txt = ""
            async for content in AsyncCompletionStream(generation_config=generation_config):
                if content:
                    # Remove the replacement character (U+FFFD) from the response
                    # This is to handle emojis. An emoji might be made up of multiple tokens.
                    # In the Rest streaming setting, if an emoji gets truncated in the middle of
                    # its encoded byte sequence, a replacement character will appear.
                    valid_content = content.replace("�", "")
                    chunk = ChatCompletionStreamResponse(
                        choices=[
                            ChatCompletionResponseStreamChoice(
                                index=0,
                                delta=DeltaMessage(
                                    role="assistant", content=valid_content[len(prev_txt) :]
                                ),
                                finish_reason="stop",
                            )
                        ]
                    )
                    prev_txt = valid_content
                    yield f"data: {chunk.json(exclude_unset=True)}\n\n"
            yield "data: [DONE]\n\n"

        return StreamingResponse(iter_response(), media_type="text/event-stream")
    msg = session["chat_mod"].generate(prompt=request.messages, generation_config=generation_config)
    if isinstance(msg, str):
        msg = [msg]
    return ChatCompletionResponse(
        choices=[
            ChatCompletionResponseChoice(
                index=index,
                message=ChatMessage(role="assistant", content=msg[index]),
                finish_reason="stop",
            )
            for index in range(len(msg))
        ],
        # TODO: Fill in correct usage info
        usage=UsageInfo(prompt_tokens=0, completion_tokens=0, total_tokens=0),
    )


@app.post("/v1/completions")
async def request_completion(request: CompletionRequest):
    """
    Creates a completion for a given prompt.
    """

    generation_config = GenerationConfig(
        temperature=request.temperature,
        repetition_penalty=request.repetition_penalty,
        presence_penalty=request.presence_penalty,
        frequency_penalty=request.frequency_penalty,
        top_p=request.top_p,
        mean_gen_len=request.mean_gen_len,
        max_gen_len=request.max_gen_len,
<<<<<<< HEAD
=======
        n=request.n,
        stop=request.stop,
>>>>>>> a4a06d5b
    )

    session["chat_mod"].reset_chat()
    # Langchain's load_qa_chain.run expects the input to be a list with the query
    if isinstance(request.prompt, list):
        if len(request.prompt) > 1:
            raise ValueError(
                """
                The /v1/completions endpoint currently only supports single message prompts.
                Please ensure your request contains only one message
                """
            )
        prompt = request.prompt[0]
    else:
        prompt = request.prompt

    if request.stream:
        session["chat_mod"]._prefill(  # pylint: disable=protected-access
            input=prompt,
            generation_config=generation_config,
        )

        async def iter_response():
            prev_txt = ""
            async for content in AsyncCompletionStream(generation_config=generation_config):
                if content:
                    chunk = CompletionStreamResponse(
                        choices=[
                            CompletionResponseStreamChoice(
                                index=0,
                                text=content[len(prev_txt) :],
                                finish_reason="stop",
                            )
                        ]
                    )
                    prev_txt = content
                    yield f"data: {chunk.json(exclude_unset=True)}\n\n"
<<<<<<< HEAD

        return StreamingResponse(iter_response(), media_type="text/event-stream")
    msg = session["chat_mod"].generate(prompt=prompt, generation_config=generation_config)
=======
            yield "data: [DONE]\n\n"

        return StreamingResponse(iter_response(), media_type="text/event-stream")
    msg = session["chat_mod"].generate(prompt=prompt, generation_config=generation_config)
    if isinstance(msg, str):
        msg = [msg]
>>>>>>> a4a06d5b
    return CompletionResponse(
        choices=[
            CompletionResponseChoice(index=index, text=msg[index]) for index in range(len(msg))
        ],
        # TODO: Fill in correct usage info
        usage=UsageInfo(prompt_tokens=0, completion_tokens=0, total_tokens=0),
    )


@app.post("/v1/embeddings")
async def request_embeddings(request: EmbeddingsRequest):
    """
    Gets embedding for some text.
    """
    inps = []
    if isinstance(request.input, str):
        inps.append(request.input)
    elif isinstance(request.input, list):
        inps = request.input
    else:
        assert f"Invalid input type {type(request.input)}"

    data = []
    for i, inp in enumerate(inps):
        session["chat_mod"].reset_chat()
        emb = session["chat_mod"].embed_text(input=inp).numpy()
        mean_emb = np.squeeze(np.mean(emb, axis=1), axis=0)
        norm_emb = mean_emb / np.linalg.norm(mean_emb)
        data.append({"object": "embedding", "embedding": norm_emb.tolist(), "index": i})
    # TODO: Fill in correct usage info
    return EmbeddingsResponse(
        data=data, usage=UsageInfo(prompt_tokens=0, completion_tokens=0, total_tokens=0)
    )


@app.post("/chat/reset")
async def reset():
    """
    Reset the chat for the currently initialized model.
    """
    session["chat_mod"].reset_chat()


@app.get("/stats")
async def read_stats():
    """
    Get the runtime stats.
    """
    return session["chat_mod"].stats()


@app.get("/verbose_stats")
async def read_stats_verbose():
    """
    Get the verbose runtime stats.
    """
    return session["chat_mod"].stats(verbose=True)


@app.post("/v1/llm-vscode/completions")
async def request_llm_vscode(request: VisualStudioCodeCompletionRequest):
    """
    Creates a vscode code completion for a given prompt.
    Follows huggingface LSP (https://github.com/huggingface/llm-ls)
    """
    generation_config = GenerationConfig(
        temperature=request.parameters.temperature,
        top_p=request.parameters.top_p,
        mean_gen_len=request.parameters.max_new_tokens,
        max_gen_len=request.parameters.max_new_tokens,
    )
    msg = session["chat_mod"].generate(prompt=request.inputs, generation_config=generation_config)

    return VisualStudioCodeCompletionResponse(generated_text=msg)


ARGS = convert_args_to_argparser().parse_args()
if __name__ == "__main__":
    uvicorn.run("mlc_chat.rest:app", host=ARGS.host, port=ARGS.port, reload=False, access_log=False)<|MERGE_RESOLUTION|>--- conflicted
+++ resolved
@@ -270,11 +270,8 @@
         top_p=request.top_p,
         mean_gen_len=request.mean_gen_len,
         max_gen_len=request.max_gen_len,
-<<<<<<< HEAD
-=======
         n=request.n,
         stop=request.stop,
->>>>>>> a4a06d5b
     )
 
     session["chat_mod"].reset_chat()
@@ -312,18 +309,12 @@
                     )
                     prev_txt = content
                     yield f"data: {chunk.json(exclude_unset=True)}\n\n"
-<<<<<<< HEAD
-
-        return StreamingResponse(iter_response(), media_type="text/event-stream")
-    msg = session["chat_mod"].generate(prompt=prompt, generation_config=generation_config)
-=======
             yield "data: [DONE]\n\n"
 
         return StreamingResponse(iter_response(), media_type="text/event-stream")
     msg = session["chat_mod"].generate(prompt=prompt, generation_config=generation_config)
     if isinstance(msg, str):
         msg = [msg]
->>>>>>> a4a06d5b
     return CompletionResponse(
         choices=[
             CompletionResponseChoice(index=index, text=msg[index]) for index in range(len(msg))
