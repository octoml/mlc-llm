--- conflicted
+++ resolved
@@ -5,22 +5,13 @@
 import numpy as np
 
 from mlc_llm.serve import (
-<<<<<<< HEAD
-    Engine,
-    EngineMode,
-=======
->>>>>>> 83522354
     GenerationConfig,
     Request,
     RequestStreamOutput,
     SpeculativeMode,
     data,
 )
-<<<<<<< HEAD
-from mlc_llm.serve.engine import ModelInfo
-=======
 from mlc_llm.serve.sync_engine import SyncLLMEngine
->>>>>>> 83522354
 
 prompts = [
     "What is the meaning of life?",
