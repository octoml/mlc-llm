# pylint: disable=chained-comparison,line-too-long,missing-docstring,
# pylint: disable=too-many-arguments,too-many-locals
from typing import Callable, List, Optional

import numpy as np

from mlc_llm.serve import (
    GenerationConfig,
    Request,
    RequestStreamOutput,
    SpeculativeMode,
    data,
)
<<<<<<< HEAD
from mlc_llm.serve.sync_engine import SyncLLMEngine
=======
from mlc_llm.serve.sync_engine import SyncMLCEngine
>>>>>>> d3d264d4

prompts = [
    "What is the meaning of life?",
    "Introduce the history of Pittsburgh to me. Please elaborate in detail.",
    "Write a three-day Seattle travel plan. Please elaborate in detail.",
    "What is Alaska famous of? Please elaborate in detail.",
    "What is the difference between Lambda calculus and Turing machine? Please elaborate in detail.",
    "What are the necessary components to assemble a desktop computer? Please elaborate in detail.",
    "Why is Vitamin D important to human beings? Please elaborate in detail.",
    "Where is milk tea originated from? Please elaborate in detail.",
    "Where is the southernmost place in United States? Please elaborate in detail.",
    "Do you know AlphaGo? What capabilities does it have, and what achievements has it got? Please elaborate in detail.",
]


def create_requests(
    num_requests: int,
    stop_token_id: Optional[int] = None,
    temperature: float = 0.8,
    repetition_penalty: float = 1.0,
    max_tokens_low: int = 256,
    max_tokens_high: int = 257,
) -> List[Request]:
    assert num_requests >= 0 and num_requests <= len(prompts)

    stop_token_ids = [stop_token_id] if stop_token_id is not None else []
    requests = []
    for req_id, prompt in zip(range(num_requests), prompts):
        max_tokens = np.random.randint(max_tokens_low, max_tokens_high)
        requests.append(
            Request(
                request_id=str(req_id),
                inputs=data.TextData(prompt),
                generation_config=GenerationConfig(
                    temperature=temperature,
                    repetition_penalty=repetition_penalty,
                    max_tokens=max_tokens,
                    stop_token_ids=stop_token_ids,
                ),
            )
        )
    return requests


def test_engine_basic():
    """Test engine **without continuous batching**.

    - Add all requests to the engine altogether in the beginning.
    - All requests have the same max_tokens. This means all requests
    will end together.
    - Engine keeps running `step` for estimated number of steps (number of
    requests + max_tokens - 1). Then check the output of each request.
    """

    # Hyperparameters for tests (you can try different combinations).
    num_requests = len(prompts)  # [4, 8, 10]
    temperature = 0.9  # [0, 0.8, 0.9, 1.0, 1.1]
    repetition_penalty = 1.0  # [1.0, 1.01]
    max_tokens: int = 256  # [32, 128, 256]
    np.random.seed(0)

    # Output list
    outputs = [[] for _ in range(num_requests)]

    # Define the callback function for request generation results
    def fcallback(delta_outputs: List[RequestStreamOutput]):
        for delta_output in delta_outputs:
            request_id, stream_outputs = delta_output.unpack()
            assert len(stream_outputs) == 1
            outputs[int(request_id)] += stream_outputs[0].delta_token_ids

    # Create engine
    model = "dist/Llama-2-7b-chat-hf-q0f16-MLC"
    model_lib_path = "dist/Llama-2-7b-chat-hf-q0f16-MLC/Llama-2-7b-chat-hf-q0f16-MLC-cuda.so"
    small_model = "dist/Llama-2-7b-chat-hf-q4f16_1-MLC"
    small_model_lib_path = (
        "dist/Llama-2-7b-chat-hf-q4f16_1-MLC/Llama-2-7b-chat-hf-q4f16_1-MLC-cuda.so"
    )
<<<<<<< HEAD
    engine = SyncLLMEngine(
=======
    engine = SyncMLCEngine(
>>>>>>> d3d264d4
        model=model,
        model_lib_path=model_lib_path,
        mode="server",
        max_total_sequence_length=4096,
        additional_models=[small_model + ":" + small_model_lib_path],
        speculative_mode=SpeculativeMode.SMALL_DRAFT,
        request_stream_callback=fcallback,
    )

    # Create requests
    requests = create_requests(
        num_requests,
        temperature=temperature,
        repetition_penalty=repetition_penalty,
        max_tokens_low=max_tokens,
        max_tokens_high=max_tokens + 1,
    )

    # Add all requests to engine
    for request in requests:
        engine.add_request(request)

    num_steps = num_requests + max_tokens - 1
    # Run steps
    for step in range(num_steps):
        engine.step()

    for req_id, output in enumerate(outputs):
        print(f"Prompt {req_id}: {requests[req_id].inputs[0]}")
        print(f"Output {req_id}:{engine.tokenizer.decode(output)}\n")


def test_engine_eagle_basic():
    """Test engine **without continuous batching**.

    - Add all requests to the engine altogether in the beginning.
    - All requests have the same max_tokens. This means all requests
    will end together.
    - Engine keeps running `step` for estimated number of steps (number of
    requests + max_tokens - 1). Then check the output of each request.
    - Use Eagle model as speculative model
    """

    # Hyperparameters for tests (you can try different combinations).
    num_requests = len(prompts)  # [4, 8, 10]
    temperature = 0.9  # [0, 0.8, 0.9, 1.0, 1.1]
    repetition_penalty = 1.0  # [1.0, 1.01]
    max_tokens: int = 256  # [32, 128, 256]
    np.random.seed(0)

    # Output list
    outputs = [[] for _ in range(num_requests)]

    # Define the callback function for request generation results
    def fcallback(delta_outputs: List[RequestStreamOutput]):
        for delta_output in delta_outputs:
            request_id, stream_outputs = delta_output.unpack()
            assert len(stream_outputs) == 1
            outputs[int(request_id)] += stream_outputs[0].delta_token_ids

    # Create engine
    model = "dist/Llama-2-7b-chat-hf-q0f16-MLC"
    model_lib_path = "dist/Llama-2-7b-chat-hf-q0f16-MLC/Llama-2-7b-chat-hf-q0f16-MLC-cuda.so"
    small_model = "dist/Eagle-llama2-7b-chat-q0f16-MLC"
    small_model_lib_path = (
        "dist/Eagle-llama2-7b-chat-q0f16-MLC/Eagle-llama2-7b-chat-q0f16-MLC-cuda.so"
    )
<<<<<<< HEAD
    engine = SyncLLMEngine(
=======
    engine = SyncMLCEngine(
>>>>>>> d3d264d4
        model=model,
        model_lib_path=model_lib_path,
        mode="server",
        max_total_sequence_length=4096,
        additional_models=[small_model + ":" + small_model_lib_path],
        speculative_mode=SpeculativeMode.EAGLE,
        spec_draft_length=2,
        request_stream_callback=fcallback,
    )

    # Create requests
    requests = create_requests(
        num_requests,
        temperature=temperature,
        repetition_penalty=repetition_penalty,
        max_tokens_low=max_tokens,
        max_tokens_high=max_tokens + 1,
    )

    # Add all requests to engine
    for request in requests:
        engine.add_request(request)

    num_steps = num_requests + max_tokens - 1
    # Run steps
    for step in range(num_steps):
        engine.step()

    for req_id, output in enumerate(outputs):
        print(f"Prompt {req_id}: {requests[req_id].inputs[0]}")
        print(f"Output {req_id}:{engine.tokenizer.decode(output)}\n")


def test_engine_continuous_batching_1():
    """Test engine **with continuous batching**.

    - Add all requests to the engine altogether in the beginning.
    - All requests have a random maximum generation length. So each
    request keeps generating until reaching the maximum length.
    - Engine keeps running `step` for estimated number of steps (number of
    requests + the maximum max_tokens - 1). Then check the output
    of each request.
    """

    # Hyperparameters for tests (you can try different combinations)
    num_requests = len(prompts)  # [4, 8, 10]
    temperature = 0.9  # [0.8, 0.9, 1.0, 1.1]
    repetition_penalty = 1.00  # [1.0, 1.01]
    max_tokens_low = 128
    max_tokens_high = 384
    np.random.seed(0)

    # Output list
    outputs = [[] for _ in range(num_requests)]
    finish_time = [None] * num_requests

    # Define the callback class for request generation results
    class CallbackTimer:
        timer: int = -1

        def callback_getter(self) -> Callable[[List[RequestStreamOutput]], None]:
            def fcallback(delta_outputs: List[RequestStreamOutput]):
                for delta_output in delta_outputs:
                    request_id, stream_outputs = delta_output.unpack()
                    assert len(stream_outputs) == 1
                    if stream_outputs[0].finish_reason is not None:
                        print(f"Request {request_id} finished at step {self.timer}.")
                    outputs[int(request_id)] += stream_outputs[0].delta_token_ids
                    finish_time[int(request_id)] = self.timer

            return fcallback

        def step(self) -> None:
            self.timer += 1

    # Create engine
    model = "dist/Llama-2-7b-chat-hf-q0f16-MLC"
    model_lib_path = "dist/Llama-2-7b-chat-hf-q0f16-MLC/Llama-2-7b-chat-hf-q0f16-MLC-cuda.so"
    small_model = "dist/Llama-2-7b-chat-hf-q4f16_1-MLC"
    small_model_lib_path = (
        "dist/Llama-2-7b-chat-hf-q4f16_1-MLC/Llama-2-7b-chat-hf-q4f16_1-MLC-cuda.so"
    )
    timer = CallbackTimer()
<<<<<<< HEAD
    engine = SyncLLMEngine(
=======
    engine = SyncMLCEngine(
>>>>>>> d3d264d4
        model=model,
        model_lib_path=model_lib_path,
        mode="server",
        max_total_sequence_length=4096,
        additional_models=[small_model + ":" + small_model_lib_path],
        speculative_mode=SpeculativeMode.SMALL_DRAFT,
        request_stream_callback=timer.callback_getter(),
    )

    # Create requests
    requests = create_requests(
        num_requests,
        temperature=temperature,
        repetition_penalty=repetition_penalty,
        max_tokens_low=max_tokens_low,
        max_tokens_high=max_tokens_high,
    )

    # Add all requests to engine
    for request in requests:
        engine.add_request(request)

    num_steps = num_requests + max(request.generation_config.max_tokens for request in requests) - 1
    # Run steps
    for step in range(num_steps):
        timer.step()
        assert timer.timer == step
        engine.step()

    for req_id, (request, output, fin_time) in enumerate(zip(requests, outputs, finish_time)):
        print(f"Prompt {req_id}: {request.inputs[0]}")
        print(f"Output {req_id}:{engine.tokenizer.decode(output)}\n")
        # assert fin_time == request.generation_config.max_tokens - 1


def test_engine_eagle_continuous_batching_1():
    """Test engine **with continuous batching**.

    - Add all requests to the engine altogether in the beginning.
    - All requests have a random maximum generation length. So each
    request keeps generating until reaching the maximum length.
    - Engine keeps running `step` for estimated number of steps (number of
    requests + the maximum max_tokens - 1). Then check the output
    of each request.
    """

    # Hyperparameters for tests (you can try different combinations)
    num_requests = len(prompts)  # [4, 8, 10]
    temperature = 0.9  # [0.8, 0.9, 1.0, 1.1]
    repetition_penalty = 1.00  # [1.0, 1.01]
    max_tokens_low = 128
    max_tokens_high = 384
    np.random.seed(0)

    # Output list
    outputs = [[] for _ in range(num_requests)]
    finish_time = [None] * num_requests

    # Define the callback class for request generation results
    class CallbackTimer:
        timer: int = -1

        def callback_getter(self) -> Callable[[List[RequestStreamOutput]], None]:
            def fcallback(delta_outputs: List[RequestStreamOutput]):
                for delta_output in delta_outputs:
                    request_id, stream_outputs = delta_output.unpack()
                    assert len(stream_outputs) == 1
                    if stream_outputs[0].finish_reason is not None:
                        print(f"Request {request_id} finished at step {self.timer}.")
                    outputs[int(request_id)] += stream_outputs[0].delta_token_ids
                    finish_time[int(request_id)] = self.timer

            return fcallback

        def step(self) -> None:
            self.timer += 1

    # Create engine
    model = "dist/Llama-2-7b-chat-hf-q4f16_1-MLC"
    model_lib_path = "dist/Llama-2-7b-chat-hf-q4f16_1-MLC/Llama-2-7b-chat-hf-q4f16_1-MLC-cuda.so"
    small_model = "dist/Eagle-llama2-7b-chat-q4f16_1-MLC"
    small_model_lib_path = (
        "dist/Eagle-llama2-7b-chat-q4f16_1-MLC/Eagle-llama2-7b-chat-q4f16_1-MLC-cuda.so"
    )
    timer = CallbackTimer()
<<<<<<< HEAD
    engine = SyncLLMEngine(
=======
    engine = SyncMLCEngine(
>>>>>>> d3d264d4
        model=model,
        model_lib_path=model_lib_path,
        mode="server",
        max_total_sequence_length=4096,
        additional_models=[small_model + ":" + small_model_lib_path],
        speculative_mode=SpeculativeMode.EAGLE,
        request_stream_callback=timer.callback_getter(),
    )

    # Create requests
    requests = create_requests(
        num_requests,
        temperature=temperature,
        repetition_penalty=repetition_penalty,
        max_tokens_low=max_tokens_low,
        max_tokens_high=max_tokens_high,
    )

    # Add all requests to engine
    for request in requests:
        engine.add_request(request)

    num_steps = num_requests + max(request.generation_config.max_tokens for request in requests) - 1
    # Run steps
    for step in range(num_steps):
        timer.step()
        assert timer.timer == step
        engine.step()

    for req_id, (request, output, fin_time) in enumerate(zip(requests, outputs, finish_time)):
        print(f"Prompt {req_id}: {request.inputs[0]}")
        print(f"Output {req_id}:{engine.tokenizer.decode(output)}\n")
        # assert fin_time == request.generation_config.max_tokens - 1


<<<<<<< HEAD
def test_engine_generate():
=======
def compare_output_text(output_text1, output_text2):
    if isinstance(output_text1, list) and isinstance(output_text2, list):
        for item1, item2 in zip(output_text1, output_text2):
            if not compare_output_text(item1, item2):
                return False
    elif output_text1 != output_text2:
        print(output_text1)
        print(output_text2)
        return False
    return True


def test_engine_generate(compare_precision=False):
>>>>>>> d3d264d4
    # Create engine
    model = "dist/Llama-2-7b-chat-hf-q0f16-MLC"
    model_lib_path = "dist/Llama-2-7b-chat-hf-q0f16-MLC/Llama-2-7b-chat-hf-q0f16-MLC-cuda.so"
    small_model = "dist/Llama-2-7b-chat-hf-q4f16_1-MLC"
    small_model_lib_path = (
        "dist/Llama-2-7b-chat-hf-q4f16_1-MLC/Llama-2-7b-chat-hf-q4f16_1-MLC-cuda.so"
<<<<<<< HEAD
    )
    engine = SyncLLMEngine(
        model=model,
        model_lib_path=model_lib_path,
        mode="server",
        max_total_sequence_length=4096,
        additional_models=[small_model + ":" + small_model_lib_path],
        speculative_mode=SpeculativeMode.SMALL_DRAFT,
    )

    num_requests = 10
    max_tokens = 256

    # Generate output.
    output_texts, _ = engine.generate(
        prompts[:num_requests], GenerationConfig(max_tokens=max_tokens, n=3)
    )
=======
    )

    engine = SyncMLCEngine(
        model=model,
        model_lib_path=model_lib_path,
        mode="server",
        max_total_sequence_length=4096,
        additional_models=[small_model + ":" + small_model_lib_path],
        speculative_mode=SpeculativeMode.SMALL_DRAFT,
    )

    num_requests = 10
    max_tokens = 256

    # Generate output.
    if compare_precision:
        print("compare precision")
        generation_config = GenerationConfig(
            temperature=0.0, top_p=0, max_tokens=1024, stop_token_ids=[2], n=1
        )
        engine_single_model = SyncMLCEngine(
            model=model,
            model_lib_path=model_lib_path,
            mode="server",
            max_total_sequence_length=4096,
        )
        output_texts_single_model, _ = engine_single_model.generate(
            prompts[:num_requests], generation_config
        )
        for req_id, outputs in enumerate(output_texts_single_model):
            print(f"Prompt {req_id}: {prompts[req_id]}")
            if len(outputs) == 1:
                print(f"Output {req_id}:{outputs[0]}\n")
            else:
                for i, output in enumerate(outputs):
                    print(f"Output {req_id}({i}):{output}\n")
        # TODO: Add pytorch precision
    else:
        generation_config = GenerationConfig(max_tokens=max_tokens, n=3)
    output_texts, _ = engine.generate(prompts[:num_requests], generation_config)
>>>>>>> d3d264d4
    for req_id, outputs in enumerate(output_texts):
        print(f"Prompt {req_id}: {prompts[req_id]}")
        if len(outputs) == 1:
            print(f"Output {req_id}:{outputs[0]}\n")
        else:
            for i, output in enumerate(outputs):
                print(f"Output {req_id}({i}):{output}\n")
<<<<<<< HEAD
=======
    if compare_precision:
        precision_flag = compare_output_text(output_texts, output_texts_single_model)
        if precision_flag:
            print(f"Accuracy verification succeed\n")
        else:
            print(f"Accuracy verification failed\n")
>>>>>>> d3d264d4


def test_engine_eagle_generate():
    # Create engine
    model = "dist/Llama-2-7b-chat-hf-q0f16-MLC"
    model_lib_path = "dist/Llama-2-7b-chat-hf-q0f16-MLC/Llama-2-7b-chat-hf-q0f16-MLC-cuda.so"
    small_model = "dist/Eagle-llama2-7b-chat-q4f16_1-MLC"
    small_model_lib_path = (
        "dist/Eagle-llama2-7b-chat-q4f16_1-MLC/Eagle-llama2-7b-chat-q4f16_1-MLC-cuda.so"
    )
<<<<<<< HEAD
    engine = SyncLLMEngine(
=======
    engine = SyncMLCEngine(
>>>>>>> d3d264d4
        model=model,
        model_lib_path=model_lib_path,
        mode="server",
        max_total_sequence_length=4096,
        additional_models=[small_model + ":" + small_model_lib_path],
        speculative_mode=SpeculativeMode.EAGLE,
    )

    num_requests = 10
    max_tokens = 256

    # Generate output.
    output_texts, _ = engine.generate(
        prompts[:num_requests], GenerationConfig(max_tokens=max_tokens, n=3)
    )
    for req_id, outputs in enumerate(output_texts):
        print(f"Prompt {req_id}: {prompts[req_id]}")
        if len(outputs) == 1:
            print(f"Output {req_id}:{outputs[0]}\n")
        else:
            for i, output in enumerate(outputs):
                print(f"Output {req_id}({i}):{output}\n")


def test_engine_efficiency():
    """Test engine speculative decoding efficiency."""

    # Hyperparameters for tests (you can try different combinations).
    num_requests = 1  # [4, 8, 10]
    temperature = 0.9  # [0, 0.8, 0.9, 1.0, 1.1]
    repetition_penalty = 1.0  # [1.0, 1.01]
    max_tokens: int = 512
    np.random.seed(0)

    # Output list
    outputs = [[] for _ in range(num_requests)]

    # Define the callback function for request generation results
    def fcallback(delta_outputs: List[RequestStreamOutput]):
        for delta_output in delta_outputs:
            request_id, stream_outputs = delta_output.unpack()
            assert len(stream_outputs) == 1
            outputs[int(request_id)] += stream_outputs[0].delta_token_ids

    # Create engine
    model = "dist/Llama-2-13b-chat-hf-q4f16_1-MLC"
    model_lib_path = "dist/Llama-2-13b-chat-hf-q4f16_1-MLC/Llama-2-13b-chat-hf-q4f16_1-MLC-cuda.so"
<<<<<<< HEAD
    engine = SyncLLMEngine(
=======
    engine = SyncMLCEngine(
>>>>>>> d3d264d4
        model=model,
        model_lib_path=model_lib_path,
        mode="server",
        max_total_sequence_length=4096,
        request_stream_callback=fcallback,
    )

    # Create requests
    requests = create_requests(
        num_requests,
        temperature=temperature,
        repetition_penalty=repetition_penalty,
        max_tokens_low=max_tokens,
        max_tokens_high=max_tokens + 1,
    )

    # Add all requests to engine
    for request in requests:
        engine.add_request(request)

    num_steps = num_requests + max_tokens - 1
    # Run steps
    for step in range(num_steps):
        engine.step()

    for eg, name in zip([engine], ["Normal Deconding"]):
        stats = eg.stats()
        print("engine name:", name)
        if name == "Speculative Decoding":
            print("total draft tokens:", stats["total_draft_tokens"])
            print("total accepted tokens:", stats["total_accepted_tokens"])
            print(
                "Accept rate:",
                stats["total_accepted_tokens"] / (1e-10 + stats["total_draft_tokens"]),
            )
        print("engine total decode time:", stats["engine_total_decode_time"])
        print()


def test_engine_spec_efficiency():
    """Test engine speculative decoding efficiency."""

    # Hyperparameters for tests (you can try different combinations).
    num_requests = 1  # [4, 8, 10]
    temperature = 0.9  # [0, 0.8, 0.9, 1.0, 1.1]
    repetition_penalty = 1.0  # [1.0, 1.01]
    max_tokens: int = 512
    np.random.seed(0)

    # Output list
    outputs = [[] for _ in range(num_requests)]

    # Define the callback function for request generation results
    def fcallback(delta_outputs: List[RequestStreamOutput]):
        for delta_output in delta_outputs:
            request_id, stream_outputs = delta_output.unpack()
            assert len(stream_outputs) == 1
            outputs[int(request_id)] += stream_outputs[0].delta_token_ids

    # Create engine
    model = "dist/Llama-2-13b-chat-hf-q4f16_1-MLC"
    model_lib_path = "dist/Llama-2-13b-chat-hf-q4f16_1-MLC/Llama-2-13b-chat-hf-q4f16_1-MLC-cuda.so"
    small_model = "dist/Llama-2-7b-chat-hf-q4f16_1-MLC"
    small_model_lib_path = (
        "dist/Llama-2-7b-chat-hf-q4f16_1-MLC/Llama-2-7b-chat-hf-q4f16_1-MLC-cuda.so"
    )
    # If Flashinfer allows head_dim < 128, we can test this model
    # small_model = "dist/TinyLlama-1.1B-Chat-v1.0-q0f16-MLC"
    # small_model_lib_path = (
    #     "dist/TinyLlama-1.1B-Chat-v1.0-q0f16-MLC/TinyLlama-1.1B-Chat-v1.0-q0f16-MLC-cuda.so"
    # )
<<<<<<< HEAD
    spec_engine = SyncLLMEngine(
=======
    spec_engine = SyncMLCEngine(
>>>>>>> d3d264d4
        model=model,
        model_lib_path=model_lib_path,
        mode="server",
        max_total_sequence_length=4096,
        additional_models=[small_model + ":" + small_model_lib_path],
        spec_draft_length=6,
        speculative_mode=SpeculativeMode.SMALL_DRAFT,
        request_stream_callback=fcallback,
    )

    # Create requests
    requests = create_requests(
        num_requests,
        temperature=temperature,
        repetition_penalty=repetition_penalty,
        max_tokens_low=max_tokens,
        max_tokens_high=max_tokens + 1,
    )

    # Add all requests to engine
    for request in requests:
        spec_engine.add_request(request)

    num_steps = num_requests + max_tokens - 1
    # Run steps
    for step in range(num_steps):
        spec_engine.step()

    for eg, name in zip([spec_engine], ["Speculative Decoding"]):
        stats = eg.stats()
        print("engine name:", name)
        if name == "Speculative Decoding":
            print("total draft tokens:", stats["total_draft_tokens"])
            print("total accepted tokens:", stats["total_accepted_tokens"])
            print(
                "Accept rate:",
                stats["total_accepted_tokens"] / (1e-10 + stats["total_draft_tokens"]),
            )
        print("engine total decode time:", stats["engine_total_decode_time"])
        print()


def test_engine_eagle_spec_efficiency():
    """Test engine speculative decoding efficiency."""

    # Hyperparameters for tests (you can try different combinations).
    num_requests = 1  # [4, 8, 10]
    temperature = 0.9  # [0, 0.8, 0.9, 1.0, 1.1]
    repetition_penalty = 1.0  # [1.0, 1.01]
    max_tokens: int = 512
    np.random.seed(0)

    # Output list
    outputs = [[] for _ in range(num_requests)]

    # Define the callback function for request generation results
    def fcallback(delta_outputs: List[RequestStreamOutput]):
        for delta_output in delta_outputs:
            request_id, stream_outputs = delta_output.unpack()
            assert len(stream_outputs) == 1
            outputs[int(request_id)] += stream_outputs[0].delta_token_ids

    # Create engine
    model = "dist/Llama-2-7b-chat-hf-q4f16_1-MLC"
    model_lib_path = "dist/Llama-2-7b-chat-hf-q4f16_1-MLC/Llama-2-7b-chat-hf-q4f16_1-MLC-cuda.so"
    small_model = "dist/Eagle-llama2-7b-chat-q0f16-MLC"
    small_model_lib_path = (
        "dist/Eagle-llama2-7b-chat-q0f16-MLC/Eagle-llama2-7b-chat-q0f16-MLC-cuda.so"
    )
<<<<<<< HEAD
    spec_engine = SyncLLMEngine(
=======
    spec_engine = SyncMLCEngine(
>>>>>>> d3d264d4
        model=model,
        model_lib_path=model_lib_path,
        mode="server",
        max_total_sequence_length=4096,
        additional_models=[small_model + ":" + small_model_lib_path],
        spec_draft_length=6,
        speculative_mode=SpeculativeMode.EAGLE,
        request_stream_callback=fcallback,
    )

    # Create requests
    requests = create_requests(
        num_requests,
        temperature=temperature,
        repetition_penalty=repetition_penalty,
        max_tokens_low=max_tokens,
        max_tokens_high=max_tokens + 1,
    )

    # Add all requests to engine
    for request in requests:
        spec_engine.add_request(request)

    num_steps = num_requests + max_tokens - 1
    # Run steps
    for step in range(num_steps):
        spec_engine.step()

    for eg, name in zip([spec_engine], ["Speculative Decoding"]):
        stats = eg.stats()
        print("engine name:", name)
        if name == "Speculative Decoding":
            print("total draft tokens:", stats["total_draft_tokens"])
            print("total accepted tokens:", stats["total_accepted_tokens"])
            print(
                "Accept rate:",
                stats["total_accepted_tokens"] / (1e-10 + stats["total_draft_tokens"]),
            )
        print("engine total decode time:", stats["engine_total_decode_time"])
        print()


if __name__ == "__main__":
    test_engine_basic()
    test_engine_eagle_basic()
    test_engine_continuous_batching_1()
    test_engine_eagle_continuous_batching_1()
<<<<<<< HEAD
    test_engine_generate()
=======
    test_engine_generate(compare_precision=True)
>>>>>>> d3d264d4
    test_engine_eagle_generate()
    test_engine_efficiency()
    test_engine_spec_efficiency()
    test_engine_eagle_spec_efficiency()<|MERGE_RESOLUTION|>--- conflicted
+++ resolved
@@ -11,11 +11,7 @@
     SpeculativeMode,
     data,
 )
-<<<<<<< HEAD
-from mlc_llm.serve.sync_engine import SyncLLMEngine
-=======
 from mlc_llm.serve.sync_engine import SyncMLCEngine
->>>>>>> d3d264d4
 
 prompts = [
     "What is the meaning of life?",
@@ -94,11 +90,7 @@
     small_model_lib_path = (
         "dist/Llama-2-7b-chat-hf-q4f16_1-MLC/Llama-2-7b-chat-hf-q4f16_1-MLC-cuda.so"
     )
-<<<<<<< HEAD
-    engine = SyncLLMEngine(
-=======
     engine = SyncMLCEngine(
->>>>>>> d3d264d4
         model=model,
         model_lib_path=model_lib_path,
         mode="server",
@@ -166,11 +158,7 @@
     small_model_lib_path = (
         "dist/Eagle-llama2-7b-chat-q0f16-MLC/Eagle-llama2-7b-chat-q0f16-MLC-cuda.so"
     )
-<<<<<<< HEAD
-    engine = SyncLLMEngine(
-=======
     engine = SyncMLCEngine(
->>>>>>> d3d264d4
         model=model,
         model_lib_path=model_lib_path,
         mode="server",
@@ -254,11 +242,7 @@
         "dist/Llama-2-7b-chat-hf-q4f16_1-MLC/Llama-2-7b-chat-hf-q4f16_1-MLC-cuda.so"
     )
     timer = CallbackTimer()
-<<<<<<< HEAD
-    engine = SyncLLMEngine(
-=======
     engine = SyncMLCEngine(
->>>>>>> d3d264d4
         model=model,
         model_lib_path=model_lib_path,
         mode="server",
@@ -344,11 +328,7 @@
         "dist/Eagle-llama2-7b-chat-q4f16_1-MLC/Eagle-llama2-7b-chat-q4f16_1-MLC-cuda.so"
     )
     timer = CallbackTimer()
-<<<<<<< HEAD
-    engine = SyncLLMEngine(
-=======
     engine = SyncMLCEngine(
->>>>>>> d3d264d4
         model=model,
         model_lib_path=model_lib_path,
         mode="server",
@@ -384,9 +364,6 @@
         # assert fin_time == request.generation_config.max_tokens - 1
 
 
-<<<<<<< HEAD
-def test_engine_generate():
-=======
 def compare_output_text(output_text1, output_text2):
     if isinstance(output_text1, list) and isinstance(output_text2, list):
         for item1, item2 in zip(output_text1, output_text2):
@@ -400,32 +377,12 @@
 
 
 def test_engine_generate(compare_precision=False):
->>>>>>> d3d264d4
     # Create engine
     model = "dist/Llama-2-7b-chat-hf-q0f16-MLC"
     model_lib_path = "dist/Llama-2-7b-chat-hf-q0f16-MLC/Llama-2-7b-chat-hf-q0f16-MLC-cuda.so"
     small_model = "dist/Llama-2-7b-chat-hf-q4f16_1-MLC"
     small_model_lib_path = (
         "dist/Llama-2-7b-chat-hf-q4f16_1-MLC/Llama-2-7b-chat-hf-q4f16_1-MLC-cuda.so"
-<<<<<<< HEAD
-    )
-    engine = SyncLLMEngine(
-        model=model,
-        model_lib_path=model_lib_path,
-        mode="server",
-        max_total_sequence_length=4096,
-        additional_models=[small_model + ":" + small_model_lib_path],
-        speculative_mode=SpeculativeMode.SMALL_DRAFT,
-    )
-
-    num_requests = 10
-    max_tokens = 256
-
-    # Generate output.
-    output_texts, _ = engine.generate(
-        prompts[:num_requests], GenerationConfig(max_tokens=max_tokens, n=3)
-    )
-=======
     )
 
     engine = SyncMLCEngine(
@@ -466,7 +423,6 @@
     else:
         generation_config = GenerationConfig(max_tokens=max_tokens, n=3)
     output_texts, _ = engine.generate(prompts[:num_requests], generation_config)
->>>>>>> d3d264d4
     for req_id, outputs in enumerate(output_texts):
         print(f"Prompt {req_id}: {prompts[req_id]}")
         if len(outputs) == 1:
@@ -474,15 +430,12 @@
         else:
             for i, output in enumerate(outputs):
                 print(f"Output {req_id}({i}):{output}\n")
-<<<<<<< HEAD
-=======
     if compare_precision:
         precision_flag = compare_output_text(output_texts, output_texts_single_model)
         if precision_flag:
             print(f"Accuracy verification succeed\n")
         else:
             print(f"Accuracy verification failed\n")
->>>>>>> d3d264d4
 
 
 def test_engine_eagle_generate():
@@ -493,11 +446,7 @@
     small_model_lib_path = (
         "dist/Eagle-llama2-7b-chat-q4f16_1-MLC/Eagle-llama2-7b-chat-q4f16_1-MLC-cuda.so"
     )
-<<<<<<< HEAD
-    engine = SyncLLMEngine(
-=======
     engine = SyncMLCEngine(
->>>>>>> d3d264d4
         model=model,
         model_lib_path=model_lib_path,
         mode="server",
@@ -545,11 +494,7 @@
     # Create engine
     model = "dist/Llama-2-13b-chat-hf-q4f16_1-MLC"
     model_lib_path = "dist/Llama-2-13b-chat-hf-q4f16_1-MLC/Llama-2-13b-chat-hf-q4f16_1-MLC-cuda.so"
-<<<<<<< HEAD
-    engine = SyncLLMEngine(
-=======
     engine = SyncMLCEngine(
->>>>>>> d3d264d4
         model=model,
         model_lib_path=model_lib_path,
         mode="server",
@@ -621,11 +566,7 @@
     # small_model_lib_path = (
     #     "dist/TinyLlama-1.1B-Chat-v1.0-q0f16-MLC/TinyLlama-1.1B-Chat-v1.0-q0f16-MLC-cuda.so"
     # )
-<<<<<<< HEAD
-    spec_engine = SyncLLMEngine(
-=======
     spec_engine = SyncMLCEngine(
->>>>>>> d3d264d4
         model=model,
         model_lib_path=model_lib_path,
         mode="server",
@@ -695,11 +636,7 @@
     small_model_lib_path = (
         "dist/Eagle-llama2-7b-chat-q0f16-MLC/Eagle-llama2-7b-chat-q0f16-MLC-cuda.so"
     )
-<<<<<<< HEAD
-    spec_engine = SyncLLMEngine(
-=======
     spec_engine = SyncMLCEngine(
->>>>>>> d3d264d4
         model=model,
         model_lib_path=model_lib_path,
         mode="server",
@@ -747,11 +684,7 @@
     test_engine_eagle_basic()
     test_engine_continuous_batching_1()
     test_engine_eagle_continuous_batching_1()
-<<<<<<< HEAD
-    test_engine_generate()
-=======
     test_engine_generate(compare_precision=True)
->>>>>>> d3d264d4
     test_engine_eagle_generate()
     test_engine_efficiency()
     test_engine_spec_efficiency()
