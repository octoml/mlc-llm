--- conflicted
+++ resolved
@@ -17,11 +17,7 @@
 b ::= (([b]))
 c ::= (([c]))
 """
-<<<<<<< HEAD
-    bnf_grammar = BNFGrammar.from_ebnf_string(before, True, False)
-=======
-    bnf_grammar = BNFGrammar.from_ebnf_string(before, "main", True, False)
->>>>>>> 83522354
+    bnf_grammar = BNFGrammar.from_ebnf_string(before, "main", True, False)
     after = bnf_grammar.to_string()
     assert after == expected
 
@@ -40,11 +36,7 @@
 c_1 ::= (([acep-z] c_1) | ([acep-z]))
 d_1 ::= ("" | ([d]))
 """
-<<<<<<< HEAD
-    bnf_grammar = BNFGrammar.from_ebnf_string(before, True, False)
-=======
-    bnf_grammar = BNFGrammar.from_ebnf_string(before, "main", True, False)
->>>>>>> 83522354
+    bnf_grammar = BNFGrammar.from_ebnf_string(before, "main", True, False)
     after = bnf_grammar.to_string()
     assert after == expected
 
@@ -68,11 +60,7 @@
 e_star_2 ::= [g]*
 d_1_choice ::= (([b] [c] [d]) | ([p] [q]))
 """
-<<<<<<< HEAD
-    bnf_grammar = BNFGrammar.from_ebnf_string(before, True, False)
-=======
-    bnf_grammar = BNFGrammar.from_ebnf_string(before, "main", True, False)
->>>>>>> 83522354
+    bnf_grammar = BNFGrammar.from_ebnf_string(before, "main", True, False)
     after = bnf_grammar.to_string()
     assert after == expected
 
@@ -87,11 +75,7 @@
 rest1 ::= ((([\?] [\"] [\'] [\u6d4b] [\u8bd5] [\u3042] [c]) ([\U0001f440]) ""))
 """
     # Disable unwrap_nesting_rules to expose the result before unwrapping.
-<<<<<<< HEAD
-    bnf_grammar = BNFGrammar.from_ebnf_string(before, False, False)
-=======
     bnf_grammar = BNFGrammar.from_ebnf_string(before, "main", False, False)
->>>>>>> 83522354
     after = bnf_grammar.to_string()
     assert after == expected
 
@@ -106,11 +90,7 @@
 """
     expected = """main ::= (([a] [b] [c] [d] [e]) | ([f]) | ([g]))
 """
-<<<<<<< HEAD
-    bnf_grammar = BNFGrammar.from_ebnf_string(before, True, False)
-=======
-    bnf_grammar = BNFGrammar.from_ebnf_string(before, "main", True, False)
->>>>>>> 83522354
+    bnf_grammar = BNFGrammar.from_ebnf_string(before, "main", True, False)
     after = bnf_grammar.to_string()
     assert after == expected
 
@@ -121,11 +101,7 @@
     expected = """main ::= (([a] main_choice) | ([e] [f]))
 main_choice ::= (([b]) | ([c] [d]))
 """
-<<<<<<< HEAD
-    bnf_grammar = BNFGrammar.from_ebnf_string(before, True, False)
-=======
-    bnf_grammar = BNFGrammar.from_ebnf_string(before, "main", True, False)
->>>>>>> 83522354
+    bnf_grammar = BNFGrammar.from_ebnf_string(before, "main", True, False)
     after = bnf_grammar.to_string()
     assert after == expected
 
@@ -146,11 +122,7 @@
 empty_test ::= ("" | ([d]) | ([a]))
 sequence_test_choice ::= (([c]) | ([d]))
 """
-<<<<<<< HEAD
-    bnf_grammar = BNFGrammar.from_ebnf_string(before, True, False)
-=======
-    bnf_grammar = BNFGrammar.from_ebnf_string(before, "main", True, False)
->>>>>>> 83522354
+    bnf_grammar = BNFGrammar.from_ebnf_string(before, "main", True, False)
     after = bnf_grammar.to_string()
     assert after == expected
 
@@ -187,11 +159,7 @@
 exponent_choice_1 ::= ("" | ([+]) | ([\-]))
 """
 
-<<<<<<< HEAD
-    bnf_grammar = BNFGrammar.from_ebnf_string(before, True, False)
-=======
-    bnf_grammar = BNFGrammar.from_ebnf_string(before, "main", True, False)
->>>>>>> 83522354
+    bnf_grammar = BNFGrammar.from_ebnf_string(before, "main", True, False)
     after = bnf_grammar.to_string()
     assert after == expected
 
@@ -208,15 +176,9 @@
 c_2 ::= [acep-z]
 d_1 ::= [d] | ""
 """
-<<<<<<< HEAD
-    bnf_grammar_1 = BNFGrammar.from_ebnf_string(before, True, False)
-    output_string_1 = bnf_grammar_1.to_string()
-    bnf_grammar_2 = BNFGrammar.from_ebnf_string(output_string_1, True, False)
-=======
     bnf_grammar_1 = BNFGrammar.from_ebnf_string(before, "main", True, False)
     output_string_1 = bnf_grammar_1.to_string()
     bnf_grammar_2 = BNFGrammar.from_ebnf_string(output_string_1, "main", True, False)
->>>>>>> 83522354
     output_string_2 = bnf_grammar_2.to_string()
     assert output_string_1 == output_string_2
 
@@ -278,12 +240,8 @@
 
     with pytest.raises(
         TVMError,
-<<<<<<< HEAD
-        match='TVMError: EBNF parse error at line 1, column 10: There must be a rule named "main"',
-=======
         match="TVMError: EBNF parse error at line 1, column 10: "
         'The main rule with name "main" is not found.',
->>>>>>> 83522354
     ):
         BNFGrammar.from_ebnf_string('a ::= "a"')
 
@@ -299,11 +257,7 @@
         '4,3,7,8,9,5,1,10,0,2,97,122,4,1,12,5,1,13],"rules":[{"body_expr_id":6,"name":"main"},'
         '{"body_expr_id":11,"name":"b"},{"body_expr_id":14,"name":"c"}]}'
     )
-<<<<<<< HEAD
-    bnf_grammar = BNFGrammar.from_ebnf_string(before, True, False)
-=======
-    bnf_grammar = BNFGrammar.from_ebnf_string(before, "main", True, False)
->>>>>>> 83522354
+    bnf_grammar = BNFGrammar.from_ebnf_string(before, "main", True, False)
     after = bnf_grammar.to_json(False)
     assert after == expected
 
@@ -318,11 +272,7 @@
 c_2 ::= (([acep-z]))
 d_1 ::= ("" | ([d]))
 """
-<<<<<<< HEAD
-    bnf_grammar_1 = BNFGrammar.from_ebnf_string(before, True, False)
-=======
     bnf_grammar_1 = BNFGrammar.from_ebnf_string(before, "main", True, False)
->>>>>>> 83522354
     output_json_1 = bnf_grammar_1.to_json(False)
     bnf_grammar_2 = BNFGrammar.from_json(output_json_1)
     output_json_2 = bnf_grammar_2.to_json(False)
