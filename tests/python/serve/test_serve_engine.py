--- conflicted
+++ resolved
@@ -2,13 +2,9 @@
 # pylint: disable=too-many-arguments,too-many-locals,unused-argument,unused-variable
 from typing import List
 
-<<<<<<< HEAD
-from mlc_llm.serve import GenerationConfig, LLMEngine
-=======
 import pytest
 
 from mlc_llm.serve import GenerationConfig, MLCEngine
->>>>>>> d3d264d4
 
 prompts = [
     "What is the meaning of life?",
@@ -23,80 +19,6 @@
     "Do you know AlphaGo? What capabilities does it have, and what achievements has it got? Please elaborate in detail.",
 ]
 
-<<<<<<< HEAD
-
-def test_engine_generate():
-    # Create engine
-    model = "dist/Llama-2-7b-chat-hf-q0f16-MLC"
-    model_lib_path = "dist/Llama-2-7b-chat-hf-q0f16-MLC/Llama-2-7b-chat-hf-q0f16-MLC-cuda.so"
-    engine = LLMEngine(
-        model=model,
-        model_lib_path=model_lib_path,
-        mode="server",
-        max_total_sequence_length=4096,
-    )
-
-    num_requests = 10
-    max_tokens = 256
-    generation_cfg = GenerationConfig(max_tokens=max_tokens, n=7)
-
-    output_texts: List[List[str]] = [
-        ["" for _ in range(generation_cfg.n)] for _ in range(num_requests)
-    ]
-    for rid in range(num_requests):
-        print(f"generating for request {rid}")
-        for delta_outputs in engine._generate(prompts[rid], generation_cfg, request_id=str(rid)):
-            assert len(delta_outputs) == generation_cfg.n
-            for i, delta_output in enumerate(delta_outputs):
-                output_texts[rid][i] += delta_output.delta_text
-
-    # Print output.
-    print("All finished")
-    for req_id, outputs in enumerate(output_texts):
-        print(f"Prompt {req_id}: {prompts[req_id]}")
-        if len(outputs) == 1:
-            print(f"Output {req_id}:{outputs[0]}\n")
-        else:
-            for i, output in enumerate(outputs):
-                print(f"Output {req_id}({i}):{output}\n")
-
-    engine.terminate()
-    del engine
-
-
-def test_chat_completion():
-    # Create engine
-    model = "dist/Llama-2-7b-chat-hf-q0f16-MLC"
-    model_lib_path = "dist/Llama-2-7b-chat-hf-q0f16-MLC/Llama-2-7b-chat-hf-q0f16-MLC-cuda.so"
-    engine = LLMEngine(
-        model=model,
-        model_lib_path=model_lib_path,
-        mode="server",
-        max_total_sequence_length=4096,
-    )
-
-    num_requests = 2
-    max_tokens = 64
-    n = 2
-    output_texts: List[List[str]] = [["" for _ in range(n)] for _ in range(num_requests)]
-
-    for rid in range(num_requests):
-        print(f"chat completion for request {rid}")
-        for response in engine.chat.completions.create(
-            messages=[{"role": "user", "content": prompts[rid]}],
-            model=model,
-            max_tokens=max_tokens,
-            n=n,
-            request_id=str(rid),
-            stream=True,
-        ):
-            for choice in response.choices:
-                assert choice.delta.role == "assistant"
-                output_texts[rid][choice.index] += choice.delta.content
-
-    # Print output.
-    print("Chat completion all finished")
-=======
 test_models = [
     (
         "dist/Llama-2-7b-chat-hf-q0f16-MLC",
@@ -147,88 +69,13 @@
 
     # Print output.
     print("All finished")
->>>>>>> d3d264d4
-    for req_id, outputs in enumerate(output_texts):
-        print(f"Prompt {req_id}: {prompts[req_id]}")
-        if len(outputs) == 1:
-            print(f"Output {req_id}:{outputs[0]}\n")
-        else:
-            for i, output in enumerate(outputs):
-                print(f"Output {req_id}({i}):{output}\n")
-<<<<<<< HEAD
-
-    engine.terminate()
-    del engine
-
-
-def test_chat_completion_non_stream():
-    # Create engine
-    model = "dist/Llama-2-7b-chat-hf-q0f16-MLC"
-    model_lib_path = "dist/Llama-2-7b-chat-hf-q0f16-MLC/Llama-2-7b-chat-hf-q0f16-MLC-cuda.so"
-    engine = LLMEngine(
-        model=model,
-        model_lib_path=model_lib_path,
-        mode="server",
-        max_total_sequence_length=4096,
-    )
-
-    num_requests = 2
-    max_tokens = 64
-    n = 2
-    output_texts: List[List[str]] = [["" for _ in range(n)] for _ in range(num_requests)]
-
-    for rid in range(num_requests):
-        print(f"chat completion for request {rid}")
-        response = engine.chat.completions.create(
-            messages=[{"role": "user", "content": prompts[rid]}],
-            model=model,
-            max_tokens=max_tokens,
-            n=n,
-            request_id=str(rid),
-        )
-        for choice in response.choices:
-            assert choice.message.role == "assistant"
-            output_texts[rid][choice.index] += choice.message.content
-
-    # Print output.
-    print("Chat completion all finished")
-    for req_id, outputs in enumerate(output_texts):
-        print(f"Prompt {req_id}: {prompts[req_id]}")
-        if len(outputs) == 1:
-            print(f"Output {req_id}:{outputs[0]}\n")
-        else:
-            for i, output in enumerate(outputs):
-                print(f"Output {req_id}({i}):{output}\n")
-
-    engine.terminate()
-    del engine
-
-
-def test_completion():
-    # Create engine
-    model = "dist/Llama-2-7b-chat-hf-q0f16-MLC"
-    model_lib_path = "dist/Llama-2-7b-chat-hf-q0f16-MLC/Llama-2-7b-chat-hf-q0f16-MLC-cuda.so"
-    engine = LLMEngine(
-        model=model,
-        model_lib_path=model_lib_path,
-        mode="server",
-        max_total_sequence_length=4096,
-    )
-
-    num_requests = 2
-    max_tokens = 128
-    n = 1
-    output_texts: List[List[str]] = [["" for _ in range(n)] for _ in range(num_requests)]
-
-    for rid in range(num_requests):
-        print(f"completion for request {rid}")
-        for response in engine.completions.create(
-            prompt=prompts[rid],
-            model=model,
-            max_tokens=max_tokens,
-            n=n,
-            ignore_eos=True,
-=======
+    for req_id, outputs in enumerate(output_texts):
+        print(f"Prompt {req_id}: {prompts[req_id]}")
+        if len(outputs) == 1:
+            print(f"Output {req_id}:{outputs[0]}\n")
+        else:
+            for i, output in enumerate(outputs):
+                print(f"Output {req_id}({i}):{output}\n")
 
     engine.terminate()
     del engine
@@ -251,48 +98,27 @@
             model=model,
             max_tokens=max_tokens,
             n=n,
->>>>>>> d3d264d4
             request_id=str(rid),
             stream=True,
         ):
             for choice in response.choices:
-<<<<<<< HEAD
-                output_texts[rid][choice.index] += choice.text
-
-    # Print output.
-    print("Completion all finished")
-=======
                 assert choice.delta.role == "assistant"
                 output_texts[rid][choice.index] += choice.delta.content
 
     # Print output.
     print("Chat completion all finished")
->>>>>>> d3d264d4
-    for req_id, outputs in enumerate(output_texts):
-        print(f"Prompt {req_id}: {prompts[req_id]}")
-        if len(outputs) == 1:
-            print(f"Output {req_id}:{outputs[0]}\n")
-        else:
-            for i, output in enumerate(outputs):
-                print(f"Output {req_id}({i}):{output}\n")
-
-    engine.terminate()
-    del engine
-
-
-<<<<<<< HEAD
-def test_completion_non_stream():
-    # Create engine
-    model = "dist/Llama-2-7b-chat-hf-q0f16-MLC"
-    model_lib_path = "dist/Llama-2-7b-chat-hf-q0f16-MLC/Llama-2-7b-chat-hf-q0f16-MLC-cuda.so"
-    engine = LLMEngine(
-        model=model,
-        model_lib_path=model_lib_path,
-        mode="server",
-        max_total_sequence_length=4096,
-    )
-
-=======
+    for req_id, outputs in enumerate(output_texts):
+        print(f"Prompt {req_id}: {prompts[req_id]}")
+        if len(outputs) == 1:
+            print(f"Output {req_id}:{outputs[0]}\n")
+        else:
+            for i, output in enumerate(outputs):
+                print(f"Output {req_id}({i}):{output}\n")
+
+    engine.terminate()
+    del engine
+
+
 @pytest.mark.parametrize("model,model_lib_path", test_models)
 def test_chat_completion_non_stream(model: str, model_lib_path: str):
     engine = create_engine(model, model_lib_path)
@@ -370,7 +196,6 @@
 def test_completion_non_stream(model: str, model_lib_path: str):
     engine = create_engine(model, model_lib_path)
 
->>>>>>> d3d264d4
     num_requests = 2
     max_tokens = 128
     n = 1
@@ -404,17 +229,9 @@
 
 
 if __name__ == "__main__":
-<<<<<<< HEAD
-    test_engine_generate()
-    test_chat_completion()
-    test_chat_completion_non_stream()
-    test_completion()
-    test_completion_non_stream()
-=======
     for model, model_lib_path in test_models:
         test_engine_generate(model, model_lib_path)
         test_chat_completion(model, model_lib_path)
         test_chat_completion_non_stream(model, model_lib_path)
         test_completion(model, model_lib_path)
-        test_completion_non_stream(model, model_lib_path)
->>>>>>> d3d264d4
+        test_completion_non_stream(model, model_lib_path)