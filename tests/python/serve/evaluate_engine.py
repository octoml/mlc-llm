# pylint: disable=line-too-long,missing-docstring
import argparse
import os
import random
from typing import List, Tuple

from mlc_llm.serve import GenerationConfig
<<<<<<< HEAD
from mlc_llm.serve.sync_engine import SyncLLMEngine
=======
from mlc_llm.serve.sync_engine import SyncMLCEngine
>>>>>>> d3d264d4


def _parse_args():
    args = argparse.ArgumentParser()
    args.add_argument("--model-lib-path", type=str)
    args.add_argument("--device", type=str, default="auto")
    args.add_argument("--batch-size", type=int, default=80)
    args.add_argument("--max-total-seq-length", type=int)
    args.add_argument("--seed", type=int, default=0)

    parsed = args.parse_args()
    parsed.model = os.path.dirname(parsed.model_lib_path)
    assert parsed.batch_size % 16 == 0
    return parsed


def generate_requests(
    num_requests: int, input_length: int, output_length: int
) -> Tuple[List[List[int]], List[GenerationConfig]]:
    prompt_ids = []
    for _ in range(num_requests):
        token_ids = []
        for _ in range(input_length):
            token_ids.append(random.randint(0, 30000))
        prompt_ids.append(token_ids)
    generation_config_list = [
        GenerationConfig(temperature=1.0, top_p=1.0, max_tokens=output_length)
    ] * num_requests
    return prompt_ids, generation_config_list


def benchmark(args: argparse.Namespace):
    random.seed(args.seed)

    # Create engine
<<<<<<< HEAD
    engine = SyncLLMEngine(
=======
    engine = SyncMLCEngine(
>>>>>>> d3d264d4
        model=args.model,
        device=args.device,
        model_lib_path=args.model_lib_path,
        mode="server",
        max_batch_size=args.batch_size,
        max_total_sequence_length=args.max_total_seq_length,
    )

    print(args)
    for num_requests in [1, 2, 4, 8, 16, 32, 64]:
        if num_requests > args.batch_size:
            continue
        for input_length in [64, 128, 256, 512, 1024]:
            if num_requests * input_length >= 16384:
                continue
            for output_length in [4]:
                print(f"nreq={num_requests}\t" f"in={input_length}\t" f"out={output_length}")
                prompt_ids, generation_config = generate_requests(
                    num_requests, input_length, output_length
                )
                engine.reset()
                engine.generate(prompt_ids, generation_config)
                print()


if __name__ == "__main__":
    ARGS = _parse_args()
    benchmark(ARGS)<|MERGE_RESOLUTION|>--- conflicted
+++ resolved
@@ -5,11 +5,7 @@
 from typing import List, Tuple
 
 from mlc_llm.serve import GenerationConfig
-<<<<<<< HEAD
-from mlc_llm.serve.sync_engine import SyncLLMEngine
-=======
 from mlc_llm.serve.sync_engine import SyncMLCEngine
->>>>>>> d3d264d4
 
 
 def _parse_args():
@@ -45,11 +41,7 @@
     random.seed(args.seed)
 
     # Create engine
-<<<<<<< HEAD
-    engine = SyncLLMEngine(
-=======
     engine = SyncMLCEngine(
->>>>>>> d3d264d4
         model=args.model,
         device=args.device,
         model_lib_path=args.model_lib_path,
