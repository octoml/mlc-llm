# pylint: disable=line-too-long,missing-docstring
import argparse
import os
import random
from typing import List, Tuple

<<<<<<< HEAD
from mlc_llm.serve import Engine, GenerationConfig, KVCacheConfig
from mlc_llm.serve.engine import ModelInfo
=======
from mlc_llm.serve import GenerationConfig
from mlc_llm.serve.sync_engine import SyncLLMEngine
>>>>>>> 83522354


def _parse_args():
    args = argparse.ArgumentParser()
    args.add_argument("--model-lib-path", type=str)
    args.add_argument("--device", type=str, default="auto")
    args.add_argument("--batch-size", type=int, default=80)
    args.add_argument("--max-total-seq-length", type=int)
    args.add_argument("--seed", type=int, default=0)

    parsed = args.parse_args()
    parsed.model = os.path.dirname(parsed.model_lib_path)
    assert parsed.batch_size % 16 == 0
    return parsed


def generate_requests(
    num_requests: int, input_length: int, output_length: int
) -> Tuple[List[List[int]], List[GenerationConfig]]:
    prompt_ids = []
    for _ in range(num_requests):
        token_ids = []
        for _ in range(input_length):
            token_ids.append(random.randint(0, 30000))
        prompt_ids.append(token_ids)
    generation_config_list = [
        GenerationConfig(temperature=1.0, top_p=1.0, max_tokens=output_length)
    ] * num_requests
    return prompt_ids, generation_config_list


def benchmark(args: argparse.Namespace):
    random.seed(args.seed)

    # Create engine
    engine = SyncLLMEngine(
        model=args.model,
        device=args.device,
        model_lib_path=args.model_lib_path,
        mode="server",
        max_batch_size=args.batch_size,
        max_total_sequence_length=args.max_total_seq_length,
    )

    print(args)
    for num_requests in [1, 2, 4, 8, 16, 32, 64]:
        if num_requests > args.batch_size:
            continue
        for input_length in [64, 128, 256, 512, 1024]:
            if num_requests * input_length >= 16384:
                continue
            for output_length in [4]:
                print(f"nreq={num_requests}\t" f"in={input_length}\t" f"out={output_length}")
                prompt_ids, generation_config = generate_requests(
                    num_requests, input_length, output_length
                )
                engine.reset()
                engine.generate(prompt_ids, generation_config)
                print()


if __name__ == "__main__":
    ARGS = _parse_args()
    benchmark(ARGS)<|MERGE_RESOLUTION|>--- conflicted
+++ resolved
@@ -4,13 +4,8 @@
 import random
 from typing import List, Tuple
 
-<<<<<<< HEAD
-from mlc_llm.serve import Engine, GenerationConfig, KVCacheConfig
-from mlc_llm.serve.engine import ModelInfo
-=======
 from mlc_llm.serve import GenerationConfig
 from mlc_llm.serve.sync_engine import SyncLLMEngine
->>>>>>> 83522354
 
 
 def _parse_args():
