# pylint: disable=chained-comparison,line-too-long,missing-docstring,
# pylint: disable=too-many-arguments,too-many-locals,unused-argument,unused-variable
import asyncio
from typing import List

<<<<<<< HEAD
from mlc_llm.serve import AsyncLLMEngine, GenerationConfig
=======
from mlc_llm.serve import AsyncMLCEngine, GenerationConfig
>>>>>>> d3d264d4

prompts = [
    "What is the meaning of life?",
    "Introduce the history of Pittsburgh to me. Please elaborate in detail.",
    "Write a three-day Seattle travel plan. Please elaborate in detail.",
    "What is Alaska famous of? Please elaborate in detail.",
    "What is the difference between Lambda calculus and Turing machine? Please elaborate in detail.",
    "What are the necessary components to assemble a desktop computer? Please elaborate in detail.",
    "Why is Vitamin D important to human beings? Please elaborate in detail.",
    "Where is milk tea originated from? Please elaborate in detail.",
    "Where is the southernmost place in United States? Please elaborate in detail.",
    "Do you know AlphaGo? What capabilities does it have, and what achievements has it got? Please elaborate in detail.",
]


async def test_engine_generate():
    # Create engine
    model = "dist/Llama-2-7b-chat-hf-q0f16-MLC"
    model_lib_path = "dist/Llama-2-7b-chat-hf-q0f16-MLC/Llama-2-7b-chat-hf-q0f16-MLC-cuda.so"
<<<<<<< HEAD
    async_engine = AsyncLLMEngine(
=======
    async_engine = AsyncMLCEngine(
>>>>>>> d3d264d4
        model=model,
        model_lib_path=model_lib_path,
        mode="server",
        max_total_sequence_length=4096,
    )

    num_requests = 10
    max_tokens = 256
    generation_cfg = GenerationConfig(max_tokens=max_tokens, n=7)

    output_texts: List[List[str]] = [
        ["" for _ in range(generation_cfg.n)] for _ in range(num_requests)
    ]

    async def generate_task(
<<<<<<< HEAD
        async_engine: AsyncLLMEngine,
=======
        async_engine: AsyncMLCEngine,
>>>>>>> d3d264d4
        prompt: str,
        generation_cfg: GenerationConfig,
        request_id: str,
    ):
        print(f"generate task for request {request_id}")
        rid = int(request_id)
        async for delta_outputs in async_engine._generate(
            prompt, generation_cfg, request_id=request_id
        ):
            assert len(delta_outputs) == generation_cfg.n
            for i, delta_output in enumerate(delta_outputs):
                output_texts[rid][i] += delta_output.delta_text

    tasks = [
        asyncio.create_task(
            generate_task(async_engine, prompts[i], generation_cfg, request_id=str(i))
        )
        for i in range(num_requests)
    ]

    await asyncio.gather(*tasks)

    # Print output.
    print("All finished")
    for req_id, outputs in enumerate(output_texts):
        print(f"Prompt {req_id}: {prompts[req_id]}")
        if len(outputs) == 1:
            print(f"Output {req_id}:{outputs[0]}\n")
        else:
            for i, output in enumerate(outputs):
                print(f"Output {req_id}({i}):{output}\n")

    async_engine.terminate()
    del async_engine


async def test_chat_completion():
    # Create engine
    model = "dist/Llama-2-7b-chat-hf-q0f16-MLC"
    model_lib_path = "dist/Llama-2-7b-chat-hf-q0f16-MLC/Llama-2-7b-chat-hf-q0f16-MLC-cuda.so"
<<<<<<< HEAD
    async_engine = AsyncLLMEngine(
=======
    async_engine = AsyncMLCEngine(
>>>>>>> d3d264d4
        model=model,
        model_lib_path=model_lib_path,
        mode="server",
        max_total_sequence_length=4096,
    )

    num_requests = 2
    max_tokens = 32
    n = 1
    output_texts: List[List[str]] = [["" for _ in range(n)] for _ in range(num_requests)]

    async def generate_task(prompt: str, request_id: str):
        print(f"generate chat completion task for request {request_id}")
        rid = int(request_id)
        async for response in await async_engine.chat.completions.create(
            messages=[{"role": "user", "content": prompt}],
            model=model,
            max_tokens=max_tokens,
            n=n,
            request_id=request_id,
            stream=True,
        ):
            for choice in response.choices:
                assert choice.delta.role == "assistant"
                output_texts[rid][choice.index] += choice.delta.content

    tasks = [
        asyncio.create_task(generate_task(prompts[i], request_id=str(i)))
        for i in range(num_requests)
    ]

    await asyncio.gather(*tasks)

    # Print output.
    print("Chat completion all finished")
    for req_id, outputs in enumerate(output_texts):
        print(f"Prompt {req_id}: {prompts[req_id]}")
        if len(outputs) == 1:
            print(f"Output {req_id}:{outputs[0]}\n")
        else:
            for i, output in enumerate(outputs):
                print(f"Output {req_id}({i}):{output}\n")

    async_engine.terminate()
    del async_engine


async def test_chat_completion_non_stream():
    # Create engine
    model = "dist/Llama-2-7b-chat-hf-q0f16-MLC"
    model_lib_path = "dist/Llama-2-7b-chat-hf-q0f16-MLC/Llama-2-7b-chat-hf-q0f16-MLC-cuda.so"
<<<<<<< HEAD
    async_engine = AsyncLLMEngine(
=======
    async_engine = AsyncMLCEngine(
>>>>>>> d3d264d4
        model=model,
        model_lib_path=model_lib_path,
        mode="server",
        max_total_sequence_length=4096,
    )

    num_requests = 2
    max_tokens = 32
    n = 1
    output_texts: List[List[str]] = [["" for _ in range(n)] for _ in range(num_requests)]

    async def generate_task(prompt: str, request_id: str):
        print(f"generate chat completion task for request {request_id}")
        rid = int(request_id)
        response = await async_engine.chat.completions.create(
            messages=[{"role": "user", "content": prompt}],
            model=model,
            max_tokens=max_tokens,
            n=n,
            request_id=request_id,
        )
        for choice in response.choices:
            assert choice.message.role == "assistant"
            output_texts[rid][choice.index] += choice.message.content

    tasks = [
        asyncio.create_task(generate_task(prompts[i], request_id=str(i)))
        for i in range(num_requests)
    ]

    await asyncio.gather(*tasks)

    # Print output.
    print("Chat completion all finished")
    for req_id, outputs in enumerate(output_texts):
        print(f"Prompt {req_id}: {prompts[req_id]}")
        if len(outputs) == 1:
            print(f"Output {req_id}:{outputs[0]}\n")
        else:
            for i, output in enumerate(outputs):
                print(f"Output {req_id}({i}):{output}\n")

    async_engine.terminate()
    del async_engine


async def test_completion():
    # Create engine
    model = "dist/Llama-2-7b-chat-hf-q0f16-MLC"
    model_lib_path = "dist/Llama-2-7b-chat-hf-q0f16-MLC/Llama-2-7b-chat-hf-q0f16-MLC-cuda.so"
<<<<<<< HEAD
    async_engine = AsyncLLMEngine(
=======
    async_engine = AsyncMLCEngine(
>>>>>>> d3d264d4
        model=model,
        model_lib_path=model_lib_path,
        mode="server",
        max_total_sequence_length=4096,
    )

    num_requests = 2
    max_tokens = 128
    n = 1
    output_texts: List[List[str]] = [["" for _ in range(n)] for _ in range(num_requests)]

    async def generate_task(prompt: str, request_id: str):
        print(f"generate completion task for request {request_id}")
        rid = int(request_id)
        async for response in await async_engine.completions.create(
            prompt=prompt,
            model=model,
            max_tokens=max_tokens,
            n=n,
            ignore_eos=True,
            request_id=request_id,
            stream=True,
        ):
            for choice in response.choices:
                output_texts[rid][choice.index] += choice.text

    tasks = [
        asyncio.create_task(generate_task(prompts[i], request_id=str(i)))
        for i in range(num_requests)
    ]

    await asyncio.gather(*tasks)

    # Print output.
    print("Completion all finished")
    for req_id, outputs in enumerate(output_texts):
        print(f"Prompt {req_id}: {prompts[req_id]}")
        if len(outputs) == 1:
            print(f"Output {req_id}:{outputs[0]}\n")
        else:
            for i, output in enumerate(outputs):
                print(f"Output {req_id}({i}):{output}\n")

    async_engine.terminate()
    del async_engine


async def test_completion_non_stream():
    # Create engine
    model = "dist/Llama-2-7b-chat-hf-q0f16-MLC"
    model_lib_path = "dist/Llama-2-7b-chat-hf-q0f16-MLC/Llama-2-7b-chat-hf-q0f16-MLC-cuda.so"
<<<<<<< HEAD
    async_engine = AsyncLLMEngine(
=======
    async_engine = AsyncMLCEngine(
>>>>>>> d3d264d4
        model=model,
        model_lib_path=model_lib_path,
        mode="server",
        max_total_sequence_length=4096,
    )

    num_requests = 2
    max_tokens = 128
    n = 1
    output_texts: List[List[str]] = [["" for _ in range(n)] for _ in range(num_requests)]

    async def generate_task(prompt: str, request_id: str):
        print(f"generate completion task for request {request_id}")
        rid = int(request_id)
        response = await async_engine.completions.create(
            prompt=prompt,
            model=model,
            max_tokens=max_tokens,
            n=n,
            ignore_eos=True,
            request_id=request_id,
        )
        for choice in response.choices:
            output_texts[rid][choice.index] += choice.text

    tasks = [
        asyncio.create_task(generate_task(prompts[i], request_id=str(i)))
        for i in range(num_requests)
    ]

    await asyncio.gather(*tasks)

    # Print output.
    print("Completion all finished")
    for req_id, outputs in enumerate(output_texts):
        print(f"Prompt {req_id}: {prompts[req_id]}")
        if len(outputs) == 1:
            print(f"Output {req_id}:{outputs[0]}\n")
        else:
            for i, output in enumerate(outputs):
                print(f"Output {req_id}({i}):{output}\n")

    async_engine.terminate()
    del async_engine


if __name__ == "__main__":
    asyncio.run(test_engine_generate())
    asyncio.run(test_chat_completion())
    asyncio.run(test_chat_completion_non_stream())
    asyncio.run(test_completion())
    asyncio.run(test_completion_non_stream())<|MERGE_RESOLUTION|>--- conflicted
+++ resolved
@@ -3,11 +3,7 @@
 import asyncio
 from typing import List
 
-<<<<<<< HEAD
-from mlc_llm.serve import AsyncLLMEngine, GenerationConfig
-=======
 from mlc_llm.serve import AsyncMLCEngine, GenerationConfig
->>>>>>> d3d264d4
 
 prompts = [
     "What is the meaning of life?",
@@ -27,11 +23,7 @@
     # Create engine
     model = "dist/Llama-2-7b-chat-hf-q0f16-MLC"
     model_lib_path = "dist/Llama-2-7b-chat-hf-q0f16-MLC/Llama-2-7b-chat-hf-q0f16-MLC-cuda.so"
-<<<<<<< HEAD
-    async_engine = AsyncLLMEngine(
-=======
-    async_engine = AsyncMLCEngine(
->>>>>>> d3d264d4
+    async_engine = AsyncMLCEngine(
         model=model,
         model_lib_path=model_lib_path,
         mode="server",
@@ -47,11 +39,7 @@
     ]
 
     async def generate_task(
-<<<<<<< HEAD
-        async_engine: AsyncLLMEngine,
-=======
         async_engine: AsyncMLCEngine,
->>>>>>> d3d264d4
         prompt: str,
         generation_cfg: GenerationConfig,
         request_id: str,
@@ -92,11 +80,7 @@
     # Create engine
     model = "dist/Llama-2-7b-chat-hf-q0f16-MLC"
     model_lib_path = "dist/Llama-2-7b-chat-hf-q0f16-MLC/Llama-2-7b-chat-hf-q0f16-MLC-cuda.so"
-<<<<<<< HEAD
-    async_engine = AsyncLLMEngine(
-=======
-    async_engine = AsyncMLCEngine(
->>>>>>> d3d264d4
+    async_engine = AsyncMLCEngine(
         model=model,
         model_lib_path=model_lib_path,
         mode="server",
@@ -148,11 +132,7 @@
     # Create engine
     model = "dist/Llama-2-7b-chat-hf-q0f16-MLC"
     model_lib_path = "dist/Llama-2-7b-chat-hf-q0f16-MLC/Llama-2-7b-chat-hf-q0f16-MLC-cuda.so"
-<<<<<<< HEAD
-    async_engine = AsyncLLMEngine(
-=======
-    async_engine = AsyncMLCEngine(
->>>>>>> d3d264d4
+    async_engine = AsyncMLCEngine(
         model=model,
         model_lib_path=model_lib_path,
         mode="server",
@@ -203,11 +183,7 @@
     # Create engine
     model = "dist/Llama-2-7b-chat-hf-q0f16-MLC"
     model_lib_path = "dist/Llama-2-7b-chat-hf-q0f16-MLC/Llama-2-7b-chat-hf-q0f16-MLC-cuda.so"
-<<<<<<< HEAD
-    async_engine = AsyncLLMEngine(
-=======
-    async_engine = AsyncMLCEngine(
->>>>>>> d3d264d4
+    async_engine = AsyncMLCEngine(
         model=model,
         model_lib_path=model_lib_path,
         mode="server",
@@ -259,11 +235,7 @@
     # Create engine
     model = "dist/Llama-2-7b-chat-hf-q0f16-MLC"
     model_lib_path = "dist/Llama-2-7b-chat-hf-q0f16-MLC/Llama-2-7b-chat-hf-q0f16-MLC-cuda.so"
-<<<<<<< HEAD
-    async_engine = AsyncLLMEngine(
-=======
-    async_engine = AsyncMLCEngine(
->>>>>>> d3d264d4
+    async_engine = AsyncMLCEngine(
         model=model,
         model_lib_path=model_lib_path,
         mode="server",
