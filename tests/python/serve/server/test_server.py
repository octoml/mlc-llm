--- conflicted
+++ resolved
@@ -329,26 +329,6 @@
         )
 
 
-<<<<<<< HEAD
-def test_openai_v1_completions_invalid_requested_model(
-    launch_server,  # pylint: disable=unused-argument
-):
-    # `launch_server` is a pytest fixture defined in conftest.py.
-
-    model = "unserved_model"
-    payload = {
-        "model": model,
-        "prompt": "What is the meaning of life?",
-        "max_tokens": 10,
-    }
-    response = requests.post(OPENAI_V1_COMPLETION_URL, json=payload, timeout=180)
-    expect_error(
-        response_str=response.json(), msg_prefix=f'The requested model "{model}" is not served.'
-    )
-
-
-=======
->>>>>>> d3d264d4
 @pytest.mark.parametrize("stream", [False, True])
 def test_openai_v1_completions_echo(
     served_model: Tuple[str, str],
@@ -563,7 +543,6 @@
         "max_tokens": max_tokens,
         "stream": stream,
         "response_format": {"type": "json_object"},
-<<<<<<< HEAD
     }
 
     response = requests.post(OPENAI_V1_COMPLETION_URL, json=payload, timeout=60)
@@ -624,53 +603,6 @@
         "response_format": {"type": "json_object", "schema": schema_str},
     }
 
-    response = requests.post(OPENAI_V1_COMPLETION_URL, json=payload, timeout=180)
-    if not stream:
-        check_openai_nonstream_response(
-            response.json(),
-            is_chat_completion=False,
-            model=served_model[0],
-            object_str="text_completion",
-            num_choices=1,
-            finish_reasons=["length"],
-        )
-    else:
-        responses = []
-        for chunk in response.iter_lines(chunk_size=512):
-            if not chunk or chunk == b"data: [DONE]":
-                continue
-            responses.append(json.loads(chunk.decode("utf-8")[6:]))
-        check_openai_stream_response(
-            responses,
-            is_chat_completion=False,
-            model=served_model[0],
-            object_str="text_completion",
-            num_choices=1,
-            finish_reasons=["length"],
-        )
-
-
-@pytest.mark.parametrize("stream", [False, True])
-def test_openai_v1_completions_json(
-    served_model: Tuple[str, str],
-    launch_server,  # pylint: disable=unused-argument
-    stream: bool,
-):
-    # `served_model` and `launch_server` are pytest fixtures
-    # defined in conftest.py.
-
-    prompt = "Response with a json object:"
-    max_tokens = 128
-    payload = {
-        "model": served_model[0],
-        "prompt": prompt,
-        "max_tokens": max_tokens,
-        "stream": stream,
-        "response_format": {"type": "json_object"},
-=======
->>>>>>> d3d264d4
-    }
-
     response = requests.post(OPENAI_V1_COMPLETION_URL, json=payload, timeout=60)
     if not stream:
         check_openai_nonstream_response(
@@ -700,67 +632,6 @@
 
 
 @pytest.mark.parametrize("stream", [False, True])
-<<<<<<< HEAD
-=======
-def test_openai_v1_completions_json_schema(
-    served_model: Tuple[str, str],
-    launch_server,  # pylint: disable=unused-argument
-    stream: bool,
-):
-    # `served_model` and `launch_server` are pytest fixtures
-    # defined in conftest.py.
-
-    prompt = (
-        "Generate a json containing three fields: an integer field named size, a "
-        "boolean field named is_accepted, and a float field named num:"
-    )
-    max_tokens = 128
-
-    class Schema(BaseModel):
-        size: int
-        is_accepted: bool
-        num: float
-
-    schema_str = json.dumps(Schema.model_json_schema())
-
-    payload = {
-        "model": served_model[0],
-        "prompt": prompt,
-        "max_tokens": max_tokens,
-        "stream": stream,
-        "response_format": {"type": "json_object", "schema": schema_str},
-    }
-
-    response = requests.post(OPENAI_V1_COMPLETION_URL, json=payload, timeout=60)
-    if not stream:
-        check_openai_nonstream_response(
-            response.json(),
-            is_chat_completion=False,
-            model=served_model[0],
-            object_str="text_completion",
-            num_choices=1,
-            finish_reasons=["length", "stop"],
-            check_json_output=True,
-        )
-    else:
-        responses = []
-        for chunk in response.iter_lines(chunk_size=512):
-            if not chunk or chunk == b"data: [DONE]":
-                continue
-            responses.append(json.loads(chunk.decode("utf-8")[6:]))
-        check_openai_stream_response(
-            responses,
-            is_chat_completion=False,
-            model=served_model[0],
-            object_str="text_completion",
-            num_choices=1,
-            finish_reasons=["length", "stop"],
-            check_json_output=True,
-        )
-
-
-@pytest.mark.parametrize("stream", [False, True])
->>>>>>> d3d264d4
 def test_openai_v1_completions_logit_bias(
     served_model: Tuple[str, str],
     launch_server,  # pylint: disable=unused-argument
