--- conflicted
+++ resolved
@@ -17,22 +17,14 @@
   conv.messages = {};
   conv.offset = 0;
   conv.separator_style = SeparatorStyle::kSepRoleMsg;
-<<<<<<< HEAD
-  conv.seps = {"<|im_end|>", "<|im_end|>"};
-=======
   conv.seps = {"<|im_end|>\n"};
->>>>>>> eddc5b14
   conv.role_msg_sep = "\n";
   conv.role_empty_sep = "\n";
   // TODO(mlc-team): add eos to mlc-chat-config
   // and remove eos from stop token setting.
   conv.stop_tokens = {2};
   conv.stop_str = "<|im_end|>";
-<<<<<<< HEAD
-  conv.add_bos = true;
-=======
-  conv.add_bos = false;
->>>>>>> eddc5b14
+  conv.add_bos = false;
   return conv;
 }
 
@@ -49,20 +41,13 @@
   conv.messages = {};
   conv.offset = 0;
   conv.separator_style = SeparatorStyle::kSepRoleMsg;
-<<<<<<< HEAD
-  conv.seps = {"<|im_end|>", "<|im_end|>"};
-=======
   conv.seps = {"<|im_end|>\n"};
->>>>>>> eddc5b14
   conv.role_msg_sep = "\n";
   conv.role_empty_sep = "\n";
   // TODO(mlc-team): add eos to mlc-chat-config
   // and remove eos from stop token setting.
   conv.stop_tokens = {2, 32000};
   conv.stop_str = "<|im_end|>";
-<<<<<<< HEAD
-  conv.add_bos = true;
-=======
   conv.add_bos = false;
   return conv;
 }
@@ -84,7 +69,6 @@
   conv.stop_tokens = {2, 32000};
   conv.stop_str = "<|im_end|>";
   conv.add_bos = false;
->>>>>>> eddc5b14
   return conv;
 }
 
@@ -731,11 +715,7 @@
       {"wizardlm_7b", WizardLM7B},
       {"wizard_coder_or_math", WizardCoderOrMATH},
       {"glm", GLM},
-<<<<<<< HEAD
-      {"mixtral_default", MistralDefault}
-=======
       {"phi-2", Phi2},
->>>>>>> eddc5b14
   };
   auto it = factory.find(name);
   if (it == factory.end()) {
