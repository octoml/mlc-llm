--- conflicted
+++ resolved
@@ -234,11 +234,6 @@
    * in the engine.
    * \param prefill_chunk_size The maximum total number of tokens whose KV data
    * are allowed to exist in the KV cache at any time.
-<<<<<<< HEAD
-   */
-  virtual void CreateKVCache(int page_size, int max_num_sequence, int max_total_sequence_length,
-                             int prefill_chunk_size) = 0;
-=======
    * \param max_history_size The maximum history size for RNN state to roll back.
    * The KV cache does not need this.
    * \param kv_state_kind The kind of cache. It can be KV cache or RNN state.
@@ -246,7 +241,6 @@
   virtual void CreateKVCache(int page_size, int max_num_sequence, int max_total_sequence_length,
                              int prefill_chunk_size, int max_history_size,
                              KVStateKind kv_state_kind) = 0;
->>>>>>> d3d264d4
 
   /*! \brief Add a new sequence with the given sequence id to the KV cache. */
   virtual void AddNewSequence(int64_t seq_id) = 0;
@@ -328,13 +322,6 @@
    * \param model_config The model config json object.
    * \param device The device to run the model on.
    * \param max_num_sequence The maximum number of sequences to be processed
-<<<<<<< HEAD
-   * \param trace_enabled A boolean indicating whether tracing is enabled.
-   * \return The created runtime module.
-   */
-  TVM_DLL static Model Create(String reload_lib_path, String model_path, DLDevice device,
-                              int max_num_sequence, bool trace_enabled);
-=======
    * \param session The session to run the model on.
    * \param trace_enabled A boolean indicating whether tracing is enabled.
    * \return The created runtime module.
@@ -350,7 +337,6 @@
    * \return The model config json object.
    */
   static picojson::object LoadModelConfig(const String& model_path);
->>>>>>> d3d264d4
 
   TVM_DEFINE_MUTABLE_OBJECT_REF_METHODS(Model, ObjectRef, ModelObj);
 };
