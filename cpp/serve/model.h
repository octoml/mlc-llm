/*!
 *  Copyright (c) 2023 by Contributors
 * \file serve/model.h
 * \brief The header for runtime module of LLM functions (prefill/decode/etc.)
 */

#ifndef MLC_LLM_SERVE_MODEL_H_
#define MLC_LLM_SERVE_MODEL_H_

#include <tvm/runtime/container/string.h>
#include <tvm/runtime/ndarray.h>

#include "../base.h"
#include "config.h"
#include "event_trace_recorder.h"
#include "function_table.h"
#include "logit_processor.h"
#include "sampler/sampler.h"

namespace mlc {
namespace llm {
namespace serve {

using tvm::Device;
using namespace tvm::runtime;

// Declare the sampler class for `Model::CreateSampler`.
class Sampler;

/*!
 * \brief The workspace tensors that may be shared across different
 * calls to Model. For example, the prefill action use the `embeddings`
 * workspace for the concatenated embeddings of different sequences.
 * The workspace tensor is created by Model but owned by engine.
 */
struct ModelWorkspace {
  /*!
   * \brief The embedding tensor. It can be either an NDArray when tensor
   * model parallelism is not enabled, or a DRef when using tensor model parallelism.
   */
  ObjectRef embeddings{nullptr};
<<<<<<< HEAD
=======
  /*!
   * \brief The hidden_states tensor. It can be either an NDArray when tensor
   * model parallelism is not enabled, or a DRef when using tensor model parallelism.
   */
  ObjectRef hidden_states{nullptr};
>>>>>>> 83522354
};

/*!
 * \brief The model module for LLM functions.
 * It runs an LLM, and has an internal KV cache that maintains
 * the history KV values of all processed tokens.
 *
 * It contains the following functions:
 *
 * Model related:
 * - "token_embed": take token ids as input and return the embeddings,
 * - "batch_prefill": take embedding of a single sequence
 * as input, forward the embedding through LLM and return the logits,
 * - "decode": take the embeddings of the last-committed token of an
 * entire batch as input, forward through LLM and return the logits
 * for all sequences in the batch,
 * - "softmax_with_temperature": take logits and temperatures, return
 * probabilities.
 *
 * KV cache related:
 * - "create_kv_cache": create the KV cache for this module,
 * - "add_new_sequence": add (declare) a new sequence in the KV cache,
 * - "remove_sequence": remove a sequence from KV cache.
 *
 * ... and some other auxiliary functions.
 */
class ModelObj : public Object {
 public:
  /*********************** Model Computation  ***********************/

  /*!
   * \brief Compute embeddings for the input token ids.
   * When the input destination pointer is defined, it in-place writes the
   * embedding into the input destination array at the given offset.
   * Otherwise, the embeddings will be directly returned back.
   * \param token_ids The token ids to compute embedding for.
   * \param dst The destination array of the embedding lookup.
   * \param offset The token offset where the computed embeddings will be written
   * into the destination array.
   * \return The updated destination embedding array or the computed embeddings.
   * \note When `dst` is undefined, we require `offset` to be 0.
   */
  virtual ObjectRef TokenEmbed(IntTuple batch_token_ids, ObjectRef* dst = nullptr,
                               int offset = 0) = 0;

  /*!
   * \brief Compute embeddings for the input image.
   * \param image The image to compute embedding for.
   * \return The computed embeddings.
   */
  virtual ObjectRef ImageEmbed(const NDArray& image, ObjectRef* dst = nullptr, int offset = 0) = 0;
<<<<<<< HEAD
=======

  /*!
   * \brief Fuse the embeddings and hidden_states.
   * \param embeddings The embedding of the input to be prefilled.
   * \param previous_hidden_states The hidden_states from previous base model.
   * \param batch_size Batch size.
   * \param seq_len Sequence length.
   * \return The fused hidden_states.
   */
  virtual ObjectRef FuseEmbedHidden(const ObjectRef& embeddings,
                                    const ObjectRef& previous_hidden_states, int batch_size,
                                    int seq_len) = 0;

  /*!
   * \brief Return if the model has lm_head so that we can get logits.
   */
  virtual bool CanGetLogits() = 0;

  /*!
   * \brief Compute logits for last hidden_states.
   * \param last_hidden_states The last hidden_states to compute logits for.
   * \param batch_size The batch size of last_hidden_states
   * \param seq_len The length of tokens in last_hidden_states
   * \return The computed logits.
   */
  virtual NDArray GetLogits(const ObjectRef& last_hidden_states, int batch_size, int seq_len) = 0;

  /*!
   * \brief Compute logits for last hidden_states in a batch.
   * \param last_hidden_states The last hidden_states to compute logits for.
   * \param seq_ids The id of the sequence in the KV cache.
   * \param lengths The length of each sequence to prefill.
   * \return The computed logits.
   */
  virtual NDArray BatchGetLogits(const ObjectRef& last_hidden_states,
                                 const std::vector<int64_t>& seq_ids,
                                 const std::vector<int>& lengths) = 0;

  /*!
   * \brief Select desired hidden_states for last hidden_states in a batch.
   * \param last_hidden_states The last hidden_states to select from.
   * \param seq_ids The id of the sequence in the KV cache.
   * \param lengths The length of each sequence to prefill.
   * \return The last hidden_states for the batch.
   */
  virtual NDArray BatchSelectLastHidden(const ObjectRef& last_hidden_states,
                                        const std::vector<int64_t>& seq_ids,
                                        const std::vector<int>& lengths) = 0;

  /*!
   * \brief Concat a list of 1D hidden_states to 2D tensor.
   * \param hidden_states The hidden_states to concat.
   * \param dst The copy destination.
   */
  virtual NDArray ConcatLastHidden(std::vector<NDArray>& hidden_states, ObjectRef* dst) = 0;
>>>>>>> 83522354

  /*!
   * \brief Batch prefill function. Embedding in, logits out.
   * The embedding order of sequences in `embedding_arr` follows
   * the order of `seq_ids`.
   * \param embeddings The embedding of the input to be prefilled.
   * \param seq_id The id of the sequence in the KV cache.
   * \param lengths The length of each sequence to prefill.
   * \return The logits for the next token.
   */
  virtual NDArray BatchPrefill(const ObjectRef& embeddings, const std::vector<int64_t>& seq_ids,
                               const std::vector<int>& lengths) = 0;

  /*!
   * \brief Batch prefill function. Input hidden_states are computed from
   * input embeddings and previous hidden_states, output last hidden_states.
   * \param hidden_states The hidden_states of the input to be prefilled.
   * \param seq_id The id of the sequence in the KV cache.
   * \param lengths The length of each sequence to prefill.
   * \return The hidden_states for the next token.
   */
  virtual NDArray BatchPrefillToLastHidden(const ObjectRef& hidden_states,
                                           const std::vector<int64_t>& seq_ids,
                                           const std::vector<int>& lengths) = 0;

  /*!
   * \brief Batch decode function. Embedding in, logits out.
   * The embedding order of sequences in `embeddings` follows
   * the order of `seq_ids`.
   * \param embeddings The embedding of last generated token in the entire batch.
   * \param seq_id The id of the sequence in the KV cache.
   * \return The logits for the next token for each sequence in the batch.
   */
  virtual NDArray BatchDecode(const ObjectRef& embeddings, const std::vector<int64_t>& seq_ids) = 0;
<<<<<<< HEAD
=======

  /*!
   * \brief Batch decode function. Input hidden_states are computed from
   * input embeddings and previous hidden_states, output last hidden_states.
   * \param hidden_states The hidden_states of last generated token in the entire batch.
   * \param seq_id The id of the sequence in the KV cache.
   * \return The hidden_states for the next token for each sequence in the batch.
   */
  virtual NDArray BatchDecodeToLastHidden(const ObjectRef& hidden_states,
                                          const std::vector<int64_t>& seq_ids) = 0;
>>>>>>> 83522354

  /*!
   * \brief Batch verify function. Embedding in, logits out.
   * \param embeddings The embedding of the input to be verified.
   * \param seq_id The id of the sequence in the KV cache.
   * \param lengths The length of each sequence to verify.
   * \return The logits for the draft token for each sequence in the batch.
   * \note The function runs for **every** sequence in the batch.
   * That is to say, it does not accept "running a verify step for a subset
   * of the full batch".
   */
  virtual NDArray BatchVerify(const ObjectRef& embeddings, const std::vector<int64_t>& seq_ids,
                              const std::vector<int>& lengths) = 0;

<<<<<<< HEAD
=======
  /*!
   * \brief Batch verify function. Input hidden_states are computed from
   * input embeddings and previous hidden_states, output last hidden_states.
   * \param hidden_states The hidden_states of the input to be verified.
   * \param seq_id The id of the sequence in the KV cache.
   * \param lengths The length of each sequence to verify.
   * \return The hidden_states for the draft token for each sequence in the batch.
   * \note The function runs for **every** sequence in the batch.
   * That is to say, it does not accept "running a verify step for a subset
   * of the full batch".
   */
  virtual NDArray BatchVerifyToLastHidden(const ObjectRef& hidden_states,
                                          const std::vector<int64_t>& seq_ids,
                                          const std::vector<int>& lengths) = 0;

>>>>>>> 83522354
  /*********************** KV Cache Management  ***********************/

  /*!
   * \brief Create the KV cache inside the model with regard to the input config.
   * \param page_size The number of consecutive tokens handled in each page in paged KV cache.
   * \param max_num_sequence The maximum number of sequences that are allowed to be
   * processed by the KV cache at any time.
   * \param max_total_sequence_length The maximum length allowed for a single sequence
   * in the engine.
   * \param prefill_chunk_size The maximum total number of tokens whose KV data
   * are allowed to exist in the KV cache at any time.
   */
  virtual void CreateKVCache(int page_size, int max_num_sequence, int max_total_sequence_length,
                             int prefill_chunk_size) = 0;

  /*! \brief Add a new sequence with the given sequence id to the KV cache. */
  virtual void AddNewSequence(int64_t seq_id) = 0;

  /*! \brief Fork a sequence from a given parent sequence. */
  virtual void ForkSequence(int64_t parent_seq_id, int64_t child_seq_id, int64_t fork_pos = -1) = 0;

  /*! \brief Remove the given sequence from the KV cache in the model. */
  virtual void RemoveSequence(int64_t seq_id) = 0;

  /*! \brief Pop out N pages from KV cache. */
  virtual void PopNFromKVCache(int64_t seq_id, int num_tokens) = 0;

  /*!
   * \brief Enabling sliding window for the given sequence.
   * It is a no-op if the model does not support sliding window.
   * \note Given this operation is tied with the underlying KV cache,
   * we add the function in Model interface to expose this for Engine.
   * This may be optimized with decoupling KV cache and Model in the future.
   */
  virtual void EnableSlidingWindowForSeq(int64_t seq_id) = 0;

  /************** Raw Info Query **************/

  /*! \brief Get the number of available pages in KV cache. */
  virtual int GetNumAvailablePages() const = 0;

  /*! \brief Get the current total sequence length in the KV cache. */
  virtual int GetCurrentTotalSequenceLength() const = 0;

  /*********************** Utilities  ***********************/

  /*! \brief Create a logit processor from this model. */
  virtual LogitProcessor CreateLogitProcessor(int max_num_token,
                                              Optional<EventTraceRecorder> trace_recorder) = 0;

  /*! \brief Create a sampler from this model. */
  virtual Sampler CreateSampler(int max_num_sample, int num_models,
                                Optional<EventTraceRecorder> trace_recorder) = 0;

  /*!
   * \brief Estimate number of CPU units required to drive the model
   * executing during TP.
   * \note This normally equals to the number of TP shards (or 0 if
   * the model does not use TP) and can be used to hint runtime to
   * avoid overuse cores in other places.
   */
  virtual int EstimateHostCPURequirement() const = 0;

  /*! \brief Get the max window size of the model. "-1" means infinite length. */
  virtual int GetMaxWindowSize() const = 0;

  /*! \brief Allocate an embedding tensor with the prefill chunk size. */
  virtual ObjectRef AllocEmbeddingTensor() = 0;

<<<<<<< HEAD
=======
  /*! \brief Allocate an hidden_states tensor with the prefill chunk size. */
  virtual ObjectRef AllocHiddenStatesTensor() = 0;

>>>>>>> 83522354
  /*! \brief Reset the model KV cache and other statistics. */
  virtual void Reset() = 0;

  /************** Debug/Profile **************/

  /*! \brief Call the given global function on all workers. Only for debug purpose. */
  virtual void DebugCallFuncOnAllAllWorker(const String& func_name) = 0;

  static constexpr const char* _type_key = "mlc.serve.Model";
  static constexpr const bool _type_has_method_sequal_reduce = false;
  static constexpr const bool _type_has_method_shash_reduce = false;
  TVM_DECLARE_BASE_OBJECT_INFO(ModelObj, Object);
};

class Model : public ObjectRef {
 public:
  /*!
   * \brief Create the runtime module for LLM functions.
   * \param reload_lib_path The model library path.
   * \param model_path The path to the model weight parameters.
   * \param device The device to run the model on.
   * \param max_num_sequence The maximum number of sequences to be processed
   * \param trace_enabled A boolean indicating whether tracing is enabled.
   * \return The created runtime module.
   */
<<<<<<< HEAD
  TVM_DLL static Model Create(TVMArgValue reload_lib, String model_path, DLDevice device,
=======
  TVM_DLL static Model Create(String reload_lib_path, String model_path, DLDevice device,
>>>>>>> 83522354
                              int max_num_sequence, bool trace_enabled);

  TVM_DEFINE_MUTABLE_OBJECT_REF_METHODS(Model, ObjectRef, ModelObj);
};

}  // namespace serve
}  // namespace llm
}  // namespace mlc

#endif  // MLC_LLM_SERVE_MODEL_H_<|MERGE_RESOLUTION|>--- conflicted
+++ resolved
@@ -39,14 +39,11 @@
    * model parallelism is not enabled, or a DRef when using tensor model parallelism.
    */
   ObjectRef embeddings{nullptr};
-<<<<<<< HEAD
-=======
   /*!
    * \brief The hidden_states tensor. It can be either an NDArray when tensor
    * model parallelism is not enabled, or a DRef when using tensor model parallelism.
    */
   ObjectRef hidden_states{nullptr};
->>>>>>> 83522354
 };
 
 /*!
@@ -98,8 +95,6 @@
    * \return The computed embeddings.
    */
   virtual ObjectRef ImageEmbed(const NDArray& image, ObjectRef* dst = nullptr, int offset = 0) = 0;
-<<<<<<< HEAD
-=======
 
   /*!
    * \brief Fuse the embeddings and hidden_states.
@@ -155,7 +150,6 @@
    * \param dst The copy destination.
    */
   virtual NDArray ConcatLastHidden(std::vector<NDArray>& hidden_states, ObjectRef* dst) = 0;
->>>>>>> 83522354
 
   /*!
    * \brief Batch prefill function. Embedding in, logits out.
@@ -190,8 +184,6 @@
    * \return The logits for the next token for each sequence in the batch.
    */
   virtual NDArray BatchDecode(const ObjectRef& embeddings, const std::vector<int64_t>& seq_ids) = 0;
-<<<<<<< HEAD
-=======
 
   /*!
    * \brief Batch decode function. Input hidden_states are computed from
@@ -202,7 +194,6 @@
    */
   virtual NDArray BatchDecodeToLastHidden(const ObjectRef& hidden_states,
                                           const std::vector<int64_t>& seq_ids) = 0;
->>>>>>> 83522354
 
   /*!
    * \brief Batch verify function. Embedding in, logits out.
@@ -217,8 +208,6 @@
   virtual NDArray BatchVerify(const ObjectRef& embeddings, const std::vector<int64_t>& seq_ids,
                               const std::vector<int>& lengths) = 0;
 
-<<<<<<< HEAD
-=======
   /*!
    * \brief Batch verify function. Input hidden_states are computed from
    * input embeddings and previous hidden_states, output last hidden_states.
@@ -234,7 +223,6 @@
                                           const std::vector<int64_t>& seq_ids,
                                           const std::vector<int>& lengths) = 0;
 
->>>>>>> 83522354
   /*********************** KV Cache Management  ***********************/
 
   /*!
@@ -304,12 +292,9 @@
   /*! \brief Allocate an embedding tensor with the prefill chunk size. */
   virtual ObjectRef AllocEmbeddingTensor() = 0;
 
-<<<<<<< HEAD
-=======
   /*! \brief Allocate an hidden_states tensor with the prefill chunk size. */
   virtual ObjectRef AllocHiddenStatesTensor() = 0;
 
->>>>>>> 83522354
   /*! \brief Reset the model KV cache and other statistics. */
   virtual void Reset() = 0;
 
@@ -335,11 +320,7 @@
    * \param trace_enabled A boolean indicating whether tracing is enabled.
    * \return The created runtime module.
    */
-<<<<<<< HEAD
-  TVM_DLL static Model Create(TVMArgValue reload_lib, String model_path, DLDevice device,
-=======
   TVM_DLL static Model Create(String reload_lib_path, String model_path, DLDevice device,
->>>>>>> 83522354
                               int max_num_sequence, bool trace_enabled);
 
   TVM_DEFINE_MUTABLE_OBJECT_REF_METHODS(Model, ObjectRef, ModelObj);
