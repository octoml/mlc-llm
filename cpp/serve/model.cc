/*!
 *  Copyright (c) 2023 by Contributors
 * \file serve/model.cc
 * \brief The implementation of runtime module of LLM functions (prefill/decode/etc.)
 */
#include "model.h"

#include <picojson.h>
#include <tvm/runtime/memory/memory_manager.h>
#include <tvm/runtime/nvtx.h>
#include <tvm/runtime/packed_func.h>
#include <tvm/runtime/registry.h>

#include <fstream>

<<<<<<< HEAD
=======
#include "config.h"
>>>>>>> d3d264d4
#include "logit_processor.h"

namespace mlc {
namespace llm {
namespace serve {

/*********************** Model Implementation ***********************/

class ModelImpl;

TVM_REGISTER_OBJECT_TYPE(ModelObj);

<<<<<<< HEAD
Model Model::Create(String reload_lib_path, String model_path, DLDevice device,
                    int max_num_sequence, bool trace_enabled) {
  return Model(
      make_object<ModelImpl>(reload_lib_path, model_path, device, max_num_sequence, trace_enabled));
=======
Model Model::Create(String reload_lib_path, String model_path, const picojson::object& model_config,
                    DLDevice device, int max_num_sequence, const Optional<Session>& session,
                    bool trace_enabled) {
  return Model(make_object<ModelImpl>(reload_lib_path, model_path, model_config, device,
                                      max_num_sequence, session, trace_enabled));
}

picojson::object Model::LoadModelConfig(const String& model_path) {
  picojson::object model_config;
  std::ifstream config_istream((model_path + "/mlc-chat-config.json").c_str());
  std::ostringstream config_ostream;
  ICHECK(config_istream);
  config_ostream << config_istream.rdbuf();
  std::string config_str = config_ostream.str();
  picojson::value config_json;
  std::string err = picojson::parse(config_json, config_str);
  if (!err.empty()) {
    LOG(FATAL) << err;
  }
  picojson::object config = config_json.get<picojson::object>();
  return config;
>>>>>>> d3d264d4
}

class ModelImpl : public ModelObj {
 public:
  /*!
   * \brief Constructor of ModelImpl.
   * \sa Model::Create
   */
<<<<<<< HEAD
  explicit ModelImpl(String reload_lib_path, String model_path, DLDevice device,
                     int max_num_sequence, bool trace_enabled)
=======
  explicit ModelImpl(String reload_lib_path, String model_path, picojson::object model_config,
                     DLDevice device, int max_num_sequence, const Optional<Session>& session,
                     bool trace_enabled)
>>>>>>> d3d264d4
      : device_(device) {
    // Step 1. Process model config json string.
    LoadModelConfigJSON(model_config);
    // Step 2. Initialize vm, we use the packed function mechanism
    // so there is no explicit abi dependency on these extra
    // classes other than basic tvm runtime.
<<<<<<< HEAD
    this->ft_.Init(reload_lib_path, device_, model_config);
=======
    this->ft_.Init(reload_lib_path, device_, model_config, session);
>>>>>>> d3d264d4
    // Step 3. Load params in nd-array cache.
    this->params_ = ft_.LoadParams(model_path, device_);
    // Step 4. Set max_num_sequence
    this->max_num_sequence_ = max_num_sequence;
    // Step 5. Reset
    this->Reset();
    // Step 6. Initialize the shared NDArray.
    Device device_host{DLDeviceType::kDLCPU, 0};
    memory::Allocator* allocator =
        memory::MemoryManager::GetOrCreateAllocator(device_host, memory::AllocatorType::kNaive);
    ICHECK_NOTNULL(allocator);
    token_ids_storage_ = memory::Storage(
        allocator->Alloc(device_host, {prefill_chunk_size_}, DataType::Int(32)), allocator);
    this->logit_pos_arr_ = NDArray::Empty({max_num_sequence}, DataType::Int(32), device_host);
<<<<<<< HEAD
=======
    // Step 7. Set model type
    if (model_config["model_type"].get<std::string>().find("rwkv") != std::string::npos) {
      this->kind = KVStateKind::kRNNState;
    } else {
      this->kind = KVStateKind::kAttention;
    }
>>>>>>> d3d264d4
  }

  /*********************** Model Computation  ***********************/

  ObjectRef TokenEmbed(IntTuple token_ids, ObjectRef* dst, int offset) final {
    NVTXScopedRange nvtx_scope("TokenEmbed");
    int num_tokens = token_ids.size();
    // Copy input token ids to device.
    DLDataType dtype(DataType::Int(32));
    NDArray token_ids_nd;
    {
      NVTXScopedRange nvtx_scope("Allocate token_ids at offset");
      token_ids_nd = token_ids_storage_->AllocNDArray(offset * 4, {num_tokens}, dtype);
      int* p_token_ids = static_cast<int*>(token_ids_nd->data) + (token_ids_nd->byte_offset) / 4;
      for (int i = 0; i < num_tokens; ++i) {
        p_token_ids[i] = token_ids[i];
      }
    }
    ICHECK_EQ(token_ids_nd->ndim, 1);
    ICHECK_EQ(token_ids_nd->shape[0], num_tokens);
    auto token_ids_dref_or_nd = ft_.CopyToWorker0(token_ids_nd, "token_ids", {prefill_chunk_size_});

    ObjectRef embeddings = ft_.embed_func_(token_ids_dref_or_nd, params_);
    if (dst != nullptr) {
      CHECK(dst->defined());
      ft_.nd_copy_embedding_to_offset_func_(embeddings, *dst, offset);
      return *dst;
    } else {
      CHECK_EQ(offset, 0);
      return embeddings;
    }
  }

  ObjectRef ImageEmbed(const NDArray& image, ObjectRef* dst, int offset) final {
    NVTXScopedRange nvtx_scope("ImageEmbed");
    CHECK(ft_.image_embed_func_.defined()) << "`image_embed` function is not found in the model. ";
    auto image_dref_or_nd = ft_.CopyToWorker0(image, "image", image.Shape());
    ObjectRef embeddings = ft_.image_embed_func_(image_dref_or_nd, params_);
    if (dst != nullptr) {
      CHECK(dst->defined());
      ft_.nd_copy_embedding_to_offset_func_(embeddings, *dst, offset);
      return *dst;
    } else {
      CHECK_EQ(offset, 0);
      return embeddings;
    }
  }

  bool CanGetLogits() final {
    return ft_.get_logits_func_.defined() && ft_.batch_get_logits_func_.defined();
  }

  NDArray GetLogits(const ObjectRef& last_hidden_states, int batch_size, int seq_len) final {
    NVTXScopedRange nvtx_scope("GetLogits");
    CHECK(ft_.get_logits_func_.defined()) << "`get_logits` function is not found in the model.";

    ObjectRef hidden_states_dref_or_nd;
    CHECK(!last_hidden_states->IsInstance<DRefObj>());
    // hidden_states: (b, s, h)
    NDArray hidden_states = Downcast<NDArray>(last_hidden_states);
    ICHECK_NE(hidden_size_, -1);
    ICHECK_EQ(hidden_states->ndim, 3);
    ICHECK_EQ(hidden_states->shape[0], batch_size);
    ICHECK_EQ(hidden_states->shape[1], seq_len);
    ICHECK_EQ(hidden_states->shape[2], hidden_size_);
    ICHECK_EQ(hidden_states->device.device_type, device_.device_type);
    ICHECK_EQ(hidden_states->device.device_id, device_.device_id);

<<<<<<< HEAD
    hidden_states_dref_or_nd =
        hidden_states.CreateView({batch_size * seq_len, hidden_size_}, hidden_states->dtype);

=======
    hidden_states =
        hidden_states.CreateView({batch_size * seq_len, hidden_size_}, hidden_states->dtype);

    // This copy can be avoided by not copying the hidden states to engine.
    hidden_states_dref_or_nd = ft_.CopyToWorker0(
        hidden_states, "hidden_states", {max_num_sequence_ * prefill_chunk_size_, hidden_size_});
>>>>>>> d3d264d4
    ObjectRef ret = ft_.get_logits_func_(hidden_states_dref_or_nd, params_);
    if (trace_enabled_) {
      TVMSynchronize(device_.device_type, device_.device_id, nullptr);
    }

<<<<<<< HEAD
    NDArray logits;
    logits = Downcast<NDArray>(ret);
=======
    NDArray logits{nullptr};
    if (ret->IsInstance<DRefObj>()) {
      logits = Downcast<DRef>(ret)->DebugGetFromRemote(0);
    } else {
      logits = Downcast<NDArray>(ret);
    }
>>>>>>> d3d264d4
    CHECK(logits.defined());
    // logits: (b * s, v)
    ICHECK_EQ(logits->ndim, 2);
    ICHECK_EQ(logits->shape[0], batch_size * seq_len);
    return logits.CreateView({batch_size, seq_len, logits->shape[1]}, logits->dtype);
  }

  NDArray BatchGetLogits(const ObjectRef& last_hidden_states, const std::vector<int64_t>& seq_ids,
                         const std::vector<int>& lengths) {
    NVTXScopedRange nvtx_scope("BatchGetLogits");
    CHECK(!seq_ids.empty());
    CHECK_EQ(seq_ids.size(), lengths.size());
    int num_sequences = seq_ids.size();
    int total_length = 0;

    int* p_logit_pos = static_cast<int*>(logit_pos_arr_->data);
    for (int i = 0; i < num_sequences; ++i) {
      total_length += lengths[i];
      p_logit_pos[i] = total_length - 1;
    }
    NDArray logit_pos_nd = logit_pos_arr_.CreateView({num_sequences}, DataType::Int(32));
    ObjectRef logit_pos_dref_or_nd =
        ft_.CopyToWorker0(logit_pos_nd, "logit_pos", {max_num_sequence_});

    CHECK(ft_.batch_get_logits_func_.defined())
        << "`batch_get_logits` function is not found in the model.";

    ObjectRef hidden_states_dref_or_nd;
    CHECK(!last_hidden_states->IsInstance<DRefObj>());
    // hidden_states: (b, s, h)
    NDArray hidden_states = Downcast<NDArray>(last_hidden_states);
    ICHECK_NE(hidden_size_, -1);
    ICHECK_EQ(hidden_states->ndim, 3);
    ICHECK_EQ(hidden_states->shape[0], 1);
    ICHECK_EQ(hidden_states->shape[1], total_length);
    ICHECK_EQ(hidden_states->shape[2], hidden_size_);
    ICHECK_EQ(hidden_states->device.device_type, device_.device_type);
    ICHECK_EQ(hidden_states->device.device_id, device_.device_id);

<<<<<<< HEAD
=======
    hidden_states = hidden_states.CreateView({total_length, hidden_size_}, hidden_states->dtype);

    // This copy can be avoided by not copying the hidden states to engine.
    hidden_states_dref_or_nd = ft_.CopyToWorker0(
        hidden_states, "hidden_states", {max_num_sequence_ * prefill_chunk_size_, hidden_size_});

    ObjectRef ret =
        ft_.batch_get_logits_func_(hidden_states_dref_or_nd, logit_pos_dref_or_nd, params_);
    if (trace_enabled_) {
      TVMSynchronize(device_.device_type, device_.device_id, nullptr);
    }

    NDArray logits;
    logits = Downcast<NDArray>(ret);
    CHECK(logits.defined());
    // logits: (b * s, v)
    ICHECK_EQ(logits->ndim, 2);
    ICHECK_EQ(logits->shape[0], num_sequences);
    return logits.CreateView({1, num_sequences, logits->shape[1]}, logits->dtype);
  }

  NDArray BatchSelectLastHidden(const ObjectRef& last_hidden_states,
                                const std::vector<int64_t>& seq_ids,
                                const std::vector<int>& lengths) {
    NVTXScopedRange nvtx_scope("BatchSelectLastHidden");
    CHECK(!seq_ids.empty());
    CHECK_EQ(seq_ids.size(), lengths.size());
    int num_sequences = seq_ids.size();
    int total_length = 0;

    int* p_logit_pos = static_cast<int*>(logit_pos_arr_->data);
    for (int i = 0; i < num_sequences; ++i) {
      total_length += lengths[i];
      p_logit_pos[i] = total_length - 1;
    }
    NDArray logit_pos_nd = logit_pos_arr_.CreateView({num_sequences}, DataType::Int(32));

    // This step runs on the engine thread.
    // By temporarily turning off the disco flag, this copies the logit_pos_nd to the cached device
    // tensor without actually copying to the worker.
    bool use_disco = ft_.use_disco;
    ft_.use_disco = false;
    ObjectRef logit_pos_dref_or_nd =
        ft_.CopyToWorker0(logit_pos_nd, "logit_pos", {max_num_sequence_});
    ft_.use_disco = use_disco;

    CHECK(ft_.batch_select_last_hidden_func_.defined())
        << "`batch_select_last_hidden_states` function is not found in the model.";

    ObjectRef hidden_states_dref_or_nd;
    CHECK(!last_hidden_states->IsInstance<DRefObj>());
    // hidden_states: (b, s, h)
    NDArray hidden_states = Downcast<NDArray>(last_hidden_states);
    ICHECK_NE(hidden_size_, -1);
    ICHECK_EQ(hidden_states->ndim, 3);
    ICHECK_EQ(hidden_states->shape[0], 1);
    ICHECK_EQ(hidden_states->shape[1], total_length);
    ICHECK_EQ(hidden_states->shape[2], hidden_size_);
    ICHECK_EQ(hidden_states->device.device_type, device_.device_type);
    ICHECK_EQ(hidden_states->device.device_id, device_.device_id);

>>>>>>> d3d264d4
    hidden_states_dref_or_nd =
        hidden_states.CreateView({total_length, hidden_size_}, hidden_states->dtype);

    ObjectRef ret =
<<<<<<< HEAD
        ft_.batch_get_logits_func_(hidden_states_dref_or_nd, logit_pos_dref_or_nd, params_);
    if (trace_enabled_) {
      TVMSynchronize(device_.device_type, device_.device_id, nullptr);
=======
        ft_.batch_select_last_hidden_func_(hidden_states_dref_or_nd, logit_pos_dref_or_nd);
    if (trace_enabled_) {
      TVMSynchronize(device_.device_type, device_.device_id, nullptr);
    }

    NDArray hidden;
    hidden = Downcast<NDArray>(ret);
    // hidden: (b * s, v)
    ICHECK_EQ(hidden->ndim, 2);
    ICHECK_EQ(hidden->shape[0], num_sequences);
    return hidden.CreateView({1, num_sequences, hidden->shape[1]}, hidden->dtype);
  }

  NDArray ConcatLastHidden(std::vector<NDArray>& hidden_states, ObjectRef* dst) final {
    NVTXScopedRange nvtx_scope("ConcatLastHidden");

    CHECK(dst->defined());

    int cum_length = 0;
    ICHECK_GE(hidden_states.size(), 1);
    for (auto hidden : hidden_states) {
      ICHECK_EQ(hidden->ndim, 1);
      // No ICHECK_EQ(hidden->shape[0], hidden_size_) here to allow different hidden_sizes.
      hidden = hidden.CreateView({1, hidden_size_}, hidden->dtype);
      // Reuse the copy embedding function
      ObjectRef hidden_dref_or_nd =
          ft_.CopyToWorker0(hidden, "hidden_for_concat", {1, hidden_size_});
      ft_.nd_copy_embedding_to_offset_func_(hidden_dref_or_nd, *dst, cum_length);
      cum_length += 1;
>>>>>>> d3d264d4
    }
    NDArray ret{nullptr};
    if ((*dst)->IsInstance<DRefObj>()) {
      ret = Downcast<DRef>(*dst)->DebugGetFromRemote(0);
    } else {
      ret = Downcast<NDArray>(*dst);
    }
    ret = ret.CreateView({cum_length, hidden_size_}, hidden_states[0]->dtype);
    return ret;
  }

<<<<<<< HEAD
    NDArray logits;
    logits = Downcast<NDArray>(ret);
    CHECK(logits.defined());
    // logits: (b * s, v)
    ICHECK_EQ(logits->ndim, 2);
    ICHECK_EQ(logits->shape[0], num_sequences);
    return logits.CreateView({1, num_sequences, logits->shape[1]}, logits->dtype);
  }

  NDArray BatchSelectLastHidden(const ObjectRef& last_hidden_states,
                                const std::vector<int64_t>& seq_ids,
                                const std::vector<int>& lengths) {
    NVTXScopedRange nvtx_scope("BatchSelectLastHidden");
    CHECK(!seq_ids.empty());
    CHECK_EQ(seq_ids.size(), lengths.size());
    int num_sequences = seq_ids.size();
    int total_length = 0;

    int* p_logit_pos = static_cast<int*>(logit_pos_arr_->data);
    for (int i = 0; i < num_sequences; ++i) {
      total_length += lengths[i];
      p_logit_pos[i] = total_length - 1;
    }
    NDArray logit_pos_nd = logit_pos_arr_.CreateView({num_sequences}, DataType::Int(32));
    ObjectRef logit_pos_dref_or_nd =
        ft_.CopyToWorker0(logit_pos_nd, "logit_pos", {max_num_sequence_});

    CHECK(ft_.batch_select_last_hidden_func_.defined())
        << "`batch_select_last_hidden_states` function is not found in the model.";

    ObjectRef hidden_states_dref_or_nd;
    CHECK(!last_hidden_states->IsInstance<DRefObj>());
    // hidden_states: (b, s, h)
    NDArray hidden_states = Downcast<NDArray>(last_hidden_states);
    ICHECK_NE(hidden_size_, -1);
    ICHECK_EQ(hidden_states->ndim, 3);
    ICHECK_EQ(hidden_states->shape[0], 1);
    ICHECK_EQ(hidden_states->shape[1], total_length);
    ICHECK_EQ(hidden_states->shape[2], hidden_size_);
    ICHECK_EQ(hidden_states->device.device_type, device_.device_type);
    ICHECK_EQ(hidden_states->device.device_id, device_.device_id);

    hidden_states_dref_or_nd =
        hidden_states.CreateView({total_length, hidden_size_}, hidden_states->dtype);

    ObjectRef ret =
        ft_.batch_select_last_hidden_func_(hidden_states_dref_or_nd, logit_pos_dref_or_nd, params_);
    if (trace_enabled_) {
      TVMSynchronize(device_.device_type, device_.device_id, nullptr);
    }

    NDArray hidden;
    hidden = Downcast<NDArray>(ret);
    // hidden: (b * s, v)
    ICHECK_EQ(hidden->ndim, 2);
    ICHECK_EQ(hidden->shape[0], num_sequences);
    return hidden.CreateView({1, num_sequences, hidden->shape[1]}, hidden->dtype);
  }

  NDArray ConcatLastHidden(std::vector<NDArray>& hidden_states, ObjectRef* dst) final {
    NVTXScopedRange nvtx_scope("ConcatLastHidden");

    CHECK(dst->defined());

    int cum_length = 0;
    ICHECK_GE(hidden_states.size(), 1);
    for (auto hidden : hidden_states) {
      ICHECK_EQ(hidden->ndim, 1);
      // No ICHECK_EQ(hidden->shape[0], hidden_size_) here to allow different hidden_sizes.
      hidden = hidden.CreateView({1, hidden_size_}, hidden->dtype);
      // Reuse the copy embedding function
      ft_.nd_copy_embedding_to_offset_func_(hidden, *dst, cum_length);
      cum_length += 1;
    }
    NDArray ret = Downcast<NDArray>(*dst);
    ret = ret.CreateView({cum_length, hidden_size_}, hidden_states[0]->dtype);
    return ret;
  }

  ObjectRef FuseEmbedHidden(const ObjectRef& embeddings, const ObjectRef& previous_hidden_states,
                            int batch_size, int seq_len) final {
    NVTXScopedRange nvtx_scope("FuseEmbedHidden");

    ObjectRef embeddings_dref_or_nd;
    if (!embeddings->IsInstance<DRefObj>()) {
      // embeddings: (n, h)
      NDArray embeddings_nd = Downcast<NDArray>(embeddings);
      ICHECK_NE(hidden_size_, -1);
      ICHECK_EQ(embeddings_nd->ndim, 2);
      ICHECK_GE(embeddings_nd->shape[0], batch_size * seq_len);
      ICHECK_EQ(embeddings_nd->shape[1], hidden_size_);
      ICHECK_EQ(embeddings_nd->device.device_type, device_.device_type);
      ICHECK_EQ(embeddings_nd->device.device_id, device_.device_id);
      embeddings_dref_or_nd =
          embeddings_nd.CreateView({batch_size * seq_len, hidden_size_}, embeddings_nd->dtype);

      if (!ft_.fuse_embed_hidden_func_.defined() || !previous_hidden_states.defined()) {
        // Model has no support for fuse_embed_hidden_states or this is the first model (base model)
        return embeddings_nd.CreateView({batch_size, seq_len, hidden_size_}, embeddings_nd->dtype);
      }
    } else {
      ShapeTuple embedding_shape{batch_size, seq_len, hidden_size_};
      embeddings_dref_or_nd = ft_.nd_view_func_(embeddings, embedding_shape);

      if (!ft_.fuse_embed_hidden_func_.defined() || !previous_hidden_states.defined()) {
        // Model has no support for fuse_embed_hidden_states or this is the first model (base model)
        ShapeTuple embedding_shape{batch_size, seq_len, hidden_size_};
        return ft_.nd_view_func_(embeddings, embedding_shape);
      }
    }

=======
  ObjectRef FuseEmbedHidden(const ObjectRef& embeddings, const ObjectRef& previous_hidden_states,
                            int batch_size, int seq_len) final {
    NVTXScopedRange nvtx_scope("FuseEmbedHidden");

    ObjectRef embeddings_dref_or_nd;
    if (!embeddings->IsInstance<DRefObj>()) {
      // embeddings: (n, h)
      NDArray embeddings_nd = Downcast<NDArray>(embeddings);
      ICHECK_NE(hidden_size_, -1);
      ICHECK_EQ(embeddings_nd->ndim, 2);
      ICHECK_GE(embeddings_nd->shape[0], batch_size * seq_len);
      ICHECK_EQ(embeddings_nd->shape[1], hidden_size_);
      ICHECK_EQ(embeddings_nd->device.device_type, device_.device_type);
      ICHECK_EQ(embeddings_nd->device.device_id, device_.device_id);
      embeddings_dref_or_nd =
          embeddings_nd.CreateView({batch_size * seq_len, hidden_size_}, embeddings_nd->dtype);

      if (!ft_.fuse_embed_hidden_func_.defined() || !previous_hidden_states.defined()) {
        // Model has no support for fuse_embed_hidden_states or this is the first model (base model)
        return embeddings_nd.CreateView({batch_size, seq_len, hidden_size_}, embeddings_nd->dtype);
      }
    } else {
      ShapeTuple embedding_shape{batch_size * seq_len, hidden_size_};
      embeddings_dref_or_nd = ft_.nd_view_func_(embeddings, embedding_shape);

      if (!ft_.fuse_embed_hidden_func_.defined() || !previous_hidden_states.defined()) {
        // Model has no support for fuse_embed_hidden_states or this is the first model (base model)
        ShapeTuple embedding_shape{batch_size, seq_len, hidden_size_};
        return ft_.nd_view_func_(embeddings, embedding_shape);
      }
    }

>>>>>>> d3d264d4
    NDArray hidden_states = Downcast<NDArray>(previous_hidden_states);
    CHECK(hidden_states.defined());
    ICHECK_EQ(hidden_states->ndim, 3);
    ICHECK_EQ(hidden_states->shape[0], batch_size);
    ICHECK_EQ(hidden_states->shape[1], seq_len);
    ICHECK_EQ(hidden_states->shape[2], hidden_size_);
    ICHECK_EQ(hidden_states->device.device_type, device_.device_type);
    ICHECK_EQ(hidden_states->device.device_id, device_.device_id);
    NDArray hidden_states_2d =
        hidden_states.CreateView({batch_size * seq_len, hidden_size_}, hidden_states->dtype);
    auto hidden_states_dref_or_nd =
        ft_.CopyToWorker0(hidden_states_2d, "hidden_states_2d",
                          {max_num_sequence_ * prefill_chunk_size_, hidden_size_});

    ObjectRef ret =
        ft_.fuse_embed_hidden_func_(embeddings_dref_or_nd, hidden_states_dref_or_nd, params_);
    if (trace_enabled_) {
      TVMSynchronize(device_.device_type, device_.device_id, nullptr);
    }
    if (!ret->IsInstance<DRefObj>()) {
      NDArray fused = Downcast<NDArray>(ret);
      return fused.CreateView({batch_size, seq_len, hidden_size_}, fused->dtype);
    } else {
      ShapeTuple fused_shape{batch_size, seq_len, hidden_size_};
      return ft_.nd_view_func_(ret, fused_shape);
    }
  }

  NDArray BatchPrefill(const ObjectRef& embeddings, const std::vector<int64_t>& seq_ids,
                       const std::vector<int>& lengths) final {
    NVTXScopedRange nvtx_scope("BatchPrefill");
    CHECK(!seq_ids.empty());
    CHECK_EQ(seq_ids.size(), lengths.size());
    int num_sequences = seq_ids.size();
    int total_length = 0;

    int* p_logit_pos = static_cast<int*>(logit_pos_arr_->data);
    for (int i = 0; i < num_sequences; ++i) {
      total_length += lengths[i];
      p_logit_pos[i] = total_length - 1;
    }
    NDArray logit_pos_nd = logit_pos_arr_.CreateView({num_sequences}, DataType::Int(32));

    CHECK(ft_.prefill_func_.defined())
        << "`prefill_with_embed` function is not found in the model. Please make sure the model is "
           "compiled with flag `--sep-embed` and `--enable-batching`";
    ICHECK(ft_.kv_cache_begin_forward_func_.defined());
    ICHECK(ft_.kv_cache_end_forward_func_.defined());
    ICHECK(kv_cache_.defined()) << "KV cache has not been initialized.";

    // Begin forward with the sequence ids and new lengths.
    IntTuple seq_ids_tuple(seq_ids);
    IntTuple lengths_tuple(lengths.begin(), lengths.end());
    ft_.kv_cache_begin_forward_func_(kv_cache_, seq_ids_tuple, lengths_tuple);

    ObjectRef embeddings_dref_or_nd;
    if (!embeddings->IsInstance<DRefObj>()) {
      // embeddings: (1, n, h)
      NDArray embeddings_nd = Downcast<NDArray>(embeddings);
      ICHECK_NE(hidden_size_, -1);
      ICHECK_EQ(embeddings_nd->ndim, 2);
      ICHECK_GE(embeddings_nd->shape[0], total_length);
      ICHECK_EQ(embeddings_nd->shape[1], hidden_size_);
      ICHECK_EQ(embeddings_nd->device.device_type, device_.device_type);
      ICHECK_EQ(embeddings_nd->device.device_id, device_.device_id);
      embeddings_dref_or_nd =
          embeddings_nd.CreateView({1, total_length, hidden_size_}, embeddings_nd->dtype);
    } else {
      ShapeTuple embedding_shape{1, total_length, hidden_size_};
      embeddings_dref_or_nd = ft_.nd_view_func_(embeddings, embedding_shape);
    }
    ObjectRef logit_pos_dref_or_nd =
        ft_.CopyToWorker0(logit_pos_nd, "logit_pos", {max_num_sequence_});
    // args: embeddings, logit_pos, kv_cache, params
    ObjectRef ret;
    if (seq_ids.size() == 1) {
      ret = ft_.single_batch_prefill_func_(embeddings_dref_or_nd, kv_cache_, params_);
    } else {
      ret = ft_.prefill_func_(embeddings_dref_or_nd, logit_pos_dref_or_nd, kv_cache_, params_);
    }
    NDArray logits;
    if (ft_.use_disco) {
      Array<ObjectRef> result = Downcast<DRef>(ret)->DebugGetFromRemote(0);
      logits = Downcast<NDArray>(result[0]);
    } else {
      logits = Downcast<Array<NDArray>>(ret)[0];
    }
    if (trace_enabled_) {
      TVMSynchronize(device_.device_type, device_.device_id, nullptr);
    }
    ft_.kv_cache_end_forward_func_(kv_cache_);

    // logits: (1, num_sequences, v)
    ICHECK_EQ(logits->ndim, 3);
    ICHECK_EQ(logits->shape[0], 1);
    ICHECK_EQ(logits->shape[1], num_sequences);
    return logits;
  }

  NDArray BatchPrefillToLastHidden(const ObjectRef& hidden_states,
                                   const std::vector<int64_t>& seq_ids,
                                   const std::vector<int>& lengths) final {
    NVTXScopedRange nvtx_scope("BatchPrefillToLastHidden");
    CHECK(!seq_ids.empty());
    CHECK_EQ(seq_ids.size(), lengths.size());
    int num_sequences = seq_ids.size();
    int total_length = 0;

    for (int i = 0; i < num_sequences; ++i) {
      total_length += lengths[i];
    }

    ObjectRef hidden_states_dref_or_nd;
    if (!hidden_states->IsInstance<DRefObj>()) {
      // hidden_states: (1, n, h)
      NDArray hidden_states_nd = Downcast<NDArray>(hidden_states);
      ICHECK_EQ(hidden_states_nd->ndim, 3);
      ICHECK_EQ(hidden_states_nd->shape[0], 1);
      ICHECK_EQ(hidden_states_nd->shape[1], total_length);
      ICHECK_EQ(hidden_states_nd->shape[2], hidden_size_);
      hidden_states_dref_or_nd =
          hidden_states_nd.CreateView({1, total_length, hidden_size_}, hidden_states_nd->dtype);
    } else {
      ShapeTuple hidden_states_shape{1, total_length, hidden_size_};
      hidden_states_dref_or_nd = ft_.nd_view_func_(hidden_states, hidden_states_shape);
    }

    CHECK(ft_.prefill_to_last_hidden_func_.defined())
        << "`prefill_to_last_hidden_states` function is not found in the model.";
    ICHECK(ft_.kv_cache_begin_forward_func_.defined());
    ICHECK(ft_.kv_cache_end_forward_func_.defined());
    ICHECK(kv_cache_.defined()) << "KV cache has not been initialized.";

    // Begin forward with the sequence ids and new lengths.
    IntTuple seq_ids_tuple(seq_ids);
    IntTuple lengths_tuple(lengths.begin(), lengths.end());
    ft_.kv_cache_begin_forward_func_(kv_cache_, seq_ids_tuple, lengths_tuple);

    // args: embeddings, logit_pos, kv_cache, params
    ObjectRef ret;
    if (seq_ids.size() == 1) {
      CHECK(ft_.single_batch_prefill_to_last_hidden_func_.defined())
          << "`single_batch_prefill_to_last_hidden_states` function is not found in the model.";
      ret = ft_.single_batch_prefill_to_last_hidden_func_(hidden_states_dref_or_nd, kv_cache_,
                                                          params_);
    } else {
      ret = ft_.prefill_to_last_hidden_func_(hidden_states_dref_or_nd, kv_cache_, params_);
    }
    NDArray last_hidden_states;
    if (ft_.use_disco) {
      Array<ObjectRef> result = Downcast<DRef>(ret)->DebugGetFromRemote(0);
      last_hidden_states = Downcast<NDArray>(result[0]);
    } else {
      last_hidden_states = Downcast<Array<NDArray>>(ret)[0];
    }
    if (trace_enabled_) {
      TVMSynchronize(device_.device_type, device_.device_id, nullptr);
    }
    ft_.kv_cache_end_forward_func_(kv_cache_);

    // hidden_states: (1, total_length, v)
    ICHECK_EQ(last_hidden_states->ndim, 3);
    ICHECK_EQ(last_hidden_states->shape[0], 1);
    ICHECK_EQ(last_hidden_states->shape[1], total_length);
    return last_hidden_states;
  }

  NDArray BatchDecode(const ObjectRef& embeddings, const std::vector<int64_t>& seq_ids) final {
    NVTXScopedRange nvtx_scope("BatchDecode");
    int num_sequence = seq_ids.size();

    CHECK(ft_.decode_func_.defined())
        << "`decode_with_embed` function is not found in the model. Please make sure the model is "
           "compiled with flag `--sep-embed` and `--enable-batching`";
    ICHECK(ft_.kv_cache_begin_forward_func_.defined());
    ICHECK(ft_.kv_cache_end_forward_func_.defined());
    ICHECK(kv_cache_.defined()) << "KV cache has not been initialized.";

    // Reserve in KV cache for the lengths of the input.
    // Begin forward with the sequence ids and new lengths.
    IntTuple seq_ids_tuple(seq_ids);
    IntTuple lengths_tuple(std::vector<int64_t>(/*n=*/seq_ids.size(), /*v=*/1));
    ft_.kv_cache_begin_forward_func_(kv_cache_, seq_ids_tuple, lengths_tuple);

    ObjectRef embeddings_dref_or_nd;
    if (!embeddings->IsInstance<DRefObj>()) {
      // embeddings: (1, b, h)
      NDArray embeddings_nd = Downcast<NDArray>(embeddings);
      ICHECK_NE(hidden_size_, -1);
      ICHECK_EQ(embeddings_nd->ndim, 2);
      ICHECK_GE(embeddings_nd->shape[0], num_sequence);
      ICHECK_EQ(embeddings_nd->shape[1], hidden_size_);
      ICHECK_EQ(embeddings_nd->device.device_type, device_.device_type);
      ICHECK_EQ(embeddings_nd->device.device_id, device_.device_id);
      embeddings_dref_or_nd =
          embeddings_nd.CreateView({num_sequence, 1, hidden_size_}, embeddings_nd->dtype);
    } else {
      ShapeTuple embedding_shape{num_sequence, 1, hidden_size_};
      embeddings_dref_or_nd = ft_.nd_view_func_(embeddings, embedding_shape);
    }

    // args: embeddings, kv_cache, params
    ObjectRef ret;
    if (seq_ids.size() == 1) {
      ret = ft_.single_batch_decode_func_(embeddings_dref_or_nd, kv_cache_, params_);
    } else {
      ret = ft_.decode_func_(embeddings_dref_or_nd, kv_cache_, params_);
    }
    NDArray logits;
    if (ft_.use_disco) {
      Array<ObjectRef> result = Downcast<DRef>(ret)->DebugGetFromRemote(0);
      logits = Downcast<NDArray>(result[0]);
    } else {
      logits = Downcast<Array<NDArray>>(ret)[0];
    }
    if (trace_enabled_) {
      TVMSynchronize(device_.device_type, device_.device_id, nullptr);
    }
    ft_.kv_cache_end_forward_func_(kv_cache_);

    // logits: (b, 1, v)
    ICHECK_EQ(logits->ndim, 3);
    ICHECK_EQ(logits->shape[0], num_sequence);
    ICHECK_EQ(logits->shape[1], 1);
    return logits;
  }

  NDArray BatchDecodeToLastHidden(const ObjectRef& hidden_states,
                                  const std::vector<int64_t>& seq_ids) final {
    NVTXScopedRange nvtx_scope("BatchDecodeToLastHidden");
    int num_sequence = seq_ids.size();

    CHECK(ft_.decode_to_last_hidden_func_.defined())
        << "`batch_decode_to_last_hidden_states` function is not found in the model.";
    ICHECK(ft_.kv_cache_begin_forward_func_.defined());
    ICHECK(ft_.kv_cache_end_forward_func_.defined());
    ICHECK(kv_cache_.defined()) << "KV cache has not been initialized.";

    ObjectRef hidden_states_dref_or_nd;
    if (!hidden_states->IsInstance<DRefObj>()) {
      // hidden_states: (1, n, h)
      NDArray hidden_states_nd = Downcast<NDArray>(hidden_states);
      ICHECK_EQ(hidden_states_nd->ndim, 3);
      ICHECK_EQ(hidden_states_nd->shape[0], num_sequence);
      ICHECK_EQ(hidden_states_nd->shape[1], 1);
      ICHECK_EQ(hidden_states_nd->shape[2], hidden_size_);
      hidden_states_dref_or_nd =
          hidden_states_nd.CreateView({num_sequence, 1, hidden_size_}, hidden_states_nd->dtype);
    } else {
      ShapeTuple hidden_states_shape{num_sequence, 1, hidden_size_};
      hidden_states_dref_or_nd = ft_.nd_view_func_(hidden_states, hidden_states_shape);
    }

    // Reserve in KV cache for the lengths of the input.
    // Begin forward with the sequence ids and new lengths.
    IntTuple seq_ids_tuple(seq_ids);
    IntTuple lengths_tuple(std::vector<int64_t>(/*n=*/seq_ids.size(), /*v=*/1));
    ft_.kv_cache_begin_forward_func_(kv_cache_, seq_ids_tuple, lengths_tuple);

    // args: embeddings, kv_cache, params
    ObjectRef ret;
    if (seq_ids.size() == 1) {
      CHECK(ft_.single_batch_decode_to_last_hidden_func_.defined())
          << "`decode_to_last_hidden_states` function is not found in the model.";
      ret = ft_.single_batch_decode_to_last_hidden_func_(hidden_states_dref_or_nd, kv_cache_,
                                                         params_);
    } else {
      ret = ft_.decode_to_last_hidden_func_(hidden_states_dref_or_nd, kv_cache_, params_);
    }
    NDArray last_hidden_states;
    if (ft_.use_disco) {
      Array<ObjectRef> result = Downcast<DRef>(ret)->DebugGetFromRemote(0);
      last_hidden_states = Downcast<NDArray>(result[0]);
    } else {
      last_hidden_states = Downcast<Array<NDArray>>(ret)[0];
    }
    if (trace_enabled_) {
      TVMSynchronize(device_.device_type, device_.device_id, nullptr);
    }
    ft_.kv_cache_end_forward_func_(kv_cache_);

    // hidden_states: (b, 1, v)
    ICHECK_EQ(last_hidden_states->ndim, 3);
    ICHECK_EQ(last_hidden_states->shape[0], num_sequence);
    ICHECK_EQ(last_hidden_states->shape[1], 1);
    return last_hidden_states;
  }

  NDArray BatchVerify(const ObjectRef& embeddings, const std::vector<int64_t>& seq_ids,
                      const std::vector<int>& lengths) final {
    NVTXScopedRange nvtx_scope("BatchVerify");
    CHECK(!seq_ids.empty());
    CHECK_EQ(seq_ids.size(), lengths.size());
    int num_sequences = seq_ids.size();
    int total_length = 0;
    for (int i = 0; i < num_sequences; ++i) {
      total_length += lengths[i];
    }

    CHECK(ft_.verify_func_.defined())
        << "`verify_with_embed` function is not found in the model. Please make sure the model is "
           "compiled with flag `--sep-embed` and `--enable-batching`";
    ICHECK(ft_.kv_cache_begin_forward_func_.defined());
    ICHECK(ft_.kv_cache_end_forward_func_.defined());
    ICHECK(kv_cache_.defined()) << "KV cache has not been initialized.";

    // Begin forward with the sequence ids and new lengths.
    IntTuple seq_ids_tuple(seq_ids);
    IntTuple lengths_tuple(lengths.begin(), lengths.end());
    ft_.kv_cache_begin_forward_func_(kv_cache_, seq_ids_tuple, lengths_tuple);

    ObjectRef embeddings_dref_or_nd;
    if (!embeddings->IsInstance<DRefObj>()) {
      // embeddings: (1, n, h)
      NDArray embeddings_nd = Downcast<NDArray>(embeddings);
      ICHECK_NE(hidden_size_, -1);
      ICHECK_EQ(embeddings_nd->ndim, 2);
      ICHECK_GE(embeddings_nd->shape[0], total_length);
      ICHECK_EQ(embeddings_nd->shape[1], hidden_size_);
      ICHECK_EQ(embeddings_nd->device.device_type, device_.device_type);
      ICHECK_EQ(embeddings_nd->device.device_id, device_.device_id);
      embeddings_dref_or_nd =
          embeddings_nd.CreateView({1, total_length, hidden_size_}, embeddings_nd->dtype);
    } else {
      ShapeTuple embedding_shape{1, total_length, hidden_size_};
      embeddings_dref_or_nd = ft_.nd_view_func_(embeddings, embedding_shape);
    }
    // args: embeddings, logit_pos, kv_cache, params
    ObjectRef ret = ft_.verify_func_(embeddings_dref_or_nd, kv_cache_, params_);
    NDArray logits;
    if (ft_.use_disco) {
      Array<ObjectRef> result = Downcast<DRef>(ret)->DebugGetFromRemote(0);
      logits = Downcast<NDArray>(result[0]);
    } else {
      logits = Downcast<Array<NDArray>>(ret)[0];
    }
    if (trace_enabled_) {
      TVMSynchronize(device_.device_type, device_.device_id, nullptr);
    }
    ft_.kv_cache_end_forward_func_(kv_cache_);

    // logits: (1, total_length, v)
    ICHECK_EQ(logits->ndim, 3);
    ICHECK_EQ(logits->shape[0], 1);
    ICHECK_EQ(logits->shape[1], total_length);
    return logits;
  }

  NDArray BatchVerifyToLastHidden(const ObjectRef& hidden_states,
                                  const std::vector<int64_t>& seq_ids,
                                  const std::vector<int>& lengths) final {
    NVTXScopedRange nvtx_scope("BatchVerifyToLastHidden");
    CHECK(!seq_ids.empty());
    CHECK_EQ(seq_ids.size(), lengths.size());
    int num_sequences = seq_ids.size();
    int total_length = 0;
    for (int i = 0; i < num_sequences; ++i) {
      total_length += lengths[i];
    }

    CHECK(ft_.verify_to_last_hidden_func_.defined())
        << "`batch_verify_to_last_hidden_states` function is not found in the model.";
    ICHECK(ft_.kv_cache_begin_forward_func_.defined());
    ICHECK(ft_.kv_cache_end_forward_func_.defined());
    ICHECK(kv_cache_.defined()) << "KV cache has not been initialized.";

    ObjectRef hidden_states_dref_or_nd;
    if (!hidden_states->IsInstance<DRefObj>()) {
      // hidden_states: (1, n, h)
      NDArray hidden_states_nd = Downcast<NDArray>(hidden_states);
      ICHECK_EQ(hidden_states_nd->ndim, 3);
      ICHECK_EQ(hidden_states_nd->shape[0], 1);
      ICHECK_EQ(hidden_states_nd->shape[1], total_length);
      ICHECK_EQ(hidden_states_nd->shape[2], hidden_size_);
      hidden_states_dref_or_nd =
          hidden_states_nd.CreateView({1, total_length, hidden_size_}, hidden_states_nd->dtype);
    } else {
      ShapeTuple hidden_states_shape{1, total_length, hidden_size_};
      hidden_states_dref_or_nd = ft_.nd_view_func_(hidden_states, hidden_states_shape);
    }

    // Begin forward with the sequence ids and new lengths.
    IntTuple seq_ids_tuple(seq_ids);
    IntTuple lengths_tuple(lengths.begin(), lengths.end());
    ft_.kv_cache_begin_forward_func_(kv_cache_, seq_ids_tuple, lengths_tuple);

    // args: embeddings, logit_pos, kv_cache, params
    ObjectRef ret = ft_.verify_to_last_hidden_func_(hidden_states_dref_or_nd, kv_cache_, params_);
    NDArray last_hidden_states;
    if (ft_.use_disco) {
      Array<ObjectRef> result = Downcast<DRef>(ret)->DebugGetFromRemote(0);
      last_hidden_states = Downcast<NDArray>(result[0]);
    } else {
      last_hidden_states = Downcast<Array<NDArray>>(ret)[0];
    }
    if (trace_enabled_) {
      TVMSynchronize(device_.device_type, device_.device_id, nullptr);
    }
    ft_.kv_cache_end_forward_func_(kv_cache_);

    // hidden_states: (1, total_length, v)
    ICHECK_EQ(last_hidden_states->ndim, 3);
    ICHECK_EQ(last_hidden_states->shape[0], 1);
    ICHECK_EQ(last_hidden_states->shape[1], total_length);
    return last_hidden_states;
  }

  /*********************** KV Cache Management  ***********************/

  void CreateKVCache(int page_size, int max_num_sequence, int max_total_sequence_length,
<<<<<<< HEAD
                     int prefill_chunk_size) final {
    IntTuple max_num_sequence_tuple{max_num_sequence};
    IntTuple max_total_sequence_length_tuple{max_total_sequence_length};
    IntTuple prefill_chunk_size_tuple{prefill_chunk_size};
    IntTuple page_size_tuple{page_size};
    IntTuple support_sliding_window{sliding_window_size_ != -1};
    kv_cache_ = ft_.create_kv_cache_func_(max_num_sequence_tuple, max_total_sequence_length_tuple,
                                          prefill_chunk_size_tuple, page_size_tuple,
                                          support_sliding_window);
    local_kv_cache_ = ft_.use_disco ? Downcast<DRef>(kv_cache_)->DebugGetFromRemote(0) : kv_cache_;
=======
                     int prefill_chunk_size, int max_history_size,
                     KVStateKind kv_state_kind) final {
    if (kv_state_kind == KVStateKind::kAttention) {
      IntTuple max_num_sequence_tuple{max_num_sequence};
      IntTuple max_total_sequence_length_tuple{max_total_sequence_length};
      IntTuple prefill_chunk_size_tuple{prefill_chunk_size};
      IntTuple page_size_tuple{page_size};
      IntTuple support_sliding_window{sliding_window_size_ != -1};
      kv_cache_ = ft_.create_kv_cache_func_(max_num_sequence_tuple, max_total_sequence_length_tuple,
                                            prefill_chunk_size_tuple, page_size_tuple,
                                            support_sliding_window);
      local_kv_cache_ =
          ft_.use_disco ? Downcast<DRef>(kv_cache_)->DebugGetFromRemote(0) : kv_cache_;
    } else {
      IntTuple max_num_sequence_tuple{max_num_sequence};
      IntTuple max_history_size_tuple = {std::max(max_history_size, 1)};
      kv_cache_ = ft_.create_kv_cache_func_(max_num_sequence_tuple, max_history_size_tuple);
      local_kv_cache_ =
          ft_.use_disco ? Downcast<DRef>(kv_cache_)->DebugGetFromRemote(0) : kv_cache_;
    }
>>>>>>> d3d264d4
  }

  void AddNewSequence(int64_t seq_id) final { ft_.kv_cache_add_sequence_func_(kv_cache_, seq_id); }

  void ForkSequence(int64_t parent_seq_id, int64_t child_seq_id, int64_t fork_pos) final {
    ft_.kv_cache_fork_sequence_func_(kv_cache_, parent_seq_id, child_seq_id, fork_pos);
  }

  void RemoveSequence(int64_t seq_id) final {
    ft_.kv_cache_remove_sequence_func_(kv_cache_, seq_id);
  }

  void PopNFromKVCache(int64_t seq_id, int num_tokens) final {
    ft_.kv_cache_popn_func_(kv_cache_, seq_id, num_tokens);
  }

  void EnableSlidingWindowForSeq(int64_t seq_id) final {
    if (sliding_window_size_ != -1) {
      ft_.kv_cache_enable_sliding_window_for_seq_(kv_cache_, seq_id, sliding_window_size_,
                                                  attention_sink_size_);
<<<<<<< HEAD
    }
  }

  /************** Raw Info Query **************/

  int GetNumAvailablePages() const final {
    return ft_.kv_cache_get_num_available_pages_func_(local_kv_cache_);
  }

  int GetCurrentTotalSequenceLength() const final {
    return ft_.kv_cache_get_total_sequence_length_func_(local_kv_cache_);
=======
    }
  }

  /************** Raw Info Query **************/

  int GetNumAvailablePages() const final {
    if (this->kind == KVStateKind::kRNNState) {
      // RNNState does not introduce new page at runtime
      return std::numeric_limits<int>::max();
    } else {
      return ft_.kv_cache_get_num_available_pages_func_(local_kv_cache_);
    }
  }

  int GetCurrentTotalSequenceLength() const final {
    if (this->kind == KVStateKind::kRNNState) {
      // RNNState does not have a total sequence length limit
      return 0;
    } else {
      return ft_.kv_cache_get_total_sequence_length_func_(local_kv_cache_);
    }
>>>>>>> d3d264d4
  }

  /*********************** Utilities  ***********************/

  LogitProcessor CreateLogitProcessor(int max_num_token,
                                      Optional<EventTraceRecorder> trace_recorder) {
    return LogitProcessor(max_num_token, vocab_size_, &this->ft_, device_,
                          std::move(trace_recorder));
  }

  Sampler CreateSampler(int max_num_sample, int num_models,
                        Optional<EventTraceRecorder> trace_recorder) {
<<<<<<< HEAD
    if (num_models > 1) {  // speculative decoding uses cpu sampler
      return Sampler::CreateCPUSampler(std::move(trace_recorder));
    } else if (Sampler::SupportGPUSampler(device_)) {
=======
    if (Sampler::SupportGPUSampler(device_)) {
>>>>>>> d3d264d4
      return Sampler::CreateGPUSampler(max_num_sample, vocab_size_, &this->ft_, device_,
                                       std::move(trace_recorder));
    } else {
      return Sampler::CreateCPUSampler(std::move(trace_recorder));
    }
  }

  int EstimateHostCPURequirement() const final {
    CHECK_NE(num_shards_, -1) << "The model has not been initialized";
    return num_shards_ > 1 ? num_shards_ : 0;
  }

  int GetMaxWindowSize() const final {
    // Being "-1" means there is no limit on the window size.
    return max_window_size_ != -1 ? max_window_size_ : std::numeric_limits<int>::max();
  }

  ObjectRef AllocEmbeddingTensor() final {
    // Allocate the embedding tensor.
    ObjectRef embedding = ft_.alloc_embedding_tensor_func_();
    // Get the shape of the embedding tensor for hidden size.
    ShapeTuple embedding_shape;
    if (ft_.use_disco) {
      ICHECK(embedding->IsInstance<DRefObj>());
      ObjectRef shape_ref = ft_.nd_get_shape_func_(embedding);
      embedding_shape = Downcast<DRef>(shape_ref)->DebugGetFromRemote(0);
    } else {
      NDArray embedding_nd = Downcast<NDArray>(embedding);
      embedding_shape = embedding_nd.Shape();
    }
    ICHECK_EQ(embedding_shape.size(), 2);
    ICHECK_GE(embedding_shape[0], prefill_chunk_size_);
    this->hidden_size_ = embedding_shape[1];
    return embedding;
  }

  ObjectRef AllocHiddenStatesTensor() final {
    // Allocate the hidden_states tensor.
    // Use the same function as embeddings.
    ObjectRef hidden_states = ft_.alloc_embedding_tensor_func_();
    // Get the shape of the hidden_states tensor for hidden size.
    ShapeTuple hidden_states_shape;
    if (ft_.use_disco) {
      ICHECK(hidden_states->IsInstance<DRefObj>());
      ObjectRef shape_ref = ft_.nd_get_shape_func_(hidden_states);
      hidden_states_shape = Downcast<DRef>(shape_ref)->DebugGetFromRemote(0);
    } else {
      NDArray hidden_states_nd = Downcast<NDArray>(hidden_states);
      hidden_states_shape = hidden_states_nd.Shape();
    }
    ICHECK_EQ(hidden_states_shape.size(), 2);
    ICHECK_EQ(hidden_states_shape[0], prefill_chunk_size_);
    this->hidden_size_ = hidden_states_shape[1];
    return hidden_states;
  }

  void Reset() final {
    // Reset the KV cache.
    if (kv_cache_.defined()) {
      ft_.reset_kv_cache_func_(kv_cache_);
    }
  }

  /************** Debug/Profile **************/

  void DebugCallFuncOnAllAllWorker(const String& func_name) final {
    ft_.DebugCallFuncOnAllAllWorker(func_name);
  }

 private:
  /*! \brief Load model configuration from JSON. */
  picojson::object LoadModelConfigJSON(picojson::object config) {
    if (config.count("context_window_size")) {
      CHECK(config["context_window_size"].is<int64_t>());
      this->max_window_size_ = config["context_window_size"].get<int64_t>();
    } else {
      LOG(FATAL) << "Key \"context_window_size\" not found.";
    }
    if (config.count("sliding_window_size")) {
      CHECK(config["sliding_window_size"].is<int64_t>());
      this->sliding_window_size_ = config["sliding_window_size"].get<int64_t>();
      CHECK(sliding_window_size_ == -1 || sliding_window_size_ > 0)
          << "Sliding window should be either -1 (which means disabled) of positive";
    }
    if (config.count("attention_sink_size")) {
      CHECK(config["attention_sink_size"].is<int64_t>());
      this->attention_sink_size_ = config["attention_sink_size"].get<int64_t>();
      this->attention_sink_size_ = std::max(this->attention_sink_size_, 0);
    }
    if (config.count("tensor_parallel_shards")) {
      CHECK(config["tensor_parallel_shards"].is<int64_t>());
      this->num_shards_ = config["tensor_parallel_shards"].get<int64_t>();
    } else {
      LOG(FATAL) << "Key \"tensor_parallel_shards\" not found.";
    }
    if (config.count("prefill_chunk_size")) {
      CHECK(config["prefill_chunk_size"].is<int64_t>());
      this->prefill_chunk_size_ = config["prefill_chunk_size"].get<int64_t>();
    } else {
      LOG(FATAL) << "Key \"prefill_chunk_size\" not found.";
    }
    if (config.count("vocab_size")) {
      CHECK(config["vocab_size"].is<int64_t>());
      this->vocab_size_ = config["vocab_size"].get<int64_t>();
    } else {
      LOG(FATAL) << "Key \"vocab_size\" not found.";
    }

    return config;
  }

  //----------------------------
  // Model configurations
  //----------------------------
  int max_window_size_ = -1;
  int sliding_window_size_ = -1;
  int attention_sink_size_ = 0;
  int num_shards_ = -1;
  int max_num_sequence_ = -1;
  int prefill_chunk_size_ = -1;
  int hidden_size_ = -1;
  int vocab_size_ = -1;
  int image_embed_size_ = -1;
  //----------------------------
  // TVM related states
  //----------------------------
  // Packed function table
  FunctionTable ft_;
  // Paged KV cache.
  // - We use `kv_cache_` for general KV cache operations.
  // When tensor parallelism is enabled, `kv_cache_` is a DRef object.
  // - For efficient KV cache raw info query, we use `local_kv_cache`
  // as a local **reference** of `kv_cache_`. It is a pure mirror of `kv_cache_`
  // except that it is always a local object.
  ObjectRef kv_cache_{nullptr};
  ObjectRef local_kv_cache_{nullptr};
  // Runtime device
  Device device_;
  // Model parameters
  ObjectRef params_;
  // Shared NDArray
  memory::Storage token_ids_storage_{nullptr};
  NDArray logit_pos_arr_{nullptr};
  // A boolean indicating if tracing is enabled.
  bool trace_enabled_;
<<<<<<< HEAD
=======
  // An enum indicating whether it's RNN-based.
  KVStateKind kind;
>>>>>>> d3d264d4
};

TVM_REGISTER_GLOBAL("mlc.copy_embedding_to_offset")
    .set_body_typed([](NDArray embedding, NDArray dst, int offset) {
      // embedding: (m, hidden_size)
      // dst: (prefill_chunk_size, hidden_size)
      ICHECK_EQ(embedding->ndim, 2);
      ICHECK_EQ(dst->ndim, 2);
      ICHECK_LE(embedding->shape[0] + offset, dst->shape[0]);
      ICHECK_EQ(embedding->shape[1], dst->shape[1]);
      const DLTensor& copy_src = *(embedding.operator->());
      const DLTensor* p_copy_dst = dst.operator->();
      DLTensor copy_dst = *p_copy_dst;
      copy_dst.shape = embedding->shape;
      copy_dst.byte_offset =
          offset * embedding->shape[1] * ((embedding->dtype.bits * embedding->dtype.lanes + 7) / 8);
      NDArray::CopyFromTo(&copy_src, &copy_dst);
    });

}  // namespace serve
}  // namespace llm
}  // namespace mlc<|MERGE_RESOLUTION|>--- conflicted
+++ resolved
@@ -13,10 +13,7 @@
 
 #include <fstream>
 
-<<<<<<< HEAD
-=======
 #include "config.h"
->>>>>>> d3d264d4
 #include "logit_processor.h"
 
 namespace mlc {
@@ -29,12 +26,6 @@
 
 TVM_REGISTER_OBJECT_TYPE(ModelObj);
 
-<<<<<<< HEAD
-Model Model::Create(String reload_lib_path, String model_path, DLDevice device,
-                    int max_num_sequence, bool trace_enabled) {
-  return Model(
-      make_object<ModelImpl>(reload_lib_path, model_path, device, max_num_sequence, trace_enabled));
-=======
 Model Model::Create(String reload_lib_path, String model_path, const picojson::object& model_config,
                     DLDevice device, int max_num_sequence, const Optional<Session>& session,
                     bool trace_enabled) {
@@ -56,7 +47,6 @@
   }
   picojson::object config = config_json.get<picojson::object>();
   return config;
->>>>>>> d3d264d4
 }
 
 class ModelImpl : public ModelObj {
@@ -65,25 +55,16 @@
    * \brief Constructor of ModelImpl.
    * \sa Model::Create
    */
-<<<<<<< HEAD
-  explicit ModelImpl(String reload_lib_path, String model_path, DLDevice device,
-                     int max_num_sequence, bool trace_enabled)
-=======
   explicit ModelImpl(String reload_lib_path, String model_path, picojson::object model_config,
                      DLDevice device, int max_num_sequence, const Optional<Session>& session,
                      bool trace_enabled)
->>>>>>> d3d264d4
       : device_(device) {
     // Step 1. Process model config json string.
     LoadModelConfigJSON(model_config);
     // Step 2. Initialize vm, we use the packed function mechanism
     // so there is no explicit abi dependency on these extra
     // classes other than basic tvm runtime.
-<<<<<<< HEAD
-    this->ft_.Init(reload_lib_path, device_, model_config);
-=======
     this->ft_.Init(reload_lib_path, device_, model_config, session);
->>>>>>> d3d264d4
     // Step 3. Load params in nd-array cache.
     this->params_ = ft_.LoadParams(model_path, device_);
     // Step 4. Set max_num_sequence
@@ -98,15 +79,12 @@
     token_ids_storage_ = memory::Storage(
         allocator->Alloc(device_host, {prefill_chunk_size_}, DataType::Int(32)), allocator);
     this->logit_pos_arr_ = NDArray::Empty({max_num_sequence}, DataType::Int(32), device_host);
-<<<<<<< HEAD
-=======
     // Step 7. Set model type
     if (model_config["model_type"].get<std::string>().find("rwkv") != std::string::npos) {
       this->kind = KVStateKind::kRNNState;
     } else {
       this->kind = KVStateKind::kAttention;
     }
->>>>>>> d3d264d4
   }
 
   /*********************** Model Computation  ***********************/
@@ -175,34 +153,23 @@
     ICHECK_EQ(hidden_states->device.device_type, device_.device_type);
     ICHECK_EQ(hidden_states->device.device_id, device_.device_id);
 
-<<<<<<< HEAD
-    hidden_states_dref_or_nd =
-        hidden_states.CreateView({batch_size * seq_len, hidden_size_}, hidden_states->dtype);
-
-=======
     hidden_states =
         hidden_states.CreateView({batch_size * seq_len, hidden_size_}, hidden_states->dtype);
 
     // This copy can be avoided by not copying the hidden states to engine.
     hidden_states_dref_or_nd = ft_.CopyToWorker0(
         hidden_states, "hidden_states", {max_num_sequence_ * prefill_chunk_size_, hidden_size_});
->>>>>>> d3d264d4
     ObjectRef ret = ft_.get_logits_func_(hidden_states_dref_or_nd, params_);
     if (trace_enabled_) {
       TVMSynchronize(device_.device_type, device_.device_id, nullptr);
     }
 
-<<<<<<< HEAD
-    NDArray logits;
-    logits = Downcast<NDArray>(ret);
-=======
     NDArray logits{nullptr};
     if (ret->IsInstance<DRefObj>()) {
       logits = Downcast<DRef>(ret)->DebugGetFromRemote(0);
     } else {
       logits = Downcast<NDArray>(ret);
     }
->>>>>>> d3d264d4
     CHECK(logits.defined());
     // logits: (b * s, v)
     ICHECK_EQ(logits->ndim, 2);
@@ -242,8 +209,6 @@
     ICHECK_EQ(hidden_states->device.device_type, device_.device_type);
     ICHECK_EQ(hidden_states->device.device_id, device_.device_id);
 
-<<<<<<< HEAD
-=======
     hidden_states = hidden_states.CreateView({total_length, hidden_size_}, hidden_states->dtype);
 
     // This copy can be avoided by not copying the hidden states to engine.
@@ -305,16 +270,10 @@
     ICHECK_EQ(hidden_states->device.device_type, device_.device_type);
     ICHECK_EQ(hidden_states->device.device_id, device_.device_id);
 
->>>>>>> d3d264d4
     hidden_states_dref_or_nd =
         hidden_states.CreateView({total_length, hidden_size_}, hidden_states->dtype);
 
     ObjectRef ret =
-<<<<<<< HEAD
-        ft_.batch_get_logits_func_(hidden_states_dref_or_nd, logit_pos_dref_or_nd, params_);
-    if (trace_enabled_) {
-      TVMSynchronize(device_.device_type, device_.device_id, nullptr);
-=======
         ft_.batch_select_last_hidden_func_(hidden_states_dref_or_nd, logit_pos_dref_or_nd);
     if (trace_enabled_) {
       TVMSynchronize(device_.device_type, device_.device_id, nullptr);
@@ -344,7 +303,6 @@
           ft_.CopyToWorker0(hidden, "hidden_for_concat", {1, hidden_size_});
       ft_.nd_copy_embedding_to_offset_func_(hidden_dref_or_nd, *dst, cum_length);
       cum_length += 1;
->>>>>>> d3d264d4
     }
     NDArray ret{nullptr};
     if ((*dst)->IsInstance<DRefObj>()) {
@@ -352,86 +310,6 @@
     } else {
       ret = Downcast<NDArray>(*dst);
     }
-    ret = ret.CreateView({cum_length, hidden_size_}, hidden_states[0]->dtype);
-    return ret;
-  }
-
-<<<<<<< HEAD
-    NDArray logits;
-    logits = Downcast<NDArray>(ret);
-    CHECK(logits.defined());
-    // logits: (b * s, v)
-    ICHECK_EQ(logits->ndim, 2);
-    ICHECK_EQ(logits->shape[0], num_sequences);
-    return logits.CreateView({1, num_sequences, logits->shape[1]}, logits->dtype);
-  }
-
-  NDArray BatchSelectLastHidden(const ObjectRef& last_hidden_states,
-                                const std::vector<int64_t>& seq_ids,
-                                const std::vector<int>& lengths) {
-    NVTXScopedRange nvtx_scope("BatchSelectLastHidden");
-    CHECK(!seq_ids.empty());
-    CHECK_EQ(seq_ids.size(), lengths.size());
-    int num_sequences = seq_ids.size();
-    int total_length = 0;
-
-    int* p_logit_pos = static_cast<int*>(logit_pos_arr_->data);
-    for (int i = 0; i < num_sequences; ++i) {
-      total_length += lengths[i];
-      p_logit_pos[i] = total_length - 1;
-    }
-    NDArray logit_pos_nd = logit_pos_arr_.CreateView({num_sequences}, DataType::Int(32));
-    ObjectRef logit_pos_dref_or_nd =
-        ft_.CopyToWorker0(logit_pos_nd, "logit_pos", {max_num_sequence_});
-
-    CHECK(ft_.batch_select_last_hidden_func_.defined())
-        << "`batch_select_last_hidden_states` function is not found in the model.";
-
-    ObjectRef hidden_states_dref_or_nd;
-    CHECK(!last_hidden_states->IsInstance<DRefObj>());
-    // hidden_states: (b, s, h)
-    NDArray hidden_states = Downcast<NDArray>(last_hidden_states);
-    ICHECK_NE(hidden_size_, -1);
-    ICHECK_EQ(hidden_states->ndim, 3);
-    ICHECK_EQ(hidden_states->shape[0], 1);
-    ICHECK_EQ(hidden_states->shape[1], total_length);
-    ICHECK_EQ(hidden_states->shape[2], hidden_size_);
-    ICHECK_EQ(hidden_states->device.device_type, device_.device_type);
-    ICHECK_EQ(hidden_states->device.device_id, device_.device_id);
-
-    hidden_states_dref_or_nd =
-        hidden_states.CreateView({total_length, hidden_size_}, hidden_states->dtype);
-
-    ObjectRef ret =
-        ft_.batch_select_last_hidden_func_(hidden_states_dref_or_nd, logit_pos_dref_or_nd, params_);
-    if (trace_enabled_) {
-      TVMSynchronize(device_.device_type, device_.device_id, nullptr);
-    }
-
-    NDArray hidden;
-    hidden = Downcast<NDArray>(ret);
-    // hidden: (b * s, v)
-    ICHECK_EQ(hidden->ndim, 2);
-    ICHECK_EQ(hidden->shape[0], num_sequences);
-    return hidden.CreateView({1, num_sequences, hidden->shape[1]}, hidden->dtype);
-  }
-
-  NDArray ConcatLastHidden(std::vector<NDArray>& hidden_states, ObjectRef* dst) final {
-    NVTXScopedRange nvtx_scope("ConcatLastHidden");
-
-    CHECK(dst->defined());
-
-    int cum_length = 0;
-    ICHECK_GE(hidden_states.size(), 1);
-    for (auto hidden : hidden_states) {
-      ICHECK_EQ(hidden->ndim, 1);
-      // No ICHECK_EQ(hidden->shape[0], hidden_size_) here to allow different hidden_sizes.
-      hidden = hidden.CreateView({1, hidden_size_}, hidden->dtype);
-      // Reuse the copy embedding function
-      ft_.nd_copy_embedding_to_offset_func_(hidden, *dst, cum_length);
-      cum_length += 1;
-    }
-    NDArray ret = Downcast<NDArray>(*dst);
     ret = ret.CreateView({cum_length, hidden_size_}, hidden_states[0]->dtype);
     return ret;
   }
@@ -458,7 +336,7 @@
         return embeddings_nd.CreateView({batch_size, seq_len, hidden_size_}, embeddings_nd->dtype);
       }
     } else {
-      ShapeTuple embedding_shape{batch_size, seq_len, hidden_size_};
+      ShapeTuple embedding_shape{batch_size * seq_len, hidden_size_};
       embeddings_dref_or_nd = ft_.nd_view_func_(embeddings, embedding_shape);
 
       if (!ft_.fuse_embed_hidden_func_.defined() || !previous_hidden_states.defined()) {
@@ -468,40 +346,6 @@
       }
     }
 
-=======
-  ObjectRef FuseEmbedHidden(const ObjectRef& embeddings, const ObjectRef& previous_hidden_states,
-                            int batch_size, int seq_len) final {
-    NVTXScopedRange nvtx_scope("FuseEmbedHidden");
-
-    ObjectRef embeddings_dref_or_nd;
-    if (!embeddings->IsInstance<DRefObj>()) {
-      // embeddings: (n, h)
-      NDArray embeddings_nd = Downcast<NDArray>(embeddings);
-      ICHECK_NE(hidden_size_, -1);
-      ICHECK_EQ(embeddings_nd->ndim, 2);
-      ICHECK_GE(embeddings_nd->shape[0], batch_size * seq_len);
-      ICHECK_EQ(embeddings_nd->shape[1], hidden_size_);
-      ICHECK_EQ(embeddings_nd->device.device_type, device_.device_type);
-      ICHECK_EQ(embeddings_nd->device.device_id, device_.device_id);
-      embeddings_dref_or_nd =
-          embeddings_nd.CreateView({batch_size * seq_len, hidden_size_}, embeddings_nd->dtype);
-
-      if (!ft_.fuse_embed_hidden_func_.defined() || !previous_hidden_states.defined()) {
-        // Model has no support for fuse_embed_hidden_states or this is the first model (base model)
-        return embeddings_nd.CreateView({batch_size, seq_len, hidden_size_}, embeddings_nd->dtype);
-      }
-    } else {
-      ShapeTuple embedding_shape{batch_size * seq_len, hidden_size_};
-      embeddings_dref_or_nd = ft_.nd_view_func_(embeddings, embedding_shape);
-
-      if (!ft_.fuse_embed_hidden_func_.defined() || !previous_hidden_states.defined()) {
-        // Model has no support for fuse_embed_hidden_states or this is the first model (base model)
-        ShapeTuple embedding_shape{batch_size, seq_len, hidden_size_};
-        return ft_.nd_view_func_(embeddings, embedding_shape);
-      }
-    }
-
->>>>>>> d3d264d4
     NDArray hidden_states = Downcast<NDArray>(previous_hidden_states);
     CHECK(hidden_states.defined());
     ICHECK_EQ(hidden_states->ndim, 3);
@@ -912,18 +756,6 @@
   /*********************** KV Cache Management  ***********************/
 
   void CreateKVCache(int page_size, int max_num_sequence, int max_total_sequence_length,
-<<<<<<< HEAD
-                     int prefill_chunk_size) final {
-    IntTuple max_num_sequence_tuple{max_num_sequence};
-    IntTuple max_total_sequence_length_tuple{max_total_sequence_length};
-    IntTuple prefill_chunk_size_tuple{prefill_chunk_size};
-    IntTuple page_size_tuple{page_size};
-    IntTuple support_sliding_window{sliding_window_size_ != -1};
-    kv_cache_ = ft_.create_kv_cache_func_(max_num_sequence_tuple, max_total_sequence_length_tuple,
-                                          prefill_chunk_size_tuple, page_size_tuple,
-                                          support_sliding_window);
-    local_kv_cache_ = ft_.use_disco ? Downcast<DRef>(kv_cache_)->DebugGetFromRemote(0) : kv_cache_;
-=======
                      int prefill_chunk_size, int max_history_size,
                      KVStateKind kv_state_kind) final {
     if (kv_state_kind == KVStateKind::kAttention) {
@@ -944,7 +776,6 @@
       local_kv_cache_ =
           ft_.use_disco ? Downcast<DRef>(kv_cache_)->DebugGetFromRemote(0) : kv_cache_;
     }
->>>>>>> d3d264d4
   }
 
   void AddNewSequence(int64_t seq_id) final { ft_.kv_cache_add_sequence_func_(kv_cache_, seq_id); }
@@ -965,19 +796,6 @@
     if (sliding_window_size_ != -1) {
       ft_.kv_cache_enable_sliding_window_for_seq_(kv_cache_, seq_id, sliding_window_size_,
                                                   attention_sink_size_);
-<<<<<<< HEAD
-    }
-  }
-
-  /************** Raw Info Query **************/
-
-  int GetNumAvailablePages() const final {
-    return ft_.kv_cache_get_num_available_pages_func_(local_kv_cache_);
-  }
-
-  int GetCurrentTotalSequenceLength() const final {
-    return ft_.kv_cache_get_total_sequence_length_func_(local_kv_cache_);
-=======
     }
   }
 
@@ -999,7 +817,6 @@
     } else {
       return ft_.kv_cache_get_total_sequence_length_func_(local_kv_cache_);
     }
->>>>>>> d3d264d4
   }
 
   /*********************** Utilities  ***********************/
@@ -1012,13 +829,7 @@
 
   Sampler CreateSampler(int max_num_sample, int num_models,
                         Optional<EventTraceRecorder> trace_recorder) {
-<<<<<<< HEAD
-    if (num_models > 1) {  // speculative decoding uses cpu sampler
-      return Sampler::CreateCPUSampler(std::move(trace_recorder));
-    } else if (Sampler::SupportGPUSampler(device_)) {
-=======
     if (Sampler::SupportGPUSampler(device_)) {
->>>>>>> d3d264d4
       return Sampler::CreateGPUSampler(max_num_sample, vocab_size_, &this->ft_, device_,
                                        std::move(trace_recorder));
     } else {
@@ -1164,11 +975,8 @@
   NDArray logit_pos_arr_{nullptr};
   // A boolean indicating if tracing is enabled.
   bool trace_enabled_;
-<<<<<<< HEAD
-=======
   // An enum indicating whether it's RNN-based.
   KVStateKind kind;
->>>>>>> d3d264d4
 };
 
 TVM_REGISTER_GLOBAL("mlc.copy_embedding_to_offset")
