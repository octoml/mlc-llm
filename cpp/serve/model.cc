--- conflicted
+++ resolved
@@ -25,17 +25,10 @@
 
 TVM_REGISTER_OBJECT_TYPE(ModelObj);
 
-<<<<<<< HEAD
-Model Model::Create(TVMArgValue reload_lib, String model_path, DLDevice device,
-                    int max_num_sequence, bool trace_enabled) {
-  return Model(
-      make_object<ModelImpl>(reload_lib, model_path, device, max_num_sequence, trace_enabled));
-=======
 Model Model::Create(String reload_lib_path, String model_path, DLDevice device,
                     int max_num_sequence, bool trace_enabled) {
   return Model(
       make_object<ModelImpl>(reload_lib_path, model_path, device, max_num_sequence, trace_enabled));
->>>>>>> 83522354
 }
 
 class ModelImpl : public ModelObj {
@@ -44,11 +37,7 @@
    * \brief Constructor of ModelImpl.
    * \sa Model::Create
    */
-<<<<<<< HEAD
-  explicit ModelImpl(TVMArgValue reload_lib, String model_path, DLDevice device,
-=======
   explicit ModelImpl(String reload_lib_path, String model_path, DLDevice device,
->>>>>>> 83522354
                      int max_num_sequence, bool trace_enabled)
       : device_(device) {
     // Step 1. Process model config json string.
@@ -127,11 +116,6 @@
     }
   }
 
-<<<<<<< HEAD
-  NDArray BatchPrefill(const ObjectRef& embeddings, const std::vector<int64_t>& seq_ids,
-                       const std::vector<int>& lengths) final {
-    NVTXScopedRange nvtx_scope("BatchPrefill");
-=======
   bool CanGetLogits() final {
     return ft_.get_logits_func_.defined() && ft_.batch_get_logits_func_.defined();
   }
@@ -172,7 +156,6 @@
   NDArray BatchGetLogits(const ObjectRef& last_hidden_states, const std::vector<int64_t>& seq_ids,
                          const std::vector<int>& lengths) {
     NVTXScopedRange nvtx_scope("BatchGetLogits");
->>>>>>> 83522354
     CHECK(!seq_ids.empty());
     CHECK_EQ(seq_ids.size(), lengths.size());
     int num_sequences = seq_ids.size();
@@ -182,9 +165,6 @@
     for (int i = 0; i < num_sequences; ++i) {
       total_length += lengths[i];
       p_logit_pos[i] = total_length - 1;
-<<<<<<< HEAD
-    }
-=======
     }
     NDArray logit_pos_nd = logit_pos_arr_.CreateView({num_sequences}, DataType::Int(32));
     ObjectRef logit_pos_dref_or_nd =
@@ -366,7 +346,6 @@
       total_length += lengths[i];
       p_logit_pos[i] = total_length - 1;
     }
->>>>>>> 83522354
     NDArray logit_pos_nd = logit_pos_arr_.CreateView({num_sequences}, DataType::Int(32));
 
     CHECK(ft_.prefill_func_.defined())
@@ -425,8 +404,6 @@
     return logits;
   }
 
-<<<<<<< HEAD
-=======
   NDArray BatchPrefillToLastHidden(const ObjectRef& hidden_states,
                                    const std::vector<int64_t>& seq_ids,
                                    const std::vector<int>& lengths) final {
@@ -495,7 +472,6 @@
     return last_hidden_states;
   }
 
->>>>>>> 83522354
   NDArray BatchDecode(const ObjectRef& embeddings, const std::vector<int64_t>& seq_ids) final {
     NVTXScopedRange nvtx_scope("BatchDecode");
     int num_sequence = seq_ids.size();
@@ -556,8 +532,6 @@
     return logits;
   }
 
-<<<<<<< HEAD
-=======
   NDArray BatchDecodeToLastHidden(const ObjectRef& hidden_states,
                                   const std::vector<int64_t>& seq_ids) final {
     NVTXScopedRange nvtx_scope("BatchDecodeToLastHidden");
@@ -619,7 +593,6 @@
     return last_hidden_states;
   }
 
->>>>>>> 83522354
   NDArray BatchVerify(const ObjectRef& embeddings, const std::vector<int64_t>& seq_ids,
                       const std::vector<int>& lengths) final {
     NVTXScopedRange nvtx_scope("BatchVerify");
@@ -680,14 +653,6 @@
     return logits;
   }
 
-<<<<<<< HEAD
-  /*********************** KV Cache Management  ***********************/
-
-  LogitProcessor CreateLogitProcessor(int max_num_token,
-                                      Optional<EventTraceRecorder> trace_recorder) {
-    return LogitProcessor(max_num_token, vocab_size_, &this->ft_, device_,
-                          std::move(trace_recorder));
-=======
   NDArray BatchVerifyToLastHidden(const ObjectRef& hidden_states,
                                   const std::vector<int64_t>& seq_ids,
                                   const std::vector<int>& lengths) final {
@@ -745,31 +710,10 @@
     ICHECK_EQ(last_hidden_states->shape[0], 1);
     ICHECK_EQ(last_hidden_states->shape[1], total_length);
     return last_hidden_states;
->>>>>>> 83522354
-  }
-
-  Sampler CreateSampler(int max_num_sample, int num_models,
-                        Optional<EventTraceRecorder> trace_recorder) {
-    if (num_models > 1) {  // speculative decoding uses cpu sampler
-      return Sampler::CreateCPUSampler(std::move(trace_recorder));
-    } else if (Sampler::SupportGPUSampler(device_)) {
-      return Sampler::CreateGPUSampler(max_num_sample, vocab_size_, &this->ft_, device_,
-                                       std::move(trace_recorder));
-    } else {
-      return Sampler::CreateCPUSampler(std::move(trace_recorder));
-    }
-  }
-
-<<<<<<< HEAD
-  void CreateKVCache(KVCacheConfig kv_cache_config) final {
-    IntTuple max_num_sequence{kv_cache_config->max_num_sequence};
-    IntTuple max_total_sequence_length{kv_cache_config->max_total_sequence_length};
-    IntTuple prefill_chunk_size{kv_cache_config->prefill_chunk_size};
-    IntTuple page_size{kv_cache_config->page_size};
-    IntTuple support_sliding_window{sliding_window_size_ != -1};
-    kv_cache_ = ft_.create_kv_cache_func_(max_num_sequence, max_total_sequence_length,
-                                          prefill_chunk_size, page_size, support_sliding_window);
-=======
+  }
+
+  /*********************** KV Cache Management  ***********************/
+
   void CreateKVCache(int page_size, int max_num_sequence, int max_total_sequence_length,
                      int prefill_chunk_size) final {
     IntTuple max_num_sequence_tuple{max_num_sequence};
@@ -780,7 +724,6 @@
     kv_cache_ = ft_.create_kv_cache_func_(max_num_sequence_tuple, max_total_sequence_length_tuple,
                                           prefill_chunk_size_tuple, page_size_tuple,
                                           support_sliding_window);
->>>>>>> 83522354
     local_kv_cache_ = ft_.use_disco ? Downcast<DRef>(kv_cache_)->DebugGetFromRemote(0) : kv_cache_;
   }
 
@@ -862,8 +805,6 @@
     ICHECK_GE(embedding_shape[0], prefill_chunk_size_);
     this->hidden_size_ = embedding_shape[1];
     return embedding;
-<<<<<<< HEAD
-=======
   }
 
   ObjectRef AllocHiddenStatesTensor() final {
@@ -884,7 +825,6 @@
     ICHECK_EQ(hidden_states_shape[0], prefill_chunk_size_);
     this->hidden_size_ = hidden_states_shape[1];
     return hidden_states;
->>>>>>> 83522354
   }
 
   void Reset() final {
