/*!
 *  Copyright (c) 2023 by Contributors
 * \file serve/engine.cc
 * \brief The implementation for runtime module of serving engine module in MLC LLM.
 */
#include "engine.h"

#include <dlpack/dlpack.h>
#include <tvm/runtime/logging.h>
#include <tvm/runtime/module.h>
#include <tvm/runtime/packed_func.h>
#include <tvm/runtime/registry.h>
#include <tvm/runtime/threading_backend.h>

#include <optional>
#include <tuple>
#include <unordered_set>

#include "../tokenizers.h"
#include "engine_actions/action.h"
#include "engine_actions/action_commons.h"
#include "engine_state.h"
#include "event_trace_recorder.h"
#include "grammar/grammar_state_matcher.h"
#include "logit_processor.h"
#include "model.h"
#include "request.h"
#include "request_state.h"
#include "sampler/sampler.h"

namespace mlc {
namespace llm {
namespace serve {

using tvm::Device;
using namespace tvm::runtime;

class EngineModule;

/*! \brief The implementation of Engine. */
class EngineImpl : public Engine {
  friend class EngineModule;

 public:
  /********************** Engine Management **********************/

  explicit EngineImpl(EngineConfig engine_config, Optional<PackedFunc> request_stream_callback,
                      Optional<EventTraceRecorder> trace_recorder) {
    // Step 1. Initialize metadata and singleton states inside the engine
    this->estate_->Reset();
    // Being "-1" means there is no limit on single sequence length.
<<<<<<< HEAD
    this->max_single_sequence_length_ = max_single_sequence_length != -1
                                            ? max_single_sequence_length
                                            : std::numeric_limits<int>::max();
    this->kv_cache_config_ = KVCacheConfig(kv_cache_config_json_str, max_single_sequence_length);
    this->engine_mode_ = EngineMode(engine_mode_json_str);
    this->request_stream_callback_ = std::move(request_stream_callback);
    this->trace_recorder_ = trace_recorder;
    this->tokenizer_ = Tokenizer::FromPath(tokenizer_path);
=======
    if (engine_config->max_single_sequence_length == -1) {
      engine_config->max_single_sequence_length = std::numeric_limits<int>::max();
    }
    this->request_stream_callback_ = std::move(request_stream_callback);
    this->trace_recorder_ = trace_recorder;
    this->tokenizer_ = Tokenizer::FromPath(engine_config->model);
>>>>>>> 83522354
    this->token_table_ = tokenizer_->TokenTable();
    this->grammar_init_context_storage_ = GrammarInitContextStorage(this->token_table_);
    // Step 2. Initialize each model independently.
    //         Create the logit processor and sampler.
    this->models_.clear();
    this->model_workspaces_.clear();
<<<<<<< HEAD
    for (const auto& model_info : model_infos) {
      TVMArgValue model_lib = std::get<0>(model_info);
      String model_path = std::get<1>(model_info);
      DLDevice device = std::get<2>(model_info);
      Model model = Model::Create(model_lib, std::move(model_path), device,
                                  kv_cache_config_->max_num_sequence,
                                  /*trace_enabled=*/trace_recorder.defined());
      model->CreateKVCache(this->kv_cache_config_);
      CHECK_GE(model->GetMaxWindowSize(), this->max_single_sequence_length_)
=======

    auto f_create_model = [this, &engine_config, &trace_recorder](const String& model_path,
                                                                  const String& model_lib_path) {
      Model model = Model::Create(model_lib_path, std::move(model_path), engine_config->device,
                                  engine_config->max_num_sequence,
                                  /*trace_enabled=*/trace_recorder.defined());
      model->CreateKVCache(engine_config->kv_cache_page_size, engine_config->max_num_sequence,
                           engine_config->max_total_sequence_length,
                           engine_config->prefill_chunk_size);
      CHECK_GE(model->GetMaxWindowSize(), engine_config->max_single_sequence_length)
>>>>>>> 83522354
          << "The window size of the model, " << model->GetMaxWindowSize()
          << ", is smaller than the pre-defined max single sequence length, "
          << engine_config->max_single_sequence_length;
      this->models_.push_back(model);
<<<<<<< HEAD
      this->model_workspaces_.push_back(ModelWorkspace{model->AllocEmbeddingTensor()});
    }
    int max_num_tokens = kv_cache_config_->max_num_sequence;
    if (engine_mode_->enable_speculative) {
      max_num_tokens *= engine_mode_->spec_draft_length;
    }
=======
      this->model_workspaces_.push_back(
          ModelWorkspace{model->AllocEmbeddingTensor(), model->AllocHiddenStatesTensor()});
    };

    f_create_model(engine_config->model, engine_config->model_lib_path);
    CHECK_EQ(engine_config->additional_models.size(),
             engine_config->additional_model_lib_paths.size())
        << "The additional model and lib path list has mismatched size.";
    for (int i = 0; i < static_cast<int>(engine_config->additional_models.size()); ++i) {
      f_create_model(engine_config->additional_models[i],
                     engine_config->additional_model_lib_paths[i]);
    }

    int max_num_tokens = engine_config->max_num_sequence;
    if (engine_config->speculative_mode != SpeculativeMode::kDisable) {
      max_num_tokens *= engine_config->spec_draft_length;
    }
>>>>>>> 83522354
    LogitProcessor logit_processor =
        this->models_[0]->CreateLogitProcessor(max_num_tokens, trace_recorder);
    Sampler sampler = this->models_[0]->CreateSampler(
        max_num_tokens, static_cast<int>(this->models_.size()), trace_recorder);
    // Step 3. Initialize engine actions that represent state transitions.
    if (engine_config->speculative_mode != SpeculativeMode::kDisable) {
      // Speculative decoding is only possible for more than one model.
      ICHECK_GT(this->models_.size(), 1U);
<<<<<<< HEAD
      this->actions_ = {
          EngineAction::NewRequestPrefill(this->models_,            //
                                          logit_processor,          //
                                          sampler,                  //
                                          this->model_workspaces_,  //
                                          this->kv_cache_config_,   //
                                          this->engine_mode_,       //
                                          this->trace_recorder_),
          EngineAction::BatchDraft(this->models_, logit_processor, sampler, this->trace_recorder_,
                                   this->engine_mode_->spec_draft_length),
          EngineAction::BatchVerify(this->models_, logit_processor, sampler, this->kv_cache_config_,
                                    this->trace_recorder_)};
=======
      switch (engine_config->speculative_mode) {
        case SpeculativeMode::kEagle:
          this->actions_ = {
              EngineAction::EagleNewRequestPrefill(this->models_,            //
                                                   logit_processor,          //
                                                   sampler,                  //
                                                   this->model_workspaces_,  //
                                                   engine_config,            //
                                                   this->trace_recorder_),
              EngineAction::EagleBatchDraft(this->models_, logit_processor, sampler,
                                            this->model_workspaces_, this->trace_recorder_),
              EngineAction::EagleBatchVerify(this->models_, logit_processor, sampler,
                                             this->model_workspaces_, engine_config,
                                             this->trace_recorder_)};
          break;
        default:
          this->actions_ = {EngineAction::NewRequestPrefill(this->models_,            //
                                                            logit_processor,          //
                                                            sampler,                  //
                                                            this->model_workspaces_,  //
                                                            engine_config,            //
                                                            this->trace_recorder_),
                            EngineAction::BatchDraft(this->models_, logit_processor, sampler,
                                                     this->trace_recorder_),
                            EngineAction::BatchVerify(this->models_, logit_processor, sampler,
                                                      engine_config, this->trace_recorder_)};
      }
>>>>>>> 83522354
    } else {
      this->actions_ = {EngineAction::NewRequestPrefill(this->models_,            //
                                                        logit_processor,          //
                                                        sampler,                  //
                                                        this->model_workspaces_,  //
<<<<<<< HEAD
                                                        this->kv_cache_config_,   //
                                                        this->engine_mode_,       //
=======
                                                        engine_config,            //
>>>>>>> 83522354
                                                        this->trace_recorder_),
                        EngineAction::BatchDecode(this->models_, logit_processor, sampler,
                                                  this->trace_recorder_)};
    }
    // Step 4. Automatically set the threading backend max concurrency.
    this->engine_config_ = engine_config;
    SetThreadMaxConcurrency();
  }

  void Reset() final {
    estate_->Reset();
    for (Model model : models_) {
      model->Reset();
    }
  }

  bool Empty() final { return estate_->request_states.empty(); }

  String Stats() final { return estate_->stats.AsJSON(); }

  Optional<PackedFunc> GetRequestStreamCallback() final { return request_stream_callback_; }

  void SetRequestStreamCallback(Optional<PackedFunc> request_stream_callback) final {
    request_stream_callback_ = std::move(request_stream_callback);
  }

  /***************** High-level Request Management *****************/

  void AddRequest(Request request) final {
    RECORD_EVENT(trace_recorder_, request->id, "request added to engine");
    // Get a request copy where all text inputs are tokenized.
    request = Request::FromUntokenized(request, tokenizer_);
    ICHECK_NE(request->input_total_length, -1);

<<<<<<< HEAD
    if (request->input_total_length >= max_single_sequence_length_) {
=======
    if (request->input_total_length >= engine_config_->max_single_sequence_length) {
>>>>>>> 83522354
      // If the request input length exceeds the maximum allowed single sequence length,
      // invoke callback and do not process the request.
      Array<RequestStreamOutput> output{RequestStreamOutput(
          request->id, std::vector<IntTuple>(request->generation_cfg->n),
          Optional<Array<Array<String>>>(),
          std::vector<Optional<String>>(request->generation_cfg->n, String("length")))};
      request_stream_callback_.value()(std::move(output));
      return;
    }

    // Append to the waiting queue and create the request state.
    estate_->waiting_queue.push_back(request);

    int n = request->generation_cfg->n;
    int rng_seed = request->generation_cfg->seed;
    auto grammar_state_init_ctx =
        ResponseFormatToGrammarInitContext(request->generation_cfg->response_format);

    std::vector<RequestStateEntry> rsentries;
    // Create the request state entry for the input.
    rsentries.emplace_back(request, models_.size(), estate_->id_manager.GetNewId(), rng_seed,
                           token_table_, grammar_state_init_ctx);
    if (n > 1) {
      // Then create a request state entry for each parallel generation branch.
      // We add a offset to the rng seed so that to make generations different.
      rsentries.reserve(n + 1);
      rsentries[0]->child_indices.reserve(n);
      for (int i = 0; i < n; ++i) {
        rsentries[0]->child_indices.push_back(rsentries.size());
        rsentries.emplace_back(request, models_.size(), estate_->id_manager.GetNewId(),
                               rng_seed + i + 1, token_table_, grammar_state_init_ctx,
                               /*parent_idx=*/0);
      }
    }
    estate_->request_states.emplace(request->id, RequestState(std::move(rsentries)));
  }

  void AbortRequest(const String& request_id) final {
    auto it_rstate = estate_->request_states.find(request_id);
    if (it_rstate == estate_->request_states.end()) {
      // The request to abort does not exist.
      return;
    }

    RequestState rstate = it_rstate->second;
    Request request = rstate->entries[0]->request;

    // - Check if the request is running or pending.
    auto it_running =
        std::find(estate_->running_queue.begin(), estate_->running_queue.end(), request);
    auto it_waiting =
        std::find(estate_->waiting_queue.begin(), estate_->waiting_queue.end(), request);

    for (const RequestStateEntry& rsentry : rstate->entries) {
      estate_->id_manager.RecycleId(rsentry->mstates[0]->internal_id);
    }
    estate_->request_states.erase(request->id);
    if (it_running != estate_->running_queue.end()) {
      // The request to abort is in running queue
      estate_->running_queue.erase(it_running);

      for (int i = static_cast<int>(rstate->entries.size()) - 1; i >= 0; --i) {
        if (rstate->entries[i]->status != RequestStateStatus::kAlive) {
          continue;
        }
        RemoveRequestFromModel(estate_, rstate->entries[i]->mstates[0]->internal_id, models_);
      }
    }
    if (it_waiting != estate_->waiting_queue.end()) {
      // The request to abort is in waiting queue
      estate_->waiting_queue.erase(it_waiting);
    }
  }

  /*********************** Engine Action ***********************/

  void Step() final {
    CHECK(request_stream_callback_.defined())
        << "The request stream callback is not set. Engine cannot execute.";
    for (EngineAction action : actions_) {
      Array<Request> processed_requests = action->Step(estate_);
      if (!processed_requests.empty()) {
        ActionStepPostProcess(processed_requests, estate_, models_, tokenizer_,
<<<<<<< HEAD
                              request_stream_callback_.value(), max_single_sequence_length_);
=======
                              request_stream_callback_.value(),
                              engine_config_->max_single_sequence_length);
>>>>>>> 83522354
        return;
      }
    }
    ICHECK(estate_->running_queue.empty())
        << "Internal assumption violated: It is expected that an engine step takes at least one "
           "action (e.g. prefill, decode, etc.) but it does not.";
  }

  /************** Debug/Profile **************/

  void DebugCallFuncOnAllAllWorker(const String& func_name) final {
    CHECK(!models_.empty()) << "There is no model running in Engine.";
    models_[0]->DebugCallFuncOnAllAllWorker(func_name);
  }

 private:
  /*! \brief Set the maximum threading backend concurrency. */
  void SetThreadMaxConcurrency() {
    int host_cpu_usage = 1;
    for (Model model : models_) {
      host_cpu_usage += model->EstimateHostCPURequirement();
    }
    int max_concurrency = tvm::runtime::threading::MaxConcurrency();
    tvm::runtime::threading::SetMaxConcurrency(
        std::min(std::max(max_concurrency - host_cpu_usage, 1), engine_config_->max_num_sequence));
  }

  /*! \brief Create a grammar init context according to the response format. If the response format
   * is not JSON, return std::nullopt. */
  std::optional<std::shared_ptr<GrammarStateInitContext>> ResponseFormatToGrammarInitContext(
      const ResponseFormat& response_format) {
    if (response_format.type != "json_object") {
      return std::nullopt;
    } else if (!response_format.schema) {
      return grammar_init_context_storage_->GetInitContextForJSON();
    } else {
      return grammar_init_context_storage_->GetInitContextForJSONSchema(
          response_format.schema.value());
    }
  }

  /*! \brief Create a grammar init context according to the response format. If the response format
   * is not JSON, return std::nullopt. */
  std::optional<std::shared_ptr<GrammarStateInitContext>> ResponseFormatToGrammarInitContext(
      const ResponseFormat& response_format) {
    if (response_format.type != "json_object") {
      return std::nullopt;
    } else if (!response_format.schema) {
      return grammar_init_context_storage_->GetInitContextForJSON();
    } else {
      return grammar_init_context_storage_->GetInitContextForJSONSchema(
          response_format.schema.value());
    }
  }

  // Engine state, managing requests and request states.
  EngineState estate_;
  // Configurations and singletons
<<<<<<< HEAD
  KVCacheConfig kv_cache_config_;
  EngineMode engine_mode_;
  int max_single_sequence_length_;
=======
  EngineConfig engine_config_;
>>>>>>> 83522354
  Tokenizer tokenizer_;
  std::vector<std::string> token_table_;
  // Helper to get the grammar init context for requests.
  GrammarInitContextStorage grammar_init_context_storage_;
  // Models
  Array<Model> models_;
  // Workspace of each model.
  std::vector<ModelWorkspace> model_workspaces_;
  // Request stream callback function
  Optional<PackedFunc> request_stream_callback_;
  // Engine actions.
  Array<EngineAction> actions_;
  // Event trace recorder.
  Optional<EventTraceRecorder> trace_recorder_;
};

std::unique_ptr<Engine> Engine::Create(EngineConfig engine_config,
                                       Optional<PackedFunc> request_stream_callback,
                                       Optional<EventTraceRecorder> trace_recorder) {
  return std::make_unique<EngineImpl>(std::move(engine_config), std::move(request_stream_callback),
                                      std::move(trace_recorder));
}

/*! \brief Clear global memory manager */
void ClearGlobalMemoryManager() {
  static const char* kFunc = "vm.builtin.memory_manager.clear";
  const PackedFunc* f = tvm::runtime::Registry::Get(kFunc);
  CHECK(f != nullptr) << "ValueError: Cannot find function `" << kFunc << "` in TVM runtime";
  (*f)();
}

<<<<<<< HEAD
std::unique_ptr<Engine> CreateEnginePacked(TVMArgs args) {
  ClearGlobalMemoryManager();
  const int num_non_model_args = 6;
  const int num_model_args = 4;
  int num_models = (args.size() - num_non_model_args) / num_model_args;
  int max_single_sequence_length;
  std::string tokenizer_path;
  std::string kv_cache_config_json_str;
  std::string engine_mode_json_str;
  Optional<PackedFunc> request_stream_callback;
  Optional<EventTraceRecorder> trace_recorder;
  std::vector<std::tuple<TVMArgValue, String, DLDevice>> model_infos;
  model_infos.reserve(num_models);
  try {
    CHECK_LE(num_models * num_model_args + num_non_model_args, args.size())
        << "Incorrect number of arguments.";
    max_single_sequence_length = args.At<int>(0);
    tokenizer_path = args.At<std::string>(1);
    kv_cache_config_json_str = args.At<std::string>(2);
    engine_mode_json_str = args.At<std::string>(3);
    request_stream_callback = args.At<Optional<PackedFunc>>(4);
    trace_recorder = args.At<Optional<EventTraceRecorder>>(5);
    for (int i = 0; i < num_models; ++i) {
      TVMArgValue model_lib = args[i * num_model_args + num_non_model_args];
      std::string model_path = args.At<std::string>(i * num_model_args + num_non_model_args + 1);
      DLDeviceType device_type =
          static_cast<DLDeviceType>(args.At<int>(i * num_model_args + num_non_model_args + 2));
      int device_id = args.At<int>(i * num_model_args + num_non_model_args + 3);
      model_infos.emplace_back(model_lib, model_path, DLDevice{device_type, device_id});
    }
  } catch (const dmlc::Error& e) {
    LOG(FATAL) << "ValueError: " << e.what() << kEngineCreationErrorMessage;
  }
  return Engine::Create(max_single_sequence_length, tokenizer_path, kv_cache_config_json_str,
                        engine_mode_json_str, request_stream_callback, std::move(trace_recorder),
                        model_infos);
}

=======
>>>>>>> 83522354
class EngineModule : public ModuleNode {
 public:
  TVM_MODULE_VTABLE_BEGIN("mlc.serve.engine");
  TVM_MODULE_VTABLE_ENTRY("init", &EngineModule::Init);
  TVM_MODULE_VTABLE_ENTRY("add_request", &EngineModule::AddRequest);
  TVM_MODULE_VTABLE_ENTRY("abort_request", &EngineModule::Abort);
  TVM_MODULE_VTABLE_ENTRY("step", &EngineModule::Step);
  TVM_MODULE_VTABLE_ENTRY("stats", &EngineModule::Stats);
  TVM_MODULE_VTABLE_ENTRY("reset", &EngineModule::Reset);
  TVM_MODULE_VTABLE_ENTRY("get_request_stream_callback", &EngineModule::GetRequestStreamCallback);
  TVM_MODULE_VTABLE_ENTRY("set_request_stream_callback", &EngineModule::SetRequestStreamCallback);
  TVM_MODULE_VTABLE_END();

  /*! \brief Initialize the engine with config and other fields. */
  void Init(EngineConfig engine_config, Optional<PackedFunc> request_stream_callback,
            Optional<EventTraceRecorder> trace_recorder) {
    this->engine_ = Engine::Create(std::move(engine_config), std::move(request_stream_callback),
                                   std::move(trace_recorder));
  }
  /*! \brief Construct an EngineModule. */
  static tvm::runtime::Module Create() { return Module(make_object<EngineModule>()); }
  /*! \brief Redirection to `Engine::AddRequest`. */
  void AddRequest(Request request) { return GetEngine()->AddRequest(std::move(request)); }
  /*! \brief Redirection to `Engine::AbortRequest`. */
  void Abort(const String& request_id) { return GetEngine()->AbortRequest(request_id); }
  /*! \brief Redirection to `Engine::Step`. */
  void Step() { return GetEngine()->Step(); }
  /*! \brief Redirection to `Engine::GetRequestStreamCallback`. */
  Optional<PackedFunc> GetRequestStreamCallback() {
    return GetEngine()->GetRequestStreamCallback();
  }
  /*! \brief Redirection to `Engine::SetRequestStreamCallback` */
  void SetRequestStreamCallback(Optional<PackedFunc> request_stream_callback) {
    GetEngine()->SetRequestStreamCallback(std::move(request_stream_callback));
  }
  /*! \brief Redirection to `Engine::Reset`. */
  void Reset() { return GetEngine()->Reset(); }
  /*! \brief Redirection to `Engine::Stats` */
  String Stats() { return GetEngine()->Stats(); }

 private:
  Engine* GetEngine() {
    ICHECK(engine_ != nullptr) << "Engine is not initialized via init";
    return engine_.get();
  }

  std::unique_ptr<Engine> engine_ = nullptr;
};

TVM_REGISTER_GLOBAL("mlc.serve.create_engine").set_body_typed(EngineModule::Create);

}  // namespace serve
}  // namespace llm
}  // namespace mlc<|MERGE_RESOLUTION|>--- conflicted
+++ resolved
@@ -49,40 +49,18 @@
     // Step 1. Initialize metadata and singleton states inside the engine
     this->estate_->Reset();
     // Being "-1" means there is no limit on single sequence length.
-<<<<<<< HEAD
-    this->max_single_sequence_length_ = max_single_sequence_length != -1
-                                            ? max_single_sequence_length
-                                            : std::numeric_limits<int>::max();
-    this->kv_cache_config_ = KVCacheConfig(kv_cache_config_json_str, max_single_sequence_length);
-    this->engine_mode_ = EngineMode(engine_mode_json_str);
-    this->request_stream_callback_ = std::move(request_stream_callback);
-    this->trace_recorder_ = trace_recorder;
-    this->tokenizer_ = Tokenizer::FromPath(tokenizer_path);
-=======
     if (engine_config->max_single_sequence_length == -1) {
       engine_config->max_single_sequence_length = std::numeric_limits<int>::max();
     }
     this->request_stream_callback_ = std::move(request_stream_callback);
     this->trace_recorder_ = trace_recorder;
     this->tokenizer_ = Tokenizer::FromPath(engine_config->model);
->>>>>>> 83522354
     this->token_table_ = tokenizer_->TokenTable();
     this->grammar_init_context_storage_ = GrammarInitContextStorage(this->token_table_);
     // Step 2. Initialize each model independently.
     //         Create the logit processor and sampler.
     this->models_.clear();
     this->model_workspaces_.clear();
-<<<<<<< HEAD
-    for (const auto& model_info : model_infos) {
-      TVMArgValue model_lib = std::get<0>(model_info);
-      String model_path = std::get<1>(model_info);
-      DLDevice device = std::get<2>(model_info);
-      Model model = Model::Create(model_lib, std::move(model_path), device,
-                                  kv_cache_config_->max_num_sequence,
-                                  /*trace_enabled=*/trace_recorder.defined());
-      model->CreateKVCache(this->kv_cache_config_);
-      CHECK_GE(model->GetMaxWindowSize(), this->max_single_sequence_length_)
-=======
 
     auto f_create_model = [this, &engine_config, &trace_recorder](const String& model_path,
                                                                   const String& model_lib_path) {
@@ -93,19 +71,10 @@
                            engine_config->max_total_sequence_length,
                            engine_config->prefill_chunk_size);
       CHECK_GE(model->GetMaxWindowSize(), engine_config->max_single_sequence_length)
->>>>>>> 83522354
           << "The window size of the model, " << model->GetMaxWindowSize()
           << ", is smaller than the pre-defined max single sequence length, "
           << engine_config->max_single_sequence_length;
       this->models_.push_back(model);
-<<<<<<< HEAD
-      this->model_workspaces_.push_back(ModelWorkspace{model->AllocEmbeddingTensor()});
-    }
-    int max_num_tokens = kv_cache_config_->max_num_sequence;
-    if (engine_mode_->enable_speculative) {
-      max_num_tokens *= engine_mode_->spec_draft_length;
-    }
-=======
       this->model_workspaces_.push_back(
           ModelWorkspace{model->AllocEmbeddingTensor(), model->AllocHiddenStatesTensor()});
     };
@@ -123,7 +92,6 @@
     if (engine_config->speculative_mode != SpeculativeMode::kDisable) {
       max_num_tokens *= engine_config->spec_draft_length;
     }
->>>>>>> 83522354
     LogitProcessor logit_processor =
         this->models_[0]->CreateLogitProcessor(max_num_tokens, trace_recorder);
     Sampler sampler = this->models_[0]->CreateSampler(
@@ -132,20 +100,6 @@
     if (engine_config->speculative_mode != SpeculativeMode::kDisable) {
       // Speculative decoding is only possible for more than one model.
       ICHECK_GT(this->models_.size(), 1U);
-<<<<<<< HEAD
-      this->actions_ = {
-          EngineAction::NewRequestPrefill(this->models_,            //
-                                          logit_processor,          //
-                                          sampler,                  //
-                                          this->model_workspaces_,  //
-                                          this->kv_cache_config_,   //
-                                          this->engine_mode_,       //
-                                          this->trace_recorder_),
-          EngineAction::BatchDraft(this->models_, logit_processor, sampler, this->trace_recorder_,
-                                   this->engine_mode_->spec_draft_length),
-          EngineAction::BatchVerify(this->models_, logit_processor, sampler, this->kv_cache_config_,
-                                    this->trace_recorder_)};
-=======
       switch (engine_config->speculative_mode) {
         case SpeculativeMode::kEagle:
           this->actions_ = {
@@ -173,18 +127,12 @@
                             EngineAction::BatchVerify(this->models_, logit_processor, sampler,
                                                       engine_config, this->trace_recorder_)};
       }
->>>>>>> 83522354
     } else {
       this->actions_ = {EngineAction::NewRequestPrefill(this->models_,            //
                                                         logit_processor,          //
                                                         sampler,                  //
                                                         this->model_workspaces_,  //
-<<<<<<< HEAD
-                                                        this->kv_cache_config_,   //
-                                                        this->engine_mode_,       //
-=======
                                                         engine_config,            //
->>>>>>> 83522354
                                                         this->trace_recorder_),
                         EngineAction::BatchDecode(this->models_, logit_processor, sampler,
                                                   this->trace_recorder_)};
@@ -219,11 +167,7 @@
     request = Request::FromUntokenized(request, tokenizer_);
     ICHECK_NE(request->input_total_length, -1);
 
-<<<<<<< HEAD
-    if (request->input_total_length >= max_single_sequence_length_) {
-=======
     if (request->input_total_length >= engine_config_->max_single_sequence_length) {
->>>>>>> 83522354
       // If the request input length exceeds the maximum allowed single sequence length,
       // invoke callback and do not process the request.
       Array<RequestStreamOutput> output{RequestStreamOutput(
@@ -307,12 +251,8 @@
       Array<Request> processed_requests = action->Step(estate_);
       if (!processed_requests.empty()) {
         ActionStepPostProcess(processed_requests, estate_, models_, tokenizer_,
-<<<<<<< HEAD
-                              request_stream_callback_.value(), max_single_sequence_length_);
-=======
                               request_stream_callback_.value(),
                               engine_config_->max_single_sequence_length);
->>>>>>> 83522354
         return;
       }
     }
@@ -354,30 +294,10 @@
     }
   }
 
-  /*! \brief Create a grammar init context according to the response format. If the response format
-   * is not JSON, return std::nullopt. */
-  std::optional<std::shared_ptr<GrammarStateInitContext>> ResponseFormatToGrammarInitContext(
-      const ResponseFormat& response_format) {
-    if (response_format.type != "json_object") {
-      return std::nullopt;
-    } else if (!response_format.schema) {
-      return grammar_init_context_storage_->GetInitContextForJSON();
-    } else {
-      return grammar_init_context_storage_->GetInitContextForJSONSchema(
-          response_format.schema.value());
-    }
-  }
-
   // Engine state, managing requests and request states.
   EngineState estate_;
   // Configurations and singletons
-<<<<<<< HEAD
-  KVCacheConfig kv_cache_config_;
-  EngineMode engine_mode_;
-  int max_single_sequence_length_;
-=======
   EngineConfig engine_config_;
->>>>>>> 83522354
   Tokenizer tokenizer_;
   std::vector<std::string> token_table_;
   // Helper to get the grammar init context for requests.
@@ -409,47 +329,6 @@
   (*f)();
 }
 
-<<<<<<< HEAD
-std::unique_ptr<Engine> CreateEnginePacked(TVMArgs args) {
-  ClearGlobalMemoryManager();
-  const int num_non_model_args = 6;
-  const int num_model_args = 4;
-  int num_models = (args.size() - num_non_model_args) / num_model_args;
-  int max_single_sequence_length;
-  std::string tokenizer_path;
-  std::string kv_cache_config_json_str;
-  std::string engine_mode_json_str;
-  Optional<PackedFunc> request_stream_callback;
-  Optional<EventTraceRecorder> trace_recorder;
-  std::vector<std::tuple<TVMArgValue, String, DLDevice>> model_infos;
-  model_infos.reserve(num_models);
-  try {
-    CHECK_LE(num_models * num_model_args + num_non_model_args, args.size())
-        << "Incorrect number of arguments.";
-    max_single_sequence_length = args.At<int>(0);
-    tokenizer_path = args.At<std::string>(1);
-    kv_cache_config_json_str = args.At<std::string>(2);
-    engine_mode_json_str = args.At<std::string>(3);
-    request_stream_callback = args.At<Optional<PackedFunc>>(4);
-    trace_recorder = args.At<Optional<EventTraceRecorder>>(5);
-    for (int i = 0; i < num_models; ++i) {
-      TVMArgValue model_lib = args[i * num_model_args + num_non_model_args];
-      std::string model_path = args.At<std::string>(i * num_model_args + num_non_model_args + 1);
-      DLDeviceType device_type =
-          static_cast<DLDeviceType>(args.At<int>(i * num_model_args + num_non_model_args + 2));
-      int device_id = args.At<int>(i * num_model_args + num_non_model_args + 3);
-      model_infos.emplace_back(model_lib, model_path, DLDevice{device_type, device_id});
-    }
-  } catch (const dmlc::Error& e) {
-    LOG(FATAL) << "ValueError: " << e.what() << kEngineCreationErrorMessage;
-  }
-  return Engine::Create(max_single_sequence_length, tokenizer_path, kv_cache_config_json_str,
-                        engine_mode_json_str, request_stream_callback, std::move(trace_recorder),
-                        model_infos);
-}
-
-=======
->>>>>>> 83522354
 class EngineModule : public ModuleNode {
  public:
   TVM_MODULE_VTABLE_BEGIN("mlc.serve.engine");
