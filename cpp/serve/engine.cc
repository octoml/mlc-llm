/*!
 *  Copyright (c) 2023 by Contributors
 * \file serve/engine.cc
 * \brief The implementation for runtime module of serving engine module in MLC LLM.
 */
#include "engine.h"

#include <dlpack/dlpack.h>
#include <tvm/runtime/logging.h>
#include <tvm/runtime/module.h>
#include <tvm/runtime/packed_func.h>
#include <tvm/runtime/registry.h>
#include <tvm/runtime/threading_backend.h>

<<<<<<< HEAD
=======
#include <numeric>
>>>>>>> d3d264d4
#include <optional>
#include <tuple>
#include <unordered_set>

#include "../tokenizers.h"
#include "engine_actions/action.h"
#include "engine_actions/action_commons.h"
#include "engine_state.h"
#include "event_trace_recorder.h"
#include "grammar/grammar_state_matcher.h"
#include "logit_processor.h"
#include "model.h"
#include "request.h"
#include "request_state.h"
#include "sampler/sampler.h"

namespace mlc {
namespace llm {
namespace serve {

using tvm::Device;
using namespace tvm::runtime;

class EngineModule;

/*! \brief The implementation of Engine. */
class EngineImpl : public Engine {
  friend class EngineModule;

 public:
  /********************** Engine Management **********************/

<<<<<<< HEAD
  explicit EngineImpl(EngineConfig engine_config, Optional<PackedFunc> request_stream_callback,
=======
  explicit EngineImpl(EngineConfig engine_config, DLDevice device,
                      Optional<PackedFunc> request_stream_callback,
>>>>>>> d3d264d4
                      Optional<EventTraceRecorder> trace_recorder) {
    // Step 1. Initialize metadata and singleton states inside the engine
    this->estate_->Reset();
    // Being "-1" means there is no limit on single sequence length.
    if (engine_config->max_single_sequence_length == -1) {
      engine_config->max_single_sequence_length = std::numeric_limits<int>::max();
    }
    this->request_stream_callback_ = std::move(request_stream_callback);
    this->trace_recorder_ = trace_recorder;
    this->tokenizer_ = Tokenizer::FromPath(engine_config->model);
    this->token_table_ = tokenizer_->TokenTable();
    this->grammar_init_context_storage_ = GrammarInitContextStorage(this->token_table_);
    // Step 2. Initialize each model independently.
    //         Create the logit processor and sampler.
    this->models_.clear();
    this->model_workspaces_.clear();

<<<<<<< HEAD
    auto f_create_model = [this, &engine_config, &trace_recorder](const String& model_path,
                                                                  const String& model_lib_path) {
      Model model = Model::Create(model_lib_path, std::move(model_path), engine_config->device,
                                  engine_config->max_num_sequence,
                                  /*trace_enabled=*/trace_recorder.defined());
      model->CreateKVCache(engine_config->kv_cache_page_size, engine_config->max_num_sequence,
                           engine_config->max_total_sequence_length,
                           engine_config->prefill_chunk_size);
=======
    std::vector<picojson::object> model_configs;
    model_configs.push_back(Model::LoadModelConfig(engine_config->model));
    for (const auto& model_path : engine_config->additional_models) {
      model_configs.push_back(Model::LoadModelConfig(model_path));
    }

    Optional<Session> session = CreateDiscoSession(model_configs, device);

    auto f_create_model = [this, &engine_config, &device, &trace_recorder, &model_configs,
                           &session](const String& model_path, const String& model_lib_path,
                                     int model_index) {
      Model model = Model::Create(model_lib_path, std::move(model_path), model_configs[model_index],
                                  device, engine_config->max_num_sequence, session,
                                  /*trace_enabled=*/trace_recorder.defined());
      model->CreateKVCache(engine_config->kv_cache_page_size, engine_config->max_num_sequence,
                           engine_config->max_total_sequence_length,
                           engine_config->prefill_chunk_size, engine_config->max_history_size,
                           engine_config->kv_state_kind);
>>>>>>> d3d264d4
      CHECK_GE(model->GetMaxWindowSize(), engine_config->max_single_sequence_length)
          << "The window size of the model, " << model->GetMaxWindowSize()
          << ", is smaller than the pre-defined max single sequence length, "
          << engine_config->max_single_sequence_length;
      this->models_.push_back(model);
      this->model_workspaces_.push_back(
          ModelWorkspace{model->AllocEmbeddingTensor(), model->AllocHiddenStatesTensor()});
    };

<<<<<<< HEAD
    f_create_model(engine_config->model, engine_config->model_lib_path);
=======
    f_create_model(engine_config->model, engine_config->model_lib_path, /*model_index=*/0);
>>>>>>> d3d264d4
    CHECK_EQ(engine_config->additional_models.size(),
             engine_config->additional_model_lib_paths.size())
        << "The additional model and lib path list has mismatched size.";
    for (int i = 0; i < static_cast<int>(engine_config->additional_models.size()); ++i) {
      f_create_model(engine_config->additional_models[i],
<<<<<<< HEAD
                     engine_config->additional_model_lib_paths[i]);
=======
                     engine_config->additional_model_lib_paths[i], /*model_index=*/i + 1);
>>>>>>> d3d264d4
    }

    int max_num_tokens = engine_config->max_num_sequence;
    if (engine_config->speculative_mode != SpeculativeMode::kDisable) {
<<<<<<< HEAD
      max_num_tokens *= engine_config->spec_draft_length;
=======
      max_num_tokens *= engine_config->spec_draft_length + 1;
>>>>>>> d3d264d4
    }
    LogitProcessor logit_processor =
        this->models_[0]->CreateLogitProcessor(max_num_tokens, trace_recorder);
    Sampler sampler = this->models_[0]->CreateSampler(
        max_num_tokens, static_cast<int>(this->models_.size()), trace_recorder);
    // Step 3. Initialize engine actions that represent state transitions.
    if (engine_config->speculative_mode != SpeculativeMode::kDisable) {
      // Speculative decoding is only possible for more than one model.
      ICHECK_GT(this->models_.size(), 1U);
      switch (engine_config->speculative_mode) {
        case SpeculativeMode::kEagle:
<<<<<<< HEAD
          this->actions_ = {
              EngineAction::EagleNewRequestPrefill(this->models_,            //
                                                   logit_processor,          //
                                                   sampler,                  //
                                                   this->model_workspaces_,  //
                                                   engine_config,            //
                                                   this->trace_recorder_),
              EngineAction::EagleBatchDraft(this->models_, logit_processor, sampler,
                                            this->model_workspaces_, this->trace_recorder_),
              EngineAction::EagleBatchVerify(this->models_, logit_processor, sampler,
                                             this->model_workspaces_, engine_config,
                                             this->trace_recorder_)};
=======
          this->actions_ = {EngineAction::EagleNewRequestPrefill(this->models_,            //
                                                                 logit_processor,          //
                                                                 sampler,                  //
                                                                 this->model_workspaces_,  //
                                                                 engine_config,            //
                                                                 this->trace_recorder_),
                            EngineAction::EagleBatchDraft(
                                this->models_, logit_processor, sampler, this->model_workspaces_,
                                this->trace_recorder_, engine_config->spec_draft_length),
                            EngineAction::EagleBatchVerify(this->models_, logit_processor, sampler,
                                                           this->model_workspaces_, engine_config,
                                                           this->trace_recorder_)};
>>>>>>> d3d264d4
          break;
        default:
          this->actions_ = {EngineAction::NewRequestPrefill(this->models_,            //
                                                            logit_processor,          //
                                                            sampler,                  //
                                                            this->model_workspaces_,  //
                                                            engine_config,            //
                                                            this->trace_recorder_),
                            EngineAction::BatchDraft(this->models_, logit_processor, sampler,
                                                     this->trace_recorder_),
                            EngineAction::BatchVerify(this->models_, logit_processor, sampler,
                                                      engine_config, this->trace_recorder_)};
      }
    } else {
      this->actions_ = {EngineAction::NewRequestPrefill(this->models_,            //
                                                        logit_processor,          //
                                                        sampler,                  //
                                                        this->model_workspaces_,  //
                                                        engine_config,            //
                                                        this->trace_recorder_),
                        EngineAction::BatchDecode(this->models_, logit_processor, sampler,
                                                  this->trace_recorder_)};
    }
    // Step 4. Automatically set the threading backend max concurrency.
    this->engine_config_ = engine_config;
    SetThreadMaxConcurrency();
  }

  void Reset() final {
    AbortAllRequests();
    estate_->Reset();
    for (Model model : models_) {
      model->Reset();
    }
  }

  bool Empty() final { return estate_->request_states.empty(); }

  String Stats() final { return estate_->stats.AsJSON(); }

  Optional<PackedFunc> GetRequestStreamCallback() final { return request_stream_callback_; }

  void SetRequestStreamCallback(Optional<PackedFunc> request_stream_callback) final {
    request_stream_callback_ = std::move(request_stream_callback);
  }

  /***************** High-level Request Management *****************/

  void AddRequest(Request request) final {
    RECORD_EVENT(trace_recorder_, request->id, "request added to engine");
    // Get a request copy where all text inputs are tokenized.
    request = Request::FromUntokenized(request, tokenizer_);
    ICHECK_NE(request->input_total_length, -1);

<<<<<<< HEAD
    if (request->input_total_length >= engine_config_->max_single_sequence_length) {
=======
    if (request->input_total_length >= engine_config_->max_single_sequence_length &&
        request_stream_callback_.defined()) {
>>>>>>> d3d264d4
      // If the request input length exceeds the maximum allowed single sequence length,
      // invoke callback and do not process the request.
      Array<RequestStreamOutput> output{RequestStreamOutput(
          request->id, std::vector<IntTuple>(request->generation_cfg->n),
          Optional<Array<Array<String>>>(),
          std::vector<Optional<String>>(request->generation_cfg->n, String("length")))};
      request_stream_callback_.value()(std::move(output));
      return;
    }

    // Append to the waiting queue and create the request state.
    estate_->waiting_queue.push_back(request);

    int n = request->generation_cfg->n;
    int rng_seed = request->generation_cfg->seed;
    auto grammar_state_init_ctx =
        ResponseFormatToGrammarInitContext(request->generation_cfg->response_format);

    std::vector<RequestStateEntry> rsentries;
    // Create the request state entry for the input.
    rsentries.emplace_back(request, models_.size(), estate_->id_manager.GetNewId(), rng_seed,
                           token_table_, grammar_state_init_ctx);
    if (n > 1) {
      // Then create a request state entry for each parallel generation branch.
      // We add a offset to the rng seed so that to make generations different.
      rsentries.reserve(n + 1);
      rsentries[0]->child_indices.reserve(n);
      for (int i = 0; i < n; ++i) {
        rsentries[0]->child_indices.push_back(rsentries.size());
        rsentries.emplace_back(request, models_.size(), estate_->id_manager.GetNewId(),
                               rng_seed + i + 1, token_table_, grammar_state_init_ctx,
                               /*parent_idx=*/0);
      }
    }
    estate_->request_states.emplace(request->id, RequestState(std::move(rsentries)));
  }

  void AbortRequest(const String& request_id) final {
    auto it_rstate = estate_->request_states.find(request_id);
    if (it_rstate == estate_->request_states.end()) {
      // The request to abort does not exist.
      return;
    }

    RequestState rstate = it_rstate->second;
    Request request = rstate->entries[0]->request;

    // - Check if the request is running or pending.
    auto it_running =
        std::find(estate_->running_queue.begin(), estate_->running_queue.end(), request);
    auto it_waiting =
        std::find(estate_->waiting_queue.begin(), estate_->waiting_queue.end(), request);

    for (const RequestStateEntry& rsentry : rstate->entries) {
      estate_->id_manager.RecycleId(rsentry->mstates[0]->internal_id);
    }
    estate_->request_states.erase(request->id);
    if (it_running != estate_->running_queue.end()) {
      // The request to abort is in running queue
      estate_->running_queue.erase(it_running);

      for (int i = static_cast<int>(rstate->entries.size()) - 1; i >= 0; --i) {
        if (rstate->entries[i]->status != RequestStateStatus::kAlive) {
          continue;
        }
        RemoveRequestFromModel(estate_, rstate->entries[i]->mstates[0]->internal_id, models_);
      }
    }
    if (it_waiting != estate_->waiting_queue.end()) {
      // The request to abort is in waiting queue
      estate_->waiting_queue.erase(it_waiting);
    }

    // Send a callback to notice the abortion.
    if (request_stream_callback_.defined()) {
      Array<RequestStreamOutput> output{RequestStreamOutput(
          request_id, std::vector<IntTuple>(request->generation_cfg->n),
          Optional<Array<Array<String>>>(),
          std::vector<Optional<String>>(request->generation_cfg->n, String("abort")))};
      request_stream_callback_.value()(std::move(output));
    }
  }

  void AbortAllRequests() final {
    // - Collect all the request ids.
    std::vector<String> request_ids;
    request_ids.reserve(estate_->request_states.size());
    for (const auto& kv : estate_->request_states) {
      request_ids.push_back(kv.first);
    }
    // - Abort all the requests.
    for (const String& request_id : request_ids) {
      AbortRequest(request_id);
    }
  }

  /*********************** Engine Action ***********************/

  void Step() final {
    CHECK(request_stream_callback_.defined())
        << "The request stream callback is not set. Engine cannot execute.";
    for (EngineAction action : actions_) {
      Array<Request> processed_requests = action->Step(estate_);
      if (!processed_requests.empty()) {
        ActionStepPostProcess(processed_requests, estate_, models_, tokenizer_,
                              request_stream_callback_.value(),
                              engine_config_->max_single_sequence_length);
        return;
      }
    }
    ICHECK(estate_->running_queue.empty())
        << "Internal assumption violated: It is expected that an engine step takes at least one "
           "action (e.g. prefill, decode, etc.) but it does not.";
  }

<<<<<<< HEAD
=======
  /************** Utility Functions **************/
  Optional<Session> CreateDiscoSession(std::vector<picojson::object> model_configs, Device device) {
    const auto& base_model_config = model_configs[0];

    auto f_get_num_shards = [](const picojson::object& model_config) -> int {
      constexpr auto kNumShardsKey = "tensor_parallel_shards";
      if (model_config.count(kNumShardsKey)) {
        const auto& val = model_config.at(kNumShardsKey);
        CHECK(val.is<int64_t>());
        return static_cast<int>(val.get<int64_t>());
      } else {
        LOG(FATAL) << "Key \"tensor_parallel_shards\" not found.";
      }
      throw;
    };

    int num_shards = std::transform_reduce(
        model_configs.begin(), model_configs.end(), 1, [](int a, int b) { return std::max(a, b); },
        f_get_num_shards);
    Optional<Session> session = NullOpt;
    if (num_shards > 1) {
      constexpr const char* f_create_process_pool = "runtime.disco.create_process_pool";
      if (Registry::Get(f_create_process_pool) == nullptr) {
        LOG(FATAL) << "Cannot find process launcher `" << f_create_process_pool << "`. "
                   << "Multi-GPU inference depends on MLC LLM Python API to launch process.";
      }
      std::string ccl;
      if (device.device_type == kDLCUDA) {
        ccl = "nccl";
      } else if (device.device_type == kDLROCM) {
        ccl = "rccl";
      } else {
        LOG(FATAL) << "ValueError: Multi-GPU on device " << DLDeviceType2Str(device.device_type)
                   << " is not supported. Currently, only NCCL and RCCL are integrated.";
      }
      std::vector<int64_t> device_ids(num_shards);
      for (int i = 0; i < num_shards; ++i) {
        device_ids[i] = i;
      }
      session = Session::ProcessSession(num_shards, f_create_process_pool, "mlc_llm.cli.worker");
      session.value()->InitCCL(ccl, ShapeTuple(device_ids));
    }
    return session;
  }

>>>>>>> d3d264d4
  /************** Debug/Profile **************/

  void DebugCallFuncOnAllAllWorker(const String& func_name) final {
    CHECK(!models_.empty()) << "There is no model running in Engine.";
    models_[0]->DebugCallFuncOnAllAllWorker(func_name);
  }

 private:
  /*! \brief Set the maximum threading backend concurrency. */
  void SetThreadMaxConcurrency() {
    int host_cpu_usage = 1;
    for (Model model : models_) {
      host_cpu_usage += model->EstimateHostCPURequirement();
    }
    int max_concurrency = tvm::runtime::threading::MaxConcurrency();
    tvm::runtime::threading::SetMaxConcurrency(
        std::min(std::max(max_concurrency - host_cpu_usage, 1), engine_config_->max_num_sequence));
  }

  /*! \brief Create a grammar init context according to the response format. If the response format
   * is not JSON, return std::nullopt. */
  std::optional<std::shared_ptr<GrammarStateInitContext>> ResponseFormatToGrammarInitContext(
      const ResponseFormat& response_format) {
    if (response_format.type != "json_object") {
      return std::nullopt;
    } else if (!response_format.schema) {
      return grammar_init_context_storage_->GetInitContextForJSON();
    } else {
      return grammar_init_context_storage_->GetInitContextForJSONSchema(
          response_format.schema.value());
    }
  }

  // Engine state, managing requests and request states.
  EngineState estate_;
  // Configurations and singletons
  EngineConfig engine_config_;
  Tokenizer tokenizer_;
  std::vector<std::string> token_table_;
  // Helper to get the grammar init context for requests.
  GrammarInitContextStorage grammar_init_context_storage_;
  // Models
  Array<Model> models_;
  // Workspace of each model.
  std::vector<ModelWorkspace> model_workspaces_;
  // Request stream callback function
  Optional<PackedFunc> request_stream_callback_;
  // Engine actions.
  Array<EngineAction> actions_;
  // Event trace recorder.
  Optional<EventTraceRecorder> trace_recorder_;
};

<<<<<<< HEAD
std::unique_ptr<Engine> Engine::Create(EngineConfig engine_config,
                                       Optional<PackedFunc> request_stream_callback,
                                       Optional<EventTraceRecorder> trace_recorder) {
  return std::make_unique<EngineImpl>(std::move(engine_config), std::move(request_stream_callback),
=======
std::unique_ptr<Engine> Engine::Create(EngineConfig engine_config, Device device,
                                       Optional<PackedFunc> request_stream_callback,
                                       Optional<EventTraceRecorder> trace_recorder) {
  return std::make_unique<EngineImpl>(std::move(engine_config), device,
                                      std::move(request_stream_callback),
>>>>>>> d3d264d4
                                      std::move(trace_recorder));
}

/*! \brief Clear global memory manager */
void ClearGlobalMemoryManager() {
  static const char* kFunc = "vm.builtin.memory_manager.clear";
  const PackedFunc* f = tvm::runtime::Registry::Get(kFunc);
  CHECK(f != nullptr) << "ValueError: Cannot find function `" << kFunc << "` in TVM runtime";
  (*f)();
}

class EngineModule : public ModuleNode {
 public:
  TVM_MODULE_VTABLE_BEGIN("mlc.serve.engine");
  TVM_MODULE_VTABLE_ENTRY("init", &EngineModule::Init);
  TVM_MODULE_VTABLE_ENTRY("add_request", &EngineModule::AddRequest);
  TVM_MODULE_VTABLE_ENTRY("abort_request", &EngineModule::Abort);
  TVM_MODULE_VTABLE_ENTRY("step", &EngineModule::Step);
  TVM_MODULE_VTABLE_ENTRY("stats", &EngineModule::Stats);
  TVM_MODULE_VTABLE_ENTRY("reset", &EngineModule::Reset);
  TVM_MODULE_VTABLE_ENTRY("get_request_stream_callback", &EngineModule::GetRequestStreamCallback);
  TVM_MODULE_VTABLE_ENTRY("set_request_stream_callback", &EngineModule::SetRequestStreamCallback);
  TVM_MODULE_VTABLE_END();

  /*! \brief Initialize the engine with config and other fields. */
<<<<<<< HEAD
  void Init(EngineConfig engine_config, Optional<PackedFunc> request_stream_callback,
            Optional<EventTraceRecorder> trace_recorder) {
    this->engine_ = Engine::Create(std::move(engine_config), std::move(request_stream_callback),
                                   std::move(trace_recorder));
=======
  void Init(EngineConfig engine_config, Device device, Optional<PackedFunc> request_stream_callback,
            Optional<EventTraceRecorder> trace_recorder) {
    this->engine_ = Engine::Create(std::move(engine_config), device,
                                   std::move(request_stream_callback), std::move(trace_recorder));
>>>>>>> d3d264d4
  }
  /*! \brief Construct an EngineModule. */
  static tvm::runtime::Module Create() { return Module(make_object<EngineModule>()); }
  /*! \brief Redirection to `Engine::AddRequest`. */
  void AddRequest(Request request) { return GetEngine()->AddRequest(std::move(request)); }
  /*! \brief Redirection to `Engine::AbortRequest`. */
  void Abort(const String& request_id) { return GetEngine()->AbortRequest(request_id); }
  /*! \brief Redirection to `Engine::Step`. */
  void Step() { return GetEngine()->Step(); }
  /*! \brief Redirection to `Engine::GetRequestStreamCallback`. */
  Optional<PackedFunc> GetRequestStreamCallback() {
    return GetEngine()->GetRequestStreamCallback();
  }
  /*! \brief Redirection to `Engine::SetRequestStreamCallback` */
  void SetRequestStreamCallback(Optional<PackedFunc> request_stream_callback) {
    GetEngine()->SetRequestStreamCallback(std::move(request_stream_callback));
  }
  /*! \brief Redirection to `Engine::Reset`. */
  void Reset() { return GetEngine()->Reset(); }
  /*! \brief Redirection to `Engine::Stats` */
  String Stats() { return GetEngine()->Stats(); }

 private:
  Engine* GetEngine() {
    ICHECK(engine_ != nullptr) << "Engine is not initialized via init";
    return engine_.get();
  }

  std::unique_ptr<Engine> engine_ = nullptr;
};

TVM_REGISTER_GLOBAL("mlc.serve.create_engine").set_body_typed(EngineModule::Create);

}  // namespace serve
}  // namespace llm
}  // namespace mlc<|MERGE_RESOLUTION|>--- conflicted
+++ resolved
@@ -12,10 +12,7 @@
 #include <tvm/runtime/registry.h>
 #include <tvm/runtime/threading_backend.h>
 
-<<<<<<< HEAD
-=======
 #include <numeric>
->>>>>>> d3d264d4
 #include <optional>
 #include <tuple>
 #include <unordered_set>
@@ -48,12 +45,8 @@
  public:
   /********************** Engine Management **********************/
 
-<<<<<<< HEAD
-  explicit EngineImpl(EngineConfig engine_config, Optional<PackedFunc> request_stream_callback,
-=======
   explicit EngineImpl(EngineConfig engine_config, DLDevice device,
                       Optional<PackedFunc> request_stream_callback,
->>>>>>> d3d264d4
                       Optional<EventTraceRecorder> trace_recorder) {
     // Step 1. Initialize metadata and singleton states inside the engine
     this->estate_->Reset();
@@ -71,16 +64,6 @@
     this->models_.clear();
     this->model_workspaces_.clear();
 
-<<<<<<< HEAD
-    auto f_create_model = [this, &engine_config, &trace_recorder](const String& model_path,
-                                                                  const String& model_lib_path) {
-      Model model = Model::Create(model_lib_path, std::move(model_path), engine_config->device,
-                                  engine_config->max_num_sequence,
-                                  /*trace_enabled=*/trace_recorder.defined());
-      model->CreateKVCache(engine_config->kv_cache_page_size, engine_config->max_num_sequence,
-                           engine_config->max_total_sequence_length,
-                           engine_config->prefill_chunk_size);
-=======
     std::vector<picojson::object> model_configs;
     model_configs.push_back(Model::LoadModelConfig(engine_config->model));
     for (const auto& model_path : engine_config->additional_models) {
@@ -99,7 +82,6 @@
                            engine_config->max_total_sequence_length,
                            engine_config->prefill_chunk_size, engine_config->max_history_size,
                            engine_config->kv_state_kind);
->>>>>>> d3d264d4
       CHECK_GE(model->GetMaxWindowSize(), engine_config->max_single_sequence_length)
           << "The window size of the model, " << model->GetMaxWindowSize()
           << ", is smaller than the pre-defined max single sequence length, "
@@ -109,30 +91,18 @@
           ModelWorkspace{model->AllocEmbeddingTensor(), model->AllocHiddenStatesTensor()});
     };
 
-<<<<<<< HEAD
-    f_create_model(engine_config->model, engine_config->model_lib_path);
-=======
     f_create_model(engine_config->model, engine_config->model_lib_path, /*model_index=*/0);
->>>>>>> d3d264d4
     CHECK_EQ(engine_config->additional_models.size(),
              engine_config->additional_model_lib_paths.size())
         << "The additional model and lib path list has mismatched size.";
     for (int i = 0; i < static_cast<int>(engine_config->additional_models.size()); ++i) {
       f_create_model(engine_config->additional_models[i],
-<<<<<<< HEAD
-                     engine_config->additional_model_lib_paths[i]);
-=======
                      engine_config->additional_model_lib_paths[i], /*model_index=*/i + 1);
->>>>>>> d3d264d4
     }
 
     int max_num_tokens = engine_config->max_num_sequence;
     if (engine_config->speculative_mode != SpeculativeMode::kDisable) {
-<<<<<<< HEAD
-      max_num_tokens *= engine_config->spec_draft_length;
-=======
       max_num_tokens *= engine_config->spec_draft_length + 1;
->>>>>>> d3d264d4
     }
     LogitProcessor logit_processor =
         this->models_[0]->CreateLogitProcessor(max_num_tokens, trace_recorder);
@@ -144,20 +114,6 @@
       ICHECK_GT(this->models_.size(), 1U);
       switch (engine_config->speculative_mode) {
         case SpeculativeMode::kEagle:
-<<<<<<< HEAD
-          this->actions_ = {
-              EngineAction::EagleNewRequestPrefill(this->models_,            //
-                                                   logit_processor,          //
-                                                   sampler,                  //
-                                                   this->model_workspaces_,  //
-                                                   engine_config,            //
-                                                   this->trace_recorder_),
-              EngineAction::EagleBatchDraft(this->models_, logit_processor, sampler,
-                                            this->model_workspaces_, this->trace_recorder_),
-              EngineAction::EagleBatchVerify(this->models_, logit_processor, sampler,
-                                             this->model_workspaces_, engine_config,
-                                             this->trace_recorder_)};
-=======
           this->actions_ = {EngineAction::EagleNewRequestPrefill(this->models_,            //
                                                                  logit_processor,          //
                                                                  sampler,                  //
@@ -170,7 +126,6 @@
                             EngineAction::EagleBatchVerify(this->models_, logit_processor, sampler,
                                                            this->model_workspaces_, engine_config,
                                                            this->trace_recorder_)};
->>>>>>> d3d264d4
           break;
         default:
           this->actions_ = {EngineAction::NewRequestPrefill(this->models_,            //
@@ -225,12 +180,8 @@
     request = Request::FromUntokenized(request, tokenizer_);
     ICHECK_NE(request->input_total_length, -1);
 
-<<<<<<< HEAD
-    if (request->input_total_length >= engine_config_->max_single_sequence_length) {
-=======
     if (request->input_total_length >= engine_config_->max_single_sequence_length &&
         request_stream_callback_.defined()) {
->>>>>>> d3d264d4
       // If the request input length exceeds the maximum allowed single sequence length,
       // invoke callback and do not process the request.
       Array<RequestStreamOutput> output{RequestStreamOutput(
@@ -346,8 +297,6 @@
            "action (e.g. prefill, decode, etc.) but it does not.";
   }
 
-<<<<<<< HEAD
-=======
   /************** Utility Functions **************/
   Optional<Session> CreateDiscoSession(std::vector<picojson::object> model_configs, Device device) {
     const auto& base_model_config = model_configs[0];
@@ -393,7 +342,6 @@
     return session;
   }
 
->>>>>>> d3d264d4
   /************** Debug/Profile **************/
 
   void DebugCallFuncOnAllAllWorker(const String& func_name) final {
@@ -447,18 +395,11 @@
   Optional<EventTraceRecorder> trace_recorder_;
 };
 
-<<<<<<< HEAD
-std::unique_ptr<Engine> Engine::Create(EngineConfig engine_config,
-                                       Optional<PackedFunc> request_stream_callback,
-                                       Optional<EventTraceRecorder> trace_recorder) {
-  return std::make_unique<EngineImpl>(std::move(engine_config), std::move(request_stream_callback),
-=======
 std::unique_ptr<Engine> Engine::Create(EngineConfig engine_config, Device device,
                                        Optional<PackedFunc> request_stream_callback,
                                        Optional<EventTraceRecorder> trace_recorder) {
   return std::make_unique<EngineImpl>(std::move(engine_config), device,
                                       std::move(request_stream_callback),
->>>>>>> d3d264d4
                                       std::move(trace_recorder));
 }
 
@@ -484,17 +425,10 @@
   TVM_MODULE_VTABLE_END();
 
   /*! \brief Initialize the engine with config and other fields. */
-<<<<<<< HEAD
-  void Init(EngineConfig engine_config, Optional<PackedFunc> request_stream_callback,
-            Optional<EventTraceRecorder> trace_recorder) {
-    this->engine_ = Engine::Create(std::move(engine_config), std::move(request_stream_callback),
-                                   std::move(trace_recorder));
-=======
   void Init(EngineConfig engine_config, Device device, Optional<PackedFunc> request_stream_callback,
             Optional<EventTraceRecorder> trace_recorder) {
     this->engine_ = Engine::Create(std::move(engine_config), device,
                                    std::move(request_stream_callback), std::move(trace_recorder));
->>>>>>> d3d264d4
   }
   /*! \brief Construct an EngineModule. */
   static tvm::runtime::Module Create() { return Module(make_object<EngineModule>()); }
