/*!
 *  Copyright (c) 2023 by Contributors
 * \file serve/function_table.h
 * \brief The header for function table in serving for distributed inference.
 */

#ifndef MLC_LLM_SERVE_FUNCTION_TABLE_H_
#define MLC_LLM_SERVE_FUNCTION_TABLE_H_

#include <picojson.h>
#include <tvm/runtime/disco/session.h>
#include <tvm/runtime/module.h>
#include <tvm/runtime/ndarray.h>
#include <tvm/runtime/packed_func.h>

#include <string>

#include "../metadata/model.h"

namespace mlc {
namespace llm {
namespace serve {

using tvm::Device;
using namespace tvm::runtime;

//--------------------------------------------------------
// The function table under batching settings.
// The implementation is mostly the same as the one for
// single-sequence distributed inference in llm_chat.cc.
// The only difference is that the function table for
// batching uses a different set of packed functions.
//
// Here we choose to have the duplicate code instead of
// reusing the existing function table. This is mainly
// for the independent development of batching/serving
// and make the codebase manageable.
// We will eventually merge two implementation into one
// after the batching development becomes stable.
//--------------------------------------------------------
struct FunctionTable {
  static PackedFunc SessionFuncAsPackedFunc(Session sess, DRef sess_func, String name);

<<<<<<< HEAD
  void Init(String reload_lib_path, Device device, picojson::object model_config);
=======
  void Init(String reload_lib_path, Device device, picojson::object model_config,
            Optional<Session> session);
>>>>>>> d3d264d4

  ObjectRef LoadParams(const std::string& model_path, Device device);

  void _InitFunctions();

  ObjectRef Empty(ShapeTuple shape, DataType dtype, Device device) const;

  ObjectRef CopyToWorker0(const NDArray& host_array, String buffer_cache_key,
                          ShapeTuple max_reserved_shape);

  void DebugCallFuncOnAllAllWorker(const String& func_name) const;

  bool use_disco = false;
  Device local_gpu_device;
  Session sess{nullptr};
  DRef disco_mod{nullptr};
  Map<String, ObjectRef> cached_buffers{nullptr};
  tvm::runtime::Module local_vm{nullptr};
  picojson::object model_config;

  TypedPackedFunc<PackedFunc(const std::string&)> mod_get_func;
  TypedPackedFunc<PackedFunc(const std::string&)> get_global_func;

  ModelMetadata model_metadata_;

  PackedFunc embed_func_;
  PackedFunc image_embed_func_;
  PackedFunc single_batch_prefill_func_;
  PackedFunc single_batch_decode_func_;
  PackedFunc prefill_func_;
  PackedFunc decode_func_;
  PackedFunc verify_func_;
  PackedFunc single_batch_prefill_to_last_hidden_func_;
  PackedFunc single_batch_decode_to_last_hidden_func_;
  PackedFunc prefill_to_last_hidden_func_;
  PackedFunc decode_to_last_hidden_func_;
  PackedFunc verify_to_last_hidden_func_;
  PackedFunc fuse_embed_hidden_func_;
  PackedFunc get_logits_func_;
  PackedFunc batch_get_logits_func_;
  PackedFunc batch_select_last_hidden_func_;
  PackedFunc softmax_func_;
  PackedFunc apply_logit_bias_func_;
  PackedFunc apply_penalty_func_;
  PackedFunc apply_bitmask_func_;
  PackedFunc alloc_embedding_tensor_func_;
  PackedFunc create_kv_cache_func_;
  PackedFunc reset_kv_cache_func_;
  bool support_backtracking_kv_;
  PackedFunc kv_cache_add_sequence_func_;
  PackedFunc kv_cache_fork_sequence_func_;
  PackedFunc kv_cache_enable_sliding_window_for_seq_;
  PackedFunc kv_cache_remove_sequence_func_;
  PackedFunc kv_cache_begin_forward_func_;
  PackedFunc kv_cache_end_forward_func_;
  PackedFunc kv_cache_popn_func_;
  PackedFunc kv_cache_get_num_available_pages_func_;
  PackedFunc kv_cache_get_total_sequence_length_func_;
  PackedFunc gpu_multinomial_from_uniform_func_;
  PackedFunc gpu_argsort_probs_func_;
  PackedFunc gpu_sample_with_top_p_func_;
  PackedFunc gpu_sampler_take_probs_func_;
<<<<<<< HEAD
=======
  PackedFunc gpu_verify_draft_tokens_func_;
  PackedFunc gpu_renormalize_by_top_p_func_;
>>>>>>> d3d264d4
  PackedFunc nd_view_func_;
  PackedFunc nd_get_shape_func_;
  PackedFunc nd_copy_embedding_to_offset_func_;
};

}  // namespace serve
}  // namespace llm
}  // namespace mlc

#endif  // MLC_LLM_SERVE_FUNCTION_TABLE_H_<|MERGE_RESOLUTION|>--- conflicted
+++ resolved
@@ -41,12 +41,8 @@
 struct FunctionTable {
   static PackedFunc SessionFuncAsPackedFunc(Session sess, DRef sess_func, String name);
 
-<<<<<<< HEAD
-  void Init(String reload_lib_path, Device device, picojson::object model_config);
-=======
   void Init(String reload_lib_path, Device device, picojson::object model_config,
             Optional<Session> session);
->>>>>>> d3d264d4
 
   ObjectRef LoadParams(const std::string& model_path, Device device);
 
@@ -109,11 +105,8 @@
   PackedFunc gpu_argsort_probs_func_;
   PackedFunc gpu_sample_with_top_p_func_;
   PackedFunc gpu_sampler_take_probs_func_;
-<<<<<<< HEAD
-=======
   PackedFunc gpu_verify_draft_tokens_func_;
   PackedFunc gpu_renormalize_by_top_p_func_;
->>>>>>> d3d264d4
   PackedFunc nd_view_func_;
   PackedFunc nd_get_shape_func_;
   PackedFunc nd_copy_embedding_to_offset_func_;
