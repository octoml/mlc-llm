--- conflicted
+++ resolved
@@ -44,7 +44,6 @@
   ICHECK(grammar_state_matcher.defined());
 
   grammar_state_matcher.value()->FindNextTokenBitmask(bitmask);
-<<<<<<< HEAD
 }
 
 void RequestModelStateNode::CommitToken(SampleResult sampled_token) {
@@ -60,31 +59,11 @@
   }
 }
 
-void RequestModelStateNode::AddDraftToken(SampleResult sampled_token, NDArray prob_dist) {
-  draft_output_tokens.push_back(std::move(sampled_token));
-  draft_output_prob_dist.push_back(std::move(prob_dist));
-=======
-}
-
-void RequestModelStateNode::CommitToken(SampleResult sampled_token) {
-  committed_tokens.push_back(std::move(sampled_token));
-  appeared_token_ids[sampled_token.sampled_token_id.first] += 1;
-
-  // Update the grammar matcher state if it exists.
-  if (grammar_state_matcher) {
-    bool accepted =
-        grammar_state_matcher.value()->AcceptToken(sampled_token.sampled_token_id.first);
-    ICHECK(accepted) << "Token id " << sampled_token.sampled_token_id.first
-                     << " is not accepted by the grammar state matcher.";
-  }
-}
-
 void RequestModelStateNode::AddDraftToken(SampleResult sampled_token, NDArray prob_dist,
                                           NDArray last_hidden_on_device) {
   draft_output_tokens.push_back(std::move(sampled_token));
   draft_output_prob_dist.push_back(std::move(prob_dist));
   draft_last_hidden_on_device.push_back(std::move(last_hidden_on_device));
->>>>>>> 83522354
   appeared_token_ids[sampled_token.sampled_token_id.first] += 1;
 }
 
@@ -139,17 +118,6 @@
 
 DeltaRequestReturn RequestStateEntryNode::GetReturnTokenIds(const Tokenizer& tokenizer,
                                                             int max_single_sequence_length) {
-<<<<<<< HEAD
-  // - Case 0. There is remaining draft output ==> Unfinished
-  //   All draft outputs are supposed to be processed before finish.
-  for (RequestModelState mstate : this->mstates) {
-    if (!mstate->draft_output_tokens.empty()) {
-      return {{}, {}, Optional<String>()};
-    }
-  }
-
-=======
->>>>>>> 83522354
   std::vector<int32_t> return_token_ids;
   std::vector<String> logprob_json_strs;
   Optional<String> finish_reason;
