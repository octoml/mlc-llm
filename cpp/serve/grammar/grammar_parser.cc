--- conflicted
+++ resolved
@@ -16,11 +16,7 @@
 class EBNFParserImpl {
  public:
   /*! \brief The logic of parsing the grammar string. */
-<<<<<<< HEAD
-  BNFGrammar DoParse(String ebnf_string, String main_rule);
-=======
   BNFGrammar DoParse(std::string ebnf_string, std::string main_rule);
->>>>>>> 83522354
 
  private:
   using Rule = BNFGrammarNode::Rule;
@@ -395,11 +391,7 @@
   in_parentheses_ = false;
 }
 
-<<<<<<< HEAD
-BNFGrammar EBNFParserImpl::DoParse(String ebnf_string, String main_rule) {
-=======
 BNFGrammar EBNFParserImpl::DoParse(std::string ebnf_string, std::string main_rule) {
->>>>>>> 83522354
   ResetStringIterator(ebnf_string.c_str());
   BuildRuleNameToId();
 
@@ -420,20 +412,12 @@
   return builder_.Get(main_rule);
 }
 
-<<<<<<< HEAD
-BNFGrammar EBNFParser::Parse(String ebnf_string, String main_rule) {
-=======
 BNFGrammar EBNFParser::Parse(std::string ebnf_string, std::string main_rule) {
->>>>>>> 83522354
   EBNFParserImpl parser;
   return parser.DoParse(ebnf_string, main_rule);
 }
 
-<<<<<<< HEAD
-BNFGrammar BNFJSONParser::Parse(String json_string) {
-=======
 BNFGrammar BNFJSONParser::Parse(std::string json_string) {
->>>>>>> 83522354
   auto node = make_object<BNFGrammarNode>();
   auto grammar_json = json::ParseToJsonObject(json_string);
   auto rules_json = json::Lookup<picojson::array>(grammar_json, "rules");
