--- conflicted
+++ resolved
@@ -8,10 +8,7 @@
 #include "grammar_parser.h"
 #include "grammar_serializer.h"
 #include "grammar_simplifier.h"
-<<<<<<< HEAD
-=======
 #include "json_schema_converter.h"
->>>>>>> 83522354
 
 namespace mlc {
 namespace llm {
@@ -24,11 +21,7 @@
   return os;
 }
 
-<<<<<<< HEAD
-BNFGrammar BNFGrammar::FromEBNFString(const String& ebnf_string, const String& main_rule,
-=======
 BNFGrammar BNFGrammar::FromEBNFString(const std::string& ebnf_string, const std::string& main_rule,
->>>>>>> 83522354
                                       bool normalize, bool simplify) {
   auto grammar = EBNFParser::Parse(ebnf_string, main_rule);
   if (normalize) {
@@ -42,11 +35,7 @@
       return BNFGrammar::FromEBNFString(ebnf_string, main_rule, normalize, simplify);
     });
 
-<<<<<<< HEAD
-BNFGrammar BNFGrammar::FromJSON(const String& json_string) {
-=======
 BNFGrammar BNFGrammar::FromJSON(const std::string& json_string) {
->>>>>>> 83522354
   return BNFJSONParser::Parse(json_string);
 }
 
@@ -54,35 +43,6 @@
   return BNFGrammar::FromJSON(json_string);
 });
 
-<<<<<<< HEAD
-BNFGrammar BNFGrammar::FromSchema(const String& schema, int indent,
-                                  Optional<Array<String>> separators, bool strict_mode) {
-  static const PackedFunc* json_schema_to_ebnf = Registry::Get("mlc.serve.json_schema_to_ebnf");
-  CHECK(json_schema_to_ebnf != nullptr) << "mlc.serve.json_schema_to_ebnf is not registered.";
-
-  String ebnf_string;
-
-  // Convert the indent parameter to NullOpt for sending it to the PackedFunc.
-  if (indent == -1) {
-    // The conversion from TVMRetValue to String is ambiguous, so we call the conversion function
-    // explicitly
-    ebnf_string =
-        ((*json_schema_to_ebnf)(schema, Optional<ObjectRef>(NullOpt), separators, strict_mode)
-             .
-             operator String());
-  } else {
-    ebnf_string = (*json_schema_to_ebnf)(schema, indent, separators, strict_mode).operator String();
-    ;
-  }
-  return FromEBNFString(ebnf_string);
-}
-
-TVM_REGISTER_GLOBAL("mlc.serve.BNFGrammarFromSchema")
-    .set_body_typed([](const String& schema, int indent, Optional<Array<String>> separators,
-                       bool strict_mode) {
-      return BNFGrammar::FromSchema(schema, indent, separators, strict_mode);
-    });
-=======
 BNFGrammar BNFGrammar::FromSchema(const std::string& schema, std::optional<int> indent,
                                   std::optional<std::pair<std::string, std::string>> separators,
                                   bool strict_mode) {
@@ -108,7 +68,6 @@
 
   *rv = BNFGrammar::FromSchema(args[0], indent, separators, args[3]);
 });
->>>>>>> 83522354
 
 const std::string kJSONGrammarString = R"(
 main ::= (
