--- conflicted
+++ resolved
@@ -107,11 +107,7 @@
   return PrintRuleExpr(rule_expr[0]) + "*";
 }
 
-<<<<<<< HEAD
-String BNFGrammarPrinter::ToString() {
-=======
 std::string BNFGrammarPrinter::ToString() {
->>>>>>> 83522354
   std::string result;
   auto num_rules = grammar_->NumRules();
   for (auto i = 0; i < num_rules; ++i) {
