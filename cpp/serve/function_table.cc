--- conflicted
+++ resolved
@@ -69,12 +69,8 @@
   });
 }
 
-<<<<<<< HEAD
-void FunctionTable::Init(String reload_lib_path, Device device, picojson::object model_config) {
-=======
 void FunctionTable::Init(String reload_lib_path, Device device, picojson::object model_config,
                          Optional<Session> session) {
->>>>>>> d3d264d4
   local_gpu_device = device;
   Device null_device{DLDeviceType(0), 0};
   int num_shards;
@@ -90,36 +86,10 @@
   this->cached_buffers = Map<String, ObjectRef>();
 
   if (num_shards > 1) {
-<<<<<<< HEAD
-    constexpr const char* f_create_process_pool = "runtime.disco.create_process_pool";
-    if (Registry::Get(f_create_process_pool) == nullptr) {
-      LOG(FATAL) << "Cannot find process launcher `" << f_create_process_pool << "`. "
-                 << "Multi-GPU inference depends on MLC LLM Python API to launch process.";
-    }
-    std::string ccl;
-    if (device.device_type == kDLCUDA) {
-      ccl = "nccl";
-    } else if (device.device_type == kDLROCM) {
-      ccl = "rccl";
-    } else {
-      LOG(FATAL) << "ValueError: Multi-GPU on device " << DLDeviceType2Str(device.device_type)
-                 << " is not supported. Currently, only NCCL and RCCL are integrated.";
-    }
-    std::vector<int64_t> device_ids(num_shards);
-    for (int i = 0; i < num_shards; ++i) {
-      device_ids[i] = i;
-    }
-    this->use_disco = true;
-    this->sess = Session::ProcessSession(num_shards, f_create_process_pool, "mlc_llm.cli.worker");
-    this->sess->InitCCL(ccl, ShapeTuple(device_ids));
-    this->disco_mod = sess->CallPacked(sess->GetGlobalFunc("runtime.disco.load_vm_module"),
-                                       std::move(reload_lib_path), null_device);
-=======
     this->sess = session.value();
     this->use_disco = true;
     this->disco_mod = sess->CallPacked(sess->GetGlobalFunc("runtime.disco.load_vm_module"),
                                        reload_lib_path, null_device);
->>>>>>> d3d264d4
     this->mod_get_func = [this,
                           fmodule_get_function = sess->GetGlobalFunc("runtime.ModuleGetFunction")](
                              const std::string& name) -> PackedFunc {
@@ -142,12 +112,6 @@
     this->_InitFunctions();
   } else {
     Module executable{nullptr};
-<<<<<<< HEAD
-    if (false) {
-      // Todo(mlc-team): system lib reload // reload_lib_path starts with "system://"
-    } else {
-      executable = tvm::runtime::Module::LoadFromFile(reload_lib_path);
-=======
     PackedFunc fload_exec{nullptr};
     if (StartsWith(reload_lib_path, "system://")) {
       const PackedFunc* f_load_system_lib = Registry::Get("runtime.SystemLib");
@@ -163,7 +127,6 @@
       executable = tvm::runtime::Module::LoadFromFile(reload_lib_path);
       fload_exec = executable->GetFunction("vm_load_executable");
       ICHECK(fload_exec.defined()) << "TVM runtime cannot find vm_load_executable";
->>>>>>> d3d264d4
     }
     this->use_disco = false;
     this->local_vm = fload_exec();
@@ -253,13 +216,8 @@
   this->verify_to_last_hidden_func_ = mod_get_func("batch_verify_to_last_hidden_states");
   this->fuse_embed_hidden_func_ = mod_get_func("fuse_embed_hidden_states");
   Module mod = this->use_disco ? this->disco_mod->DebugGetFromRemote(0) : this->local_vm;
-<<<<<<< HEAD
-  this->get_logits_func_ = mod->GetFunction("get_logits", true);
-  this->batch_get_logits_func_ = mod->GetFunction("batch_get_logits", true);
-=======
   this->get_logits_func_ = mod_get_func("get_logits");
   this->batch_get_logits_func_ = mod_get_func("batch_get_logits");
->>>>>>> d3d264d4
   this->batch_select_last_hidden_func_ = mod->GetFunction("batch_select_last_hidden_states", true);
   this->softmax_func_ = mod->GetFunction("softmax_with_temperature", true);
   this->apply_logit_bias_func_ = mod->GetFunction("apply_logit_bias_inplace", true);
@@ -294,11 +252,8 @@
     gpu_argsort_probs_func_ = mod->GetFunction("argsort_probs", true);
     gpu_sample_with_top_p_func_ = mod->GetFunction("sample_with_top_p", true);
     gpu_sampler_take_probs_func_ = mod->GetFunction("sampler_take_probs", true);
-<<<<<<< HEAD
-=======
     gpu_verify_draft_tokens_func_ = mod->GetFunction("sampler_verify_draft_tokens", true);
     gpu_renormalize_by_top_p_func_ = mod->GetFunction("renormalize_by_top_p", true);
->>>>>>> d3d264d4
   }
   this->nd_view_func_ = get_global_func("vm.builtin.reshape");
   this->nd_get_shape_func_ = get_global_func("vm.builtin.shape_of");
