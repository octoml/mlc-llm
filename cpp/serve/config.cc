/*!
 *  Copyright (c) 2023 by Contributors
 * \file serve/config.cc
 */
#include "config.h"

#include <picojson.h>
#include <tvm/runtime/registry.h>

#include <random>

#include "../json_ffi/openai_api_protocol.h"
#include "../metadata/json_parser.h"
#include "data.h"

namespace mlc {
namespace llm {
namespace serve {

/****************** GenerationConfig ******************/

TVM_REGISTER_OBJECT_TYPE(GenerationConfigNode);

GenerationConfig::GenerationConfig(String config_json_str) {
  picojson::value config_json;
  std::string err = picojson::parse(config_json, config_json_str);
  if (!err.empty()) {
    LOG(FATAL) << err;
    return;
  }

  ObjectPtr<GenerationConfigNode> n = make_object<GenerationConfigNode>();

  picojson::object config = config_json.get<picojson::object>();
  if (config.count("n")) {
    CHECK(config["n"].is<int64_t>());
    n->n = config["n"].get<int64_t>();
    CHECK_GT(n->n, 0) << "\"n\" should be at least 1";
  }
  if (config.count("temperature")) {
    CHECK(config["temperature"].is<double>());
    n->temperature = config["temperature"].get<double>();
  }
  if (config.count("top_p")) {
    CHECK(config["top_p"].is<double>());
    n->top_p = config["top_p"].get<double>();
  }
  if (config.count("frequency_penalty")) {
    CHECK(config["frequency_penalty"].is<double>());
    n->frequency_penalty = config["frequency_penalty"].get<double>();
    CHECK(std::fabs(n->frequency_penalty) <= 2.0) << "Frequency penalty must be in [-2, 2]!";
  }
  if (config.count("presence_penalty")) {
    CHECK(config["presence_penalty"].is<double>());
    n->presence_penalty = config["presence_penalty"].get<double>();
    CHECK(std::fabs(n->presence_penalty) <= 2.0) << "Presence penalty must be in [-2, 2]!";
  }
  if (config.count("repetition_penalty")) {
    CHECK(config["repetition_penalty"].is<double>());
    n->repetition_penalty = config["repetition_penalty"].get<double>();
    CHECK(n->repetition_penalty > 0) << "Repetition penalty must be a positive number!";
  }
  if (config.count("logprobs")) {
    CHECK(config["logprobs"].is<bool>());
    n->logprobs = config["logprobs"].get<bool>();
  }
  if (config.count("top_logprobs")) {
    CHECK(config["top_logprobs"].is<int64_t>());
    n->top_logprobs = config["top_logprobs"].get<int64_t>();
    CHECK(n->top_logprobs >= 0 && n->top_logprobs <= 5)
        << "At most 5 top logprob tokens are supported";
    CHECK(n->top_logprobs == 0 || n->logprobs)
        << "\"logprobs\" must be true to support \"top_logprobs\"";
  }
  if (config.count("logit_bias")) {
    CHECK(config["logit_bias"].is<picojson::null>() || config["logit_bias"].is<picojson::object>());
    if (config["logit_bias"].is<picojson::object>()) {
      picojson::object logit_bias_json = config["logit_bias"].get<picojson::object>();
      std::vector<std::pair<int, float>> logit_bias;
      logit_bias.reserve(logit_bias_json.size());
      for (auto [token_id_str, bias] : logit_bias_json) {
        CHECK(bias.is<double>());
        double bias_value = bias.get<double>();
        CHECK_LE(std::fabs(bias_value), 100.0)
            << "Logit bias value should be in range [-100, 100].";
        logit_bias.emplace_back(std::stoi(token_id_str), bias_value);
      }
      n->logit_bias = std::move(logit_bias);
    }
  }
  if (config.count("max_tokens")) {
    if (config["max_tokens"].is<int64_t>()) {
      n->max_tokens = config["max_tokens"].get<int64_t>();
    } else {
      CHECK(config["max_tokens"].is<picojson::null>()) << "Unrecognized max_tokens";
      // "-1" means the generation will not stop until exceeding
      // model capability or hit any stop criteria.
      n->max_tokens = -1;
    }
  }
  if (config.count("seed")) {
    if (config["seed"].is<int64_t>()) {
      n->seed = config["seed"].get<int64_t>();
    } else {
      CHECK(config["seed"].is<picojson::null>()) << "Unrecognized seed";
      n->seed = std::random_device{}();
    }
  } else {
    n->seed = std::random_device{}();
  }
  if (config.count("stop_strs")) {
    CHECK(config["stop_strs"].is<picojson::array>())
        << "Invalid stop_strs. Stop strs should be an array of strings";
    picojson::array stop_strs_arr = config["stop_strs"].get<picojson::array>();
    Array<String> stop_strs;
    stop_strs.reserve(stop_strs_arr.size());
    for (const picojson::value& v : stop_strs_arr) {
      CHECK(v.is<std::string>()) << "Invalid stop string in stop_strs";
      stop_strs.push_back(v.get<std::string>());
    }
    n->stop_strs = std::move(stop_strs);
  }
  if (config.count("stop_token_ids")) {
    CHECK(config["stop_token_ids"].is<picojson::array>())
        << "Invalid stop_token_ids. Stop tokens should be an array of integers";
    picojson::array stop_token_ids_arr = config["stop_token_ids"].get<picojson::array>();
    std::vector<int> stop_token_ids;
    stop_token_ids.reserve(stop_token_ids_arr.size());
    for (const picojson::value& v : stop_token_ids_arr) {
      CHECK(v.is<int64_t>()) << "Invalid stop token in stop_token_ids";
      stop_token_ids.push_back(v.get<int64_t>());
    }
    n->stop_token_ids = std::move(stop_token_ids);
  }

  // Params for benchmarking. Not the part of openai spec.
  if (config.count("ignore_eos")) {
    CHECK(config["ignore_eos"].is<bool>());
    n->ignore_eos = config["ignore_eos"].get<bool>();
  }

  if (config.count("response_format")) {
    CHECK(config["response_format"].is<picojson::object>());
    picojson::object response_format_json = config["response_format"].get<picojson::object>();
    ResponseFormat response_format;
    if (response_format_json.count("type")) {
      CHECK(response_format_json["type"].is<std::string>());
      response_format.type = response_format_json["type"].get<std::string>();
    }
    if (response_format_json.count("schema")) {
      if (response_format_json["schema"].is<picojson::null>()) {
        response_format.schema = NullOpt;
      } else {
        CHECK(response_format_json["schema"].is<std::string>());
        response_format.schema = response_format_json["schema"].get<std::string>();
      }
    }
    n->response_format = response_format;
  }

  data_ = std::move(n);
}

<<<<<<< HEAD
Optional<GenerationConfig> GenerationConfig::FromJSON(const std::string& json_str,
                                                      std::string* err) {
  std::optional<picojson::object> json_obj = json::LoadJSONFromString(json_str, err);
  if (!err->empty() || !json_obj.has_value()) {
    return NullOpt;
  }
  ObjectPtr<GenerationConfigNode> n = make_object<GenerationConfigNode>();

  // TODO(mlc-team): Pass the parameters from `json_obj` to `n`.

  if (!err->empty()) {
    return NullOpt;
  }
=======
Optional<GenerationConfig> GenerationConfig::Create(
    const std::string& json_str, std::string* err, const Conversation& conv_template,
    const ModelDefinedGenerationConfig& model_defined_gen_config) {
  std::optional<picojson::object> optional_json_obj = json::LoadJSONFromString(json_str, err);
  if (!err->empty() || !optional_json_obj.has_value()) {
    return NullOpt;
  }
  picojson::object& json_obj = optional_json_obj.value();
  ObjectPtr<GenerationConfigNode> n = make_object<GenerationConfigNode>();

  n->temperature =
      json::LookupOrDefault<double>(json_obj, "temperature", model_defined_gen_config->temperature);
  n->top_p = json::LookupOrDefault<double>(json_obj, "top_p", model_defined_gen_config->top_p);
  n->frequency_penalty = json::LookupOrDefault<double>(json_obj, "frequency_penalty",
                                                       model_defined_gen_config->frequency_penalty);
  n->presence_penalty = json::LookupOrDefault<double>(json_obj, "presence_penalty",
                                                      model_defined_gen_config->presence_penalty);
  n->logprobs = json::LookupOrDefault<bool>(json_obj, "logprobs", false);
  n->top_logprobs = static_cast<int>(json::LookupOrDefault<double>(json_obj, "top_logprobs", 0));
  n->ignore_eos = json::LookupOrDefault<bool>(json_obj, "ignore_eos", false);

  // Copy stop str from conversation template to generation config
  for (auto& stop_str : conv_template.stop_str) {
    n->stop_strs.push_back(stop_str);
  }
  for (auto& stop_token_id : conv_template.stop_token_ids) {
    n->stop_token_ids.push_back(stop_token_id);
  }

>>>>>>> d3d264d4
  GenerationConfig gen_config;
  gen_config.data_ = std::move(n);
  return gen_config;
}

String GenerationConfigNode::AsJSONString() const {
  picojson::object config;
  config["n"] = picojson::value(static_cast<int64_t>(this->n));
  config["temperature"] = picojson::value(this->temperature);
  config["top_p"] = picojson::value(this->top_p);
  config["frequency_penalty"] = picojson::value(this->frequency_penalty);
  config["presence_penalty"] = picojson::value(this->presence_penalty);
  config["repetition_penalty"] = picojson::value(this->repetition_penalty);
  config["logprobs"] = picojson::value(this->logprobs);
  config["top_logprobs"] = picojson::value(static_cast<int64_t>(this->top_logprobs));
  config["max_tokens"] = picojson::value(static_cast<int64_t>(this->max_tokens));
  config["seed"] = picojson::value(static_cast<int64_t>(this->seed));

  picojson::object logit_bias_obj;
  for (auto [token_id, bias] : logit_bias) {
    logit_bias_obj[std::to_string(token_id)] = picojson::value(static_cast<double>(bias));
  }
  config["logit_bias"] = picojson::value(logit_bias_obj);

  picojson::array stop_strs_arr;
  for (String stop_str : this->stop_strs) {
    stop_strs_arr.push_back(picojson::value(stop_str));
  }
  config["stop_strs"] = picojson::value(stop_strs_arr);

  picojson::array stop_token_ids_arr;
  for (int stop_token_id : this->stop_token_ids) {
    stop_token_ids_arr.push_back(picojson::value(static_cast<int64_t>(stop_token_id)));
  }
  config["stop_token_ids"] = picojson::value(stop_token_ids_arr);

  // Params for benchmarking. Not the part of openai spec.
  config["ignore_eos"] = picojson::value(this->ignore_eos);

  picojson::object response_format;
  response_format["type"] = picojson::value(this->response_format.type);
  response_format["schema"] = this->response_format.schema
                                  ? picojson::value(this->response_format.schema.value())
                                  : picojson::value();
  config["response_format"] = picojson::value(response_format);

  return picojson::value(config).serialize(true);
}

/****************** EngineConfig ******************/

TVM_REGISTER_OBJECT_TYPE(EngineConfigNode);

EngineConfig::EngineConfig(String model, String model_lib_path, Array<String> additional_models,
<<<<<<< HEAD
                           Array<String> additional_model_lib_paths, DLDevice device,
                           int kv_cache_page_size, int max_num_sequence,
                           int max_total_sequence_length, int max_single_sequence_length,
                           int prefill_chunk_size, SpeculativeMode speculative_mode,
                           int spec_draft_length) {
=======
                           Array<String> additional_model_lib_paths, int kv_cache_page_size,
                           int max_num_sequence, int max_total_sequence_length,
                           int max_single_sequence_length, int prefill_chunk_size,
                           int max_history_size, KVStateKind kv_state_kind,
                           SpeculativeMode speculative_mode, int spec_draft_length) {
>>>>>>> d3d264d4
  ObjectPtr<EngineConfigNode> n = make_object<EngineConfigNode>();
  n->model = std::move(model);
  n->model_lib_path = std::move(model_lib_path);
  n->additional_models = std::move(additional_models);
  n->additional_model_lib_paths = std::move(additional_model_lib_paths);
<<<<<<< HEAD
  n->device = device;
=======
>>>>>>> d3d264d4
  n->kv_cache_page_size = kv_cache_page_size;
  n->max_num_sequence = max_num_sequence;
  n->max_total_sequence_length = max_total_sequence_length;
  n->max_single_sequence_length = max_single_sequence_length;
  n->prefill_chunk_size = prefill_chunk_size;
<<<<<<< HEAD
=======
  n->max_history_size = max_history_size;
  n->kv_state_kind = kv_state_kind;
>>>>>>> d3d264d4
  n->spec_draft_length = spec_draft_length;
  n->speculative_mode = speculative_mode;
  data_ = std::move(n);
}

<<<<<<< HEAD
TVM_REGISTER_GLOBAL("mlc.serve.EngineConfig")
    .set_body_typed([](String model, String model_lib_path, Array<String> additional_models,
                       Array<String> additional_model_lib_paths, DLDevice device,
                       int kv_cache_page_size, int max_num_sequence, int max_total_sequence_length,
                       int max_single_sequence_length, int prefill_chunk_size, int speculative_mode,
                       int spec_draft_length) {
      return EngineConfig(std::move(model), std::move(model_lib_path), std::move(additional_models),
                          std::move(additional_model_lib_paths), device, kv_cache_page_size,
                          max_num_sequence, max_total_sequence_length, max_single_sequence_length,
                          prefill_chunk_size, SpeculativeMode(speculative_mode), spec_draft_length);
=======
EngineConfig EngineConfig::FromJSONString(const std::string& json_str) {
  picojson::value config_json;
  std::string err = picojson::parse(config_json, json_str);
  if (!err.empty()) {
    LOG(FATAL) << err;
  }

  // Get json fields.
  picojson::object config = config_json.get<picojson::object>();
  String model = json::Lookup<std::string>(config, "model");
  String model_lib_path = json::Lookup<std::string>(config, "model_lib_path");
  std::vector<String> additional_models;
  std::vector<String> additional_model_lib_paths;
  int kv_cache_page_size = json::Lookup<int64_t>(config, "kv_cache_page_size");
  int max_num_sequence = json::Lookup<int64_t>(config, "max_num_sequence");
  int max_total_sequence_length = json::Lookup<int64_t>(config, "max_total_sequence_length");
  int max_single_sequence_length = json::Lookup<int64_t>(config, "max_single_sequence_length");
  int prefill_chunk_size = json::Lookup<int64_t>(config, "prefill_chunk_size");
  int max_history_size = json::Lookup<int64_t>(config, "max_history_size");
  KVStateKind kv_state_kind =
      static_cast<KVStateKind>(json::Lookup<int64_t>(config, "kv_state_kind"));
  SpeculativeMode speculative_mode =
      static_cast<SpeculativeMode>(json::Lookup<int64_t>(config, "speculative_mode"));
  int spec_draft_length = json::Lookup<int64_t>(config, "spec_draft_length");

  picojson::array additional_models_arr =
      json::Lookup<picojson::array>(config, "additional_models");
  picojson::array additional_model_lib_paths_arr =
      json::Lookup<picojson::array>(config, "additional_model_lib_paths");
  CHECK_EQ(additional_models_arr.size(), additional_model_lib_paths_arr.size())
      << "The number of additional model lib paths does not match the number of additional models";
  int num_additional_models = additional_models_arr.size();
  additional_models.reserve(num_additional_models);
  additional_model_lib_paths.reserve(num_additional_models);
  for (int i = 0; i < num_additional_models; ++i) {
    additional_models.push_back(json::Lookup<std::string>(additional_models_arr, i));
    additional_model_lib_paths.push_back(
        json::Lookup<std::string>(additional_model_lib_paths_arr, i));
  }

  return EngineConfig(std::move(model), std::move(model_lib_path), additional_models,
                      additional_model_lib_paths, kv_cache_page_size, max_num_sequence,
                      max_total_sequence_length, max_single_sequence_length, prefill_chunk_size,
                      max_history_size, kv_state_kind, speculative_mode, spec_draft_length);
}

TVM_REGISTER_GLOBAL("mlc.serve.EngineConfig")
    .set_body_typed([](String model, String model_lib_path, Array<String> additional_models,
                       Array<String> additional_model_lib_paths, int kv_cache_page_size,
                       int max_num_sequence, int max_total_sequence_length,
                       int max_single_sequence_length, int prefill_chunk_size, int max_history_size,
                       int kv_state_kind, int speculative_mode, int spec_draft_length) {
      return EngineConfig(std::move(model), std::move(model_lib_path), std::move(additional_models),
                          std::move(additional_model_lib_paths), kv_cache_page_size,
                          max_num_sequence, max_total_sequence_length, max_single_sequence_length,
                          prefill_chunk_size, max_history_size, KVStateKind(kv_state_kind),
                          SpeculativeMode(speculative_mode), spec_draft_length);
>>>>>>> d3d264d4
    });

}  // namespace serve
}  // namespace llm
}  // namespace mlc<|MERGE_RESOLUTION|>--- conflicted
+++ resolved
@@ -161,21 +161,6 @@
   data_ = std::move(n);
 }
 
-<<<<<<< HEAD
-Optional<GenerationConfig> GenerationConfig::FromJSON(const std::string& json_str,
-                                                      std::string* err) {
-  std::optional<picojson::object> json_obj = json::LoadJSONFromString(json_str, err);
-  if (!err->empty() || !json_obj.has_value()) {
-    return NullOpt;
-  }
-  ObjectPtr<GenerationConfigNode> n = make_object<GenerationConfigNode>();
-
-  // TODO(mlc-team): Pass the parameters from `json_obj` to `n`.
-
-  if (!err->empty()) {
-    return NullOpt;
-  }
-=======
 Optional<GenerationConfig> GenerationConfig::Create(
     const std::string& json_str, std::string* err, const Conversation& conv_template,
     const ModelDefinedGenerationConfig& model_defined_gen_config) {
@@ -205,7 +190,6 @@
     n->stop_token_ids.push_back(stop_token_id);
   }
 
->>>>>>> d3d264d4
   GenerationConfig gen_config;
   gen_config.data_ = std::move(n);
   return gen_config;
@@ -260,55 +244,28 @@
 TVM_REGISTER_OBJECT_TYPE(EngineConfigNode);
 
 EngineConfig::EngineConfig(String model, String model_lib_path, Array<String> additional_models,
-<<<<<<< HEAD
-                           Array<String> additional_model_lib_paths, DLDevice device,
-                           int kv_cache_page_size, int max_num_sequence,
-                           int max_total_sequence_length, int max_single_sequence_length,
-                           int prefill_chunk_size, SpeculativeMode speculative_mode,
-                           int spec_draft_length) {
-=======
                            Array<String> additional_model_lib_paths, int kv_cache_page_size,
                            int max_num_sequence, int max_total_sequence_length,
                            int max_single_sequence_length, int prefill_chunk_size,
                            int max_history_size, KVStateKind kv_state_kind,
                            SpeculativeMode speculative_mode, int spec_draft_length) {
->>>>>>> d3d264d4
   ObjectPtr<EngineConfigNode> n = make_object<EngineConfigNode>();
   n->model = std::move(model);
   n->model_lib_path = std::move(model_lib_path);
   n->additional_models = std::move(additional_models);
   n->additional_model_lib_paths = std::move(additional_model_lib_paths);
-<<<<<<< HEAD
-  n->device = device;
-=======
->>>>>>> d3d264d4
   n->kv_cache_page_size = kv_cache_page_size;
   n->max_num_sequence = max_num_sequence;
   n->max_total_sequence_length = max_total_sequence_length;
   n->max_single_sequence_length = max_single_sequence_length;
   n->prefill_chunk_size = prefill_chunk_size;
-<<<<<<< HEAD
-=======
   n->max_history_size = max_history_size;
   n->kv_state_kind = kv_state_kind;
->>>>>>> d3d264d4
   n->spec_draft_length = spec_draft_length;
   n->speculative_mode = speculative_mode;
   data_ = std::move(n);
 }
 
-<<<<<<< HEAD
-TVM_REGISTER_GLOBAL("mlc.serve.EngineConfig")
-    .set_body_typed([](String model, String model_lib_path, Array<String> additional_models,
-                       Array<String> additional_model_lib_paths, DLDevice device,
-                       int kv_cache_page_size, int max_num_sequence, int max_total_sequence_length,
-                       int max_single_sequence_length, int prefill_chunk_size, int speculative_mode,
-                       int spec_draft_length) {
-      return EngineConfig(std::move(model), std::move(model_lib_path), std::move(additional_models),
-                          std::move(additional_model_lib_paths), device, kv_cache_page_size,
-                          max_num_sequence, max_total_sequence_length, max_single_sequence_length,
-                          prefill_chunk_size, SpeculativeMode(speculative_mode), spec_draft_length);
-=======
 EngineConfig EngineConfig::FromJSONString(const std::string& json_str) {
   picojson::value config_json;
   std::string err = picojson::parse(config_json, json_str);
@@ -366,7 +323,6 @@
                           max_num_sequence, max_total_sequence_length, max_single_sequence_length,
                           prefill_chunk_size, max_history_size, KVStateKind(kv_state_kind),
                           SpeculativeMode(speculative_mode), spec_draft_length);
->>>>>>> d3d264d4
     });
 
 }  // namespace serve
