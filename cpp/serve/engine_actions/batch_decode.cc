--- conflicted
+++ resolved
@@ -59,11 +59,8 @@
 
     // NOTE: Right now we only support decode all the running request states at a time.
     int num_rsentries = running_rsentries.size();
-<<<<<<< HEAD
-=======
     ICHECK_GT(num_rsentries, 0)
         << "There should be at least one request state entry that can run decode";
->>>>>>> 83522354
     // Collect
     // - the last committed token,
     // - the request id,
