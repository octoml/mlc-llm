/*!
 *  Copyright (c) 2023 by Contributors
 * \file serve/engine_actions/action_commons.h
 * \brief Common functions that may be used in multiple EngineActions.
 */
#ifndef MLC_LLM_SERVE_ENGINE_ACTIONS_ACTION_COMMONS_H_
#define MLC_LLM_SERVE_ENGINE_ACTIONS_ACTION_COMMONS_H_

#include "../../tokenizers.h"
#include "../engine.h"
#include "../engine_state.h"
#include "../event_trace_recorder.h"
#include "../model.h"

namespace mlc {
namespace llm {
namespace serve {

using namespace tvm::runtime;

/*!
 * \brief Remove the given request from models.
 * \param estate The engine state to update after removal.
 * \param req_internal_id The internal id of the request to remove.
 * \param models The models to remove the given request from.
 */
void RemoveRequestFromModel(EngineState estate, int64_t req_internal_id, Array<Model> models);

/*!
 * \brief The request post-processing after an engine action step.
 * It includes
 * - invoke the request function callback to return new generated tokens,
 * - update the engine state for finished requests.
 * \note This function may remove requests from the `running_queue`.
 * \param requests The requests to process.
 * \param estate The engine state.
 * \param models The models to remove the finished from.
 * \param tokenizer The tokenizer for logprob process.
 * \param request_stream_callback The request stream callback function.
 * \param max_single_sequence_length The max single sequence length to help decide
 * if a request is finished.
 */
void ActionStepPostProcess(Array<Request> requests, EngineState estate, Array<Model> models,
                           const Tokenizer& tokenizer,
                           FRequestStreamCallback request_stream_callback,
                           int max_single_sequence_length);

/*!
 * \brief Preempt the last running request state entry from `running_queue`.
<<<<<<< HEAD
 * If all entries of the the selected request have been preempted,
=======
 * If all entries of the selected request have been preempted,
>>>>>>> d3d264d4
 * remove it from running request.
 * If it is not in the waiting request queue, add it to the waiting queue.
 * \param estate The engine state to update due to preemption.
 * \param models The models to remove preempted requests from.
 * \param trace_recorder The event trace recorder for requests.
 * \return The preempted request state.
 */
RequestStateEntry PreemptLastRunningRequestStateEntry(EngineState estate,
                                                      const Array<Model>& models,
                                                      Optional<EventTraceRecorder> trace_recorder);

/*! \brief Get the running request entries from the engine state. */
inline std::vector<RequestStateEntry> GetRunningRequestStateEntries(const EngineState& estate) {
  std::vector<RequestStateEntry> rsentries;
  for (const Request& request : estate->running_queue) {
    for (const RequestStateEntry& rsentry : estate->GetRequestState(request)->entries) {
      if (rsentry->status == RequestStateStatus::kAlive && rsentry->child_indices.empty()) {
        rsentries.push_back(rsentry);
      }
    }
  }
  return rsentries;
}

}  // namespace serve
}  // namespace llm
}  // namespace mlc

#endif  // MLC_LLM_SERVE_ENGINE_ACTIONS_ACTION_COMMONS_H_<|MERGE_RESOLUTION|>--- conflicted
+++ resolved
@@ -47,11 +47,7 @@
 
 /*!
  * \brief Preempt the last running request state entry from `running_queue`.
-<<<<<<< HEAD
- * If all entries of the the selected request have been preempted,
-=======
  * If all entries of the selected request have been preempted,
->>>>>>> d3d264d4
  * remove it from running request.
  * If it is not in the waiting request queue, add it to the waiting queue.
  * \param estate The engine state to update due to preemption.
