--- conflicted
+++ resolved
@@ -27,11 +27,7 @@
 class BatchVerifyActionObj : public EngineActionObj {
  public:
   explicit BatchVerifyActionObj(Array<Model> models, LogitProcessor logit_processor,
-<<<<<<< HEAD
-                                Sampler sampler, KVCacheConfig kv_cache_config,
-=======
                                 Sampler sampler, EngineConfig engine_config,
->>>>>>> 83522354
                                 Optional<EventTraceRecorder> trace_recorder)
       : models_(std::move(models)),
         logit_processor_(std::move(logit_processor)),
@@ -186,13 +182,8 @@
     num_page_requirement.reserve(running_rsentries.size());
     for (const RequestStateEntry& rsentry : running_rsentries) {
       int draft_length = rsentry->mstates[draft_model_id_]->draft_output_tokens.size();
-<<<<<<< HEAD
-      int num_require_pages =
-          (draft_length + kv_cache_config_->page_size - 1) / kv_cache_config_->page_size;
-=======
       int num_require_pages = (draft_length + engine_config_->kv_cache_page_size - 1) /
                               engine_config_->kv_cache_page_size;
->>>>>>> 83522354
       draft_lengths.push_back(draft_length);
       num_page_requirement.push_back(num_require_pages);
       total_draft_length += draft_length;
@@ -240,17 +231,10 @@
 };
 
 EngineAction EngineAction::BatchVerify(Array<Model> models, LogitProcessor logit_processor,
-<<<<<<< HEAD
-                                       Sampler sampler, KVCacheConfig kv_cache_config,
-                                       Optional<EventTraceRecorder> trace_recorder) {
-  return EngineAction(make_object<BatchVerifyActionObj>(
-      std::move(models), std::move(logit_processor), std::move(sampler), std::move(kv_cache_config),
-=======
                                        Sampler sampler, EngineConfig engine_config,
                                        Optional<EventTraceRecorder> trace_recorder) {
   return EngineAction(make_object<BatchVerifyActionObj>(
       std::move(models), std::move(logit_processor), std::move(sampler), std::move(engine_config),
->>>>>>> 83522354
       std::move(trace_recorder)));
 }
 
