/*!
 *  Copyright (c) 2023 by Contributors
 * \file serve/engine_actions/new_request_prefill.cc
 */

#include <tvm/runtime/nvtx.h>

#include "../config.h"
#include "../model.h"
#include "../sampler/sampler.h"
#include "action.h"
#include "action_commons.h"

namespace mlc {
namespace llm {
namespace serve {

/*!
 * \brief The action that prefills requests in the `waiting_queue` of
 * the engine state.
 */
class NewRequestPrefillActionObj : public EngineActionObj {
 public:
  explicit NewRequestPrefillActionObj(Array<Model> models, LogitProcessor logit_processor,
                                      Sampler sampler, std::vector<ModelWorkspace> model_workspaces,
                                      EngineConfig engine_config,
                                      Optional<EventTraceRecorder> trace_recorder)
      : models_(std::move(models)),
        logit_processor_(std::move(logit_processor)),
        sampler_(std::move(sampler)),
        model_workspaces_(std::move(model_workspaces)),
        engine_config_(std::move(engine_config)),
        trace_recorder_(std::move(trace_recorder)) {}

  Array<Request> Step(EngineState estate) final {
    // - Find the requests in `waiting_queue` that can prefill in this step.
    std::vector<PrefillInput> prefill_inputs;
    {
      NVTXScopedRange nvtx_scope("NewRequestPrefill getting requests");
      prefill_inputs = GetRequestStateEntriesToPrefill(estate);
      if (prefill_inputs.empty()) {
        return {};
      }
    }

    int num_rsentries = prefill_inputs.size();
    auto tstart = std::chrono::high_resolution_clock::now();

    // - Update status of request states from pending to alive.
    Array<String> request_ids;
    std::vector<RequestState> rstates_of_entries;
    std::vector<RequestStateStatus> status_before_prefill;
    request_ids.reserve(num_rsentries);
    rstates_of_entries.reserve(num_rsentries);
    status_before_prefill.reserve(num_rsentries);
    for (const PrefillInput& prefill_input : prefill_inputs) {
      const RequestStateEntry& rsentry = prefill_input.rsentry;
      const Request& request = rsentry->request;
      RequestState request_rstate = estate->GetRequestState(request);
      request_ids.push_back(request->id);
      status_before_prefill.push_back(rsentry->status);
      rsentry->status = RequestStateStatus::kAlive;

      if (status_before_prefill.back() == RequestStateStatus::kPending) {
        // - Add the request to running queue if the request state
        // status was pending and all its request states were pending.
        bool alive_state_existed = false;
        for (const RequestStateEntry& rsentry_ : request_rstate->entries) {
          if (rsentry_->status == RequestStateStatus::kAlive && !rsentry_.same_as(rsentry)) {
            alive_state_existed = true;
          }
        }
        if (!alive_state_existed) {
          estate->running_queue.push_back(request);
        }
      }
      rstates_of_entries.push_back(std::move(request_rstate));
    }

    // - Get embedding and run prefill for each model.
    std::vector<int> prefill_lengths;
    prefill_lengths.resize(/*size=*/num_rsentries, /*value=*/-1);
    NDArray logits_for_sample{nullptr};
    for (int model_id = 0; model_id < static_cast<int>(models_.size()); ++model_id) {
      std::vector<int64_t> request_internal_ids;
      request_internal_ids.reserve(num_rsentries);
      ObjectRef embeddings = model_workspaces_[model_id].embeddings;
      int cum_prefill_length = 0;
      bool single_input =
          num_rsentries == 1 && prefill_inputs[0].rsentry->mstates[model_id]->inputs.size() == 1;
      for (int i = 0; i < num_rsentries; ++i) {
        const RequestStateEntry& rsentry = prefill_inputs[i].rsentry;
        RequestModelState mstate = rsentry->mstates[model_id];
        auto [input_data, input_length] =
            ChunkPrefillInputData(mstate, prefill_inputs[i].max_prefill_length);
        if (prefill_lengths[i] == -1) {
          prefill_lengths[i] = input_length;
        } else {
          ICHECK_EQ(prefill_lengths[i], input_length);
        }

        ICHECK(mstate->draft_output_tokens.empty());
        ICHECK(mstate->draft_output_prob_dist.empty());
        if (status_before_prefill[i] == RequestStateStatus::kPending) {
          // Add the sequence to the model, or fork the sequence from its parent.
          if (rsentry->parent_idx == -1) {
            models_[model_id]->AddNewSequence(mstate->internal_id);
          } else {
            models_[model_id]->ForkSequence(
                rstates_of_entries[i]->entries[rsentry->parent_idx]->mstates[model_id]->internal_id,
                mstate->internal_id);
          }
          // Enable sliding window for the sequence if it is not a parent.
          if (rsentry->child_indices.empty()) {
            models_[model_id]->EnableSlidingWindowForSeq(mstate->internal_id);
          }
        }
        request_internal_ids.push_back(mstate->internal_id);
        RECORD_EVENT(trace_recorder_, rsentry->request->id, "start embedding");
        for (int i = 0; i < static_cast<int>(input_data.size()); ++i) {
          embeddings = input_data[i]->GetEmbedding(models_[model_id],
                                                   /*dst=*/!single_input ? &embeddings : nullptr,
                                                   /*offset=*/cum_prefill_length);
          cum_prefill_length += input_data[i]->GetLength();
        }
        RECORD_EVENT(trace_recorder_, rsentry->request->id, "finish embedding");
      }

      RECORD_EVENT(trace_recorder_, request_ids, "start prefill");
      NDArray logits =
          models_[model_id]->BatchPrefill(embeddings, request_internal_ids, prefill_lengths);
      RECORD_EVENT(trace_recorder_, request_ids, "finish prefill");
      ICHECK_EQ(logits->ndim, 3);
      ICHECK_EQ(logits->shape[0], 1);
      ICHECK_EQ(logits->shape[1], num_rsentries);

      if (model_id == 0) {
        // We only need to sample for model 0 in prefill.
        logits_for_sample = logits;
      }
    }

    // - Update logits.
    ICHECK(logits_for_sample.defined());
    Array<GenerationConfig> generation_cfg;
    Array<RequestModelState> mstates_for_logitproc;
    generation_cfg.reserve(num_rsentries);
    mstates_for_logitproc.reserve(num_rsentries);
    for (int i = 0; i < num_rsentries; ++i) {
      generation_cfg.push_back(prefill_inputs[i].rsentry->request->generation_cfg);
      mstates_for_logitproc.push_back(prefill_inputs[i].rsentry->mstates[0]);
    }
    logits_for_sample = logits_for_sample.CreateView({num_rsentries, logits_for_sample->shape[2]},
                                                     logits_for_sample->dtype);
    logit_processor_->InplaceUpdateLogits(logits_for_sample, generation_cfg, mstates_for_logitproc,
                                          request_ids);

    // - Compute probability distributions.
    NDArray probs_on_device =
        logit_processor_->ComputeProbsFromLogits(logits_for_sample, generation_cfg, request_ids);

    // - Sample tokens.
    //   For rsentries which have children, sample
    //   one token for each rstate that is depending.
    //   Otherwise, sample a token for the current rstate.
    std::vector<int> sample_indices;
    std::vector<RequestStateEntry> rsentries_for_sample;
    std::vector<RandomGenerator*> rngs;
    std::vector<bool> rsentry_activated;
    sample_indices.reserve(num_rsentries);
    rsentries_for_sample.reserve(num_rsentries);
    rngs.reserve(num_rsentries);
    rsentry_activated.reserve(num_rsentries);
    request_ids.clear();
    generation_cfg.clear();
    for (int i = 0; i < num_rsentries; ++i) {
      const RequestStateEntry& rsentry = prefill_inputs[i].rsentry;
      // No sample for rsentries with remaining inputs.
      if (!rsentry->mstates[0]->inputs.empty()) {
        continue;
      }

      int remaining_num_child_to_activate = prefill_inputs[i].num_child_to_activate;
      for (int child_idx : rsentry->child_indices) {
        // If rstates_of_entries[i]->entries[child_idx] has no committed token,
        // the prefill of the current rsentry will unblock
        // rstates_of_entries[i]->entries[child_idx],
        // and thus we want to sample a token for rstates_of_entries[i]->entries[child_idx].
        if (rstates_of_entries[i]->entries[child_idx]->status != RequestStateStatus::kPending ||
            !rstates_of_entries[i]->entries[child_idx]->mstates[0]->committed_tokens.empty()) {
          continue;
        }
        sample_indices.push_back(i);
        rsentries_for_sample.push_back(rstates_of_entries[i]->entries[child_idx]);
        request_ids.push_back(rsentry->request->id);
        generation_cfg.push_back(rsentry->request->generation_cfg);
        rngs.push_back(&rstates_of_entries[i]->entries[child_idx]->rng);

        ICHECK(rstates_of_entries[i]->entries[child_idx]->status == RequestStateStatus::kPending);
        // We only fork the first `num_child_to_activate` children.
        // The children not being forked will be forked via later prefills.
        // Usually `num_child_to_activate` is the same as the number of children.
        // But it can be fewer subject to the KV cache max num sequence limit.
        if (remaining_num_child_to_activate == 0) {
          rsentry_activated.push_back(false);
          continue;
        }
        rsentry_activated.push_back(true);
        --remaining_num_child_to_activate;
        rstates_of_entries[i]->entries[child_idx]->status = RequestStateStatus::kAlive;
        for (int model_id = 0; model_id < static_cast<int>(models_.size()); ++model_id) {
          int64_t child_internal_id =
              rstates_of_entries[i]->entries[child_idx]->mstates[model_id]->internal_id;
          models_[model_id]->ForkSequence(rsentry->mstates[model_id]->internal_id,
                                          child_internal_id);
          // Enable sliding window for the child sequence if the child is not a parent.
          if (rstates_of_entries[i]->entries[child_idx]->child_indices.empty()) {
            models_[model_id]->EnableSlidingWindowForSeq(child_internal_id);
          }
        }
      }
      if (rsentry->child_indices.empty()) {
        // If rsentry has no child, we sample a token for itself.
        sample_indices.push_back(i);
        rsentries_for_sample.push_back(rsentry);
        request_ids.push_back(rsentry->request->id);
        generation_cfg.push_back(rsentry->request->generation_cfg);
        rngs.push_back(&rsentry->rng);
        rsentry_activated.push_back(true);
      }
    }
<<<<<<< HEAD
    std::vector<SampleResult> sample_results = sampler_->BatchSampleTokens(
=======
    std::vector<SampleResult> sample_results = sampler_->BatchSampleTokensWithProbBeforeTopP(
>>>>>>> d3d264d4
        probs_on_device, sample_indices, request_ids, generation_cfg, rngs);
    ICHECK_EQ(sample_results.size(), rsentries_for_sample.size());

    // - Update the committed tokens of states.
    // - If a request is first-time prefilled, set the prefill finish time.
    auto tnow = std::chrono::high_resolution_clock::now();
    for (int i = 0; i < static_cast<int>(rsentries_for_sample.size()); ++i) {
      for (const RequestModelState& mstate : rsentries_for_sample[i]->mstates) {
        mstate->CommitToken(sample_results[i]);
        if (!rsentry_activated[i]) {
          // When the child rsentry is not activated,
          // add the sampled token as an input of the mstate for prefill.
          mstate->inputs.push_back(
              TokenData(std::vector<int64_t>{sample_results[i].sampled_token_id.first}));
        }
      }
      if (rsentries_for_sample[i]->mstates[0]->committed_tokens.size() == 1) {
        rsentries_for_sample[i]->tprefill_finish = tnow;
      }
    }

    auto tend = std::chrono::high_resolution_clock::now();
    estate->stats.engine_total_prefill_time += static_cast<double>((tend - tstart).count()) / 1e9;

    // - Remove the request from waiting queue if all its request states
    // are now alive and have no remaining chunked inputs.
    std::vector<Request> processed_requests;
    {
      processed_requests.reserve(num_rsentries);
      std::unordered_set<const RequestNode*> dedup_map;
      for (int i = 0; i < num_rsentries; ++i) {
        const RequestStateEntry& rsentry = prefill_inputs[i].rsentry;
        if (dedup_map.find(rsentry->request.get()) != dedup_map.end()) {
          continue;
        }
        dedup_map.insert(rsentry->request.get());
        processed_requests.push_back(rsentry->request);

        bool pending_state_exists = false;
        for (const RequestStateEntry& rsentry_ : rstates_of_entries[i]->entries) {
          if (rsentry_->status == RequestStateStatus::kPending ||
              !rsentry_->mstates[0]->inputs.empty()) {
            pending_state_exists = true;
            break;
          }
        }
        if (!pending_state_exists) {
          auto it = std::find(estate->waiting_queue.begin(), estate->waiting_queue.end(),
                              rsentry->request);
          ICHECK(it != estate->waiting_queue.end());
          estate->waiting_queue.erase(it);
        }
      }
    }
    return processed_requests;
  }

 private:
  /*! \brief The class of request state entry and its maximum allowed length for prefill. */
  struct PrefillInput {
    RequestStateEntry rsentry;
    int max_prefill_length = 0;
    int num_child_to_activate = 0;
  };

  /*!
   * \brief Find one or multiple request state entries to run prefill.
   * \param estate The engine state.
   * \return The request entries to prefill, together with their input lengths.
   */
  std::vector<PrefillInput> GetRequestStateEntriesToPrefill(EngineState estate) {
    if (estate->waiting_queue.empty()) {
      // No request to prefill.
      return {};
    }

    std::vector<PrefillInput> prefill_inputs;

    // - Try to prefill pending requests.
    int total_input_length = 0;
    int total_required_pages = 0;
    int num_available_pages = models_[0]->GetNumAvailablePages();
    int num_running_rsentries = GetRunningRequestStateEntries(estate).size();
    int current_total_seq_len = models_[0]->GetCurrentTotalSequenceLength();

    int num_prefill_rsentries = 0;
    for (const Request& request : estate->waiting_queue) {
      RequestState rstate = estate->GetRequestState(request);
      bool prefill_stops = false;
      for (const RequestStateEntry& rsentry : rstate->entries) {
        // A request state entry can be prefilled only when:
        // - it has inputs, and
        // - it has no parent or its parent is alive and has no remaining input.
        if (rsentry->mstates[0]->inputs.empty() ||
            (rsentry->parent_idx != -1 &&
             (rstate->entries[rsentry->parent_idx]->status == RequestStateStatus::kPending ||
              !rstate->entries[rsentry->parent_idx]->mstates[0]->inputs.empty()))) {
          continue;
        }

        int input_length = rsentry->mstates[0]->GetInputLength();
        int num_require_pages = (input_length + engine_config_->kv_cache_page_size - 1) /
                                engine_config_->kv_cache_page_size;
        total_input_length += input_length;
        total_required_pages += num_require_pages;
        // - Attempt 1. Check if the entire request state entry can fit for prefill.
        bool can_prefill = false;
        for (int num_child_to_activate = rsentry->child_indices.size(); num_child_to_activate >= 0;
             --num_child_to_activate) {
          if (CanPrefill(estate, num_prefill_rsentries + 1 + num_child_to_activate,
                         total_input_length, total_required_pages, num_available_pages,
                         current_total_seq_len, num_running_rsentries)) {
            prefill_inputs.push_back({rsentry, input_length, num_child_to_activate});
            num_prefill_rsentries += 1 + num_child_to_activate;
            can_prefill = true;
            break;
          }
        }
        if (can_prefill) {
          continue;
        }
        total_input_length -= input_length;
        total_required_pages -= num_require_pages;

        // - Attempt 2. Check if the request state entry can partially fit by input chunking.
        ICHECK_LE(total_input_length, engine_config_->prefill_chunk_size);
        if (engine_config_->prefill_chunk_size - total_input_length >= input_length ||
            engine_config_->prefill_chunk_size == total_input_length) {
          // 1. If the input length can fit the remaining prefill chunk size,
          // it means the failure of attempt 1 is not because of the input
          // length being too long, and thus chunking does not help.
          // 2. If the total input length already reaches the prefill chunk size,
          // the current request state entry will not be able to be processed.
          // So we can safely return in either case.
          prefill_stops = true;
          break;
        }
        input_length = engine_config_->prefill_chunk_size - total_input_length;
        num_require_pages = (input_length + engine_config_->kv_cache_page_size - 1) /
                            engine_config_->kv_cache_page_size;
        total_input_length += input_length;
        total_required_pages += num_require_pages;
        if (CanPrefill(estate, num_prefill_rsentries + 1, total_input_length, total_required_pages,
                       num_available_pages, current_total_seq_len, num_running_rsentries)) {
          prefill_inputs.push_back({rsentry, input_length, 0});
          num_prefill_rsentries += 1;
        }

        // - Prefill stops here.
        prefill_stops = true;
        break;
      }
      if (prefill_stops) {
        break;
      }
    }

    return prefill_inputs;
  }

  /*! \brief Check if the input requests can be prefilled under conditions. */
  bool CanPrefill(EngineState estate, int num_prefill_rsentries, int total_input_length,
                  int num_required_pages, int num_available_pages, int current_total_seq_len,
                  int num_running_rsentries) {
    ICHECK_LE(num_running_rsentries, engine_config_->max_num_sequence);
<<<<<<< HEAD
=======

    // For RNN State, it can prefill as long as it can be instantiated.
    if (engine_config_->kv_state_kind == KVStateKind::kRNNState) {
      return true;
    }
>>>>>>> d3d264d4

    // No exceeding of the maximum allowed requests that can
    // run simultaneously.
    int spec_factor = engine_config_->speculative_mode != SpeculativeMode::kDisable
<<<<<<< HEAD
                          ? engine_config_->spec_draft_length
=======
                          ? (engine_config_->spec_draft_length + 1)
>>>>>>> d3d264d4
                          : 1;
    if ((num_running_rsentries + num_prefill_rsentries) * spec_factor >
        std::min(engine_config_->max_num_sequence, engine_config_->prefill_chunk_size)) {
      return false;
    }

    // NOTE: The conditions are heuristic and can be revised.
    // Cond 1: total input length <= prefill chunk size.
    // Cond 2: at least one decode can be performed after prefill.
    // Cond 3: number of total tokens after 8 times of decode does not
    // exceed the limit, where 8 is a watermark number can
    // be configured and adjusted in the future.
    int new_batch_size = num_running_rsentries + num_prefill_rsentries;
    return total_input_length <= engine_config_->prefill_chunk_size &&
           num_required_pages + new_batch_size <= num_available_pages &&
           current_total_seq_len + total_input_length + 8 * new_batch_size <=
               engine_config_->max_total_sequence_length;
  }

  /*!
   * \brief Chunk the input of the given RequestModelState for prefill
   * with regard to the provided maximum allowed prefill length.
   * Return the list of input for prefill and the total prefill length.
   * The `inputs` field of the given `mstate` will be mutated to exclude
   * the returned input.
   * \param mstate The RequestModelState whose input data is to be chunked.
   * \param max_prefill_length The maximum allowed prefill length for the mstate.
   * \return The list of input for prefill and the total prefill length.
   */
  std::pair<Array<Data>, int> ChunkPrefillInputData(const RequestModelState& mstate,
                                                    int max_prefill_length) {
    if (mstate->inputs.empty()) {
    }
    ICHECK(!mstate->inputs.empty());
    std::vector<Data> inputs;
    int cum_input_length = 0;
    inputs.reserve(mstate->inputs.size());
    for (int i = 0; i < static_cast<int>(mstate->inputs.size()); ++i) {
      inputs.push_back(mstate->inputs[i]);
      int input_length = mstate->inputs[i]->GetLength();
      cum_input_length += input_length;
      // Case 0. the cumulative input length does not reach the maximum prefill length.
      if (cum_input_length < max_prefill_length) {
        continue;
      }

      // Case 1. the cumulative input length equals the maximum prefill length.
      if (cum_input_length == max_prefill_length) {
        if (i == static_cast<int>(mstate->inputs.size()) - 1) {
          // - If `i` is the last input, we just copy and reset `mstate->inputs`.
          mstate->inputs.clear();
        } else {
          // - Otherwise, set the new input array.
          mstate->inputs = Array<Data>{mstate->inputs.begin() + i + 1, mstate->inputs.end()};
        }
        return {inputs, cum_input_length};
      }

      // Case 2. cum_input_length > max_prefill_length
      // The input `i` itself needs chunking if it is TokenData,
      // or otherwise it cannot be chunked.
      Data input = mstate->inputs[i];
      inputs.pop_back();
      cum_input_length -= input_length;
      const auto* token_input = input.as<TokenDataNode>();
      if (token_input == nullptr) {
        // Cannot chunk the input.
        if (i != 0) {
          mstate->inputs = Array<Data>{mstate->inputs.begin() + i, mstate->inputs.end()};
        }
        return {inputs, cum_input_length};
      }

      // Split the token data into two parts.
      // Return the first part for prefill, and keep the second part.
      int chunked_input_length = max_prefill_length - cum_input_length;
      ICHECK_GT(input_length, chunked_input_length);
      TokenData chunked_input(IntTuple{token_input->token_ids.begin(),
                                       token_input->token_ids.begin() + chunked_input_length});
      TokenData remaining_input(IntTuple{token_input->token_ids.begin() + chunked_input_length,
                                         token_input->token_ids.end()});
      inputs.push_back(chunked_input);
      cum_input_length += chunked_input_length;
      std::vector<Data> remaining_inputs{mstate->inputs.begin() + i + 1, mstate->inputs.end()};
      remaining_inputs.insert(remaining_inputs.begin(), remaining_input);
      mstate->inputs = remaining_inputs;
      return {inputs, cum_input_length};
    }

    ICHECK(false) << "Cannot reach here";
  }

  /*! \brief The models to run prefill in. */
  Array<Model> models_;
  /*! \brief The logit processor. */
  LogitProcessor logit_processor_;
  /*! \brief The sampler to sample new tokens. */
  Sampler sampler_;
  /*! \brief Workspace of each model. */
  std::vector<ModelWorkspace> model_workspaces_;
  /*! \brief The engine config. */
  EngineConfig engine_config_;
  /*! \brief Event trace recorder. */
  Optional<EventTraceRecorder> trace_recorder_;
};

EngineAction EngineAction::NewRequestPrefill(Array<Model> models, LogitProcessor logit_processor,
                                             Sampler sampler,
                                             std::vector<ModelWorkspace> model_workspaces,
                                             EngineConfig engine_config,
                                             Optional<EventTraceRecorder> trace_recorder) {
  return EngineAction(make_object<NewRequestPrefillActionObj>(
      std::move(models), std::move(logit_processor), std::move(sampler),
      std::move(model_workspaces), std::move(engine_config), std::move(trace_recorder)));
}

}  // namespace serve
}  // namespace llm
}  // namespace mlc<|MERGE_RESOLUTION|>--- conflicted
+++ resolved
@@ -229,11 +229,7 @@
         rsentry_activated.push_back(true);
       }
     }
-<<<<<<< HEAD
-    std::vector<SampleResult> sample_results = sampler_->BatchSampleTokens(
-=======
     std::vector<SampleResult> sample_results = sampler_->BatchSampleTokensWithProbBeforeTopP(
->>>>>>> d3d264d4
         probs_on_device, sample_indices, request_ids, generation_cfg, rngs);
     ICHECK_EQ(sample_results.size(), rsentries_for_sample.size());
 
@@ -399,23 +395,16 @@
                   int num_required_pages, int num_available_pages, int current_total_seq_len,
                   int num_running_rsentries) {
     ICHECK_LE(num_running_rsentries, engine_config_->max_num_sequence);
-<<<<<<< HEAD
-=======
 
     // For RNN State, it can prefill as long as it can be instantiated.
     if (engine_config_->kv_state_kind == KVStateKind::kRNNState) {
       return true;
     }
->>>>>>> d3d264d4
 
     // No exceeding of the maximum allowed requests that can
     // run simultaneously.
     int spec_factor = engine_config_->speculative_mode != SpeculativeMode::kDisable
-<<<<<<< HEAD
-                          ? engine_config_->spec_draft_length
-=======
                           ? (engine_config_->spec_draft_length + 1)
->>>>>>> d3d264d4
                           : 1;
     if ((num_running_rsentries + num_prefill_rsentries) * spec_factor >
         std::min(engine_config_->max_num_sequence, engine_config_->prefill_chunk_size)) {
