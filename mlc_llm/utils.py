--- conflicted
+++ resolved
@@ -290,10 +290,6 @@
     meta_data = {}
     param_dict = {}
     meta_data["ParamSize"] = len(params)
-<<<<<<< HEAD
-
-=======
->>>>>>> d3b7aad9
     for i, nd in enumerate(params):
         if num_presharded == 1:
             param_name = f"param_{i}"
