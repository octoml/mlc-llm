--- conflicted
+++ resolved
@@ -29,8 +29,6 @@
     """Main method for building model from command line."""
     empty_args = core.convert_build_args_to_argparser()  # Create new ArgumentParser
     parsed_args = empty_args.parse_args()  # Parse through command line
-<<<<<<< HEAD
-=======
 
     with contextlib.ExitStack() as stack:
         # Enter an exception-catching context before post-processing
@@ -44,8 +42,6 @@
 
         core.build_model_from_args(parsed_args)
 
->>>>>>> d3b7aad9
-
     with contextlib.ExitStack() as stack:
         # Enter an exception-catching context before post-processing
         # the arguments, in case the post-processing itself raises an
@@ -56,17 +52,17 @@
         # Post processing of arguments
         parsed_args = core._parse_args(parsed_args)  # pylint: disable=protected-access
 
-        # if num_shard>1 without -convert-weight-only or --build-model-only, we implicitly run it sequentially 
+        # if num_shard>1 without -convert-weight-only or --build-model-only, we implicitly run it sequentially
         if parsed_args.num_shards > 1 and not (parsed_args.build_model_only or parsed_args.convert_weight_only):
             parsed_args.build_model_only = True
             parsed_args.convert_weight_only = False # just to be explicit
             core.build_model_from_args(parsed_args)
-            
+
             parsed_args.build_model_only = False
             parsed_args.convert_weight_only = True
             core.build_model_from_args(parsed_args)
         else:
             core.build_model_from_args(parsed_args)
-        
+
 if __name__ == "__main__":
     main()