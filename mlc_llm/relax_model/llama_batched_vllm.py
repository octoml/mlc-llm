from typing import Optional, Tuple, Union
from enum import Enum, auto

from dataclasses import dataclass

import numpy as np
import tvm
from tvm import relax, te
from tvm.relax.op import ccl, reshape, expand_dims, concat, zeros, take, concat
from tvm.relax.op.nn import attention_var_len
from tvm.relax.testing import nn
from tvm.ir import VDevice
from tvm.script import relax as R
from tvm.script.ir_builder import tir as T

from ..quantization import QuantizationScheme
from .modules import ModuleList
from .param_manager import ParamManager
from .llama import (
    LlamaConfig,
    MixtralConfig,
    Linear,
    Embedding,
    LlamaRMSNorm,
    LlamaAttentionBase,
    LlamaDecoderLayer,
    get_param_quant_kind,
    setup_params,
    rotary_modulate_by_freq,
)


def apply_rotary_pos_emb(q, k, positions, position_embedding_base):
    def f_rotary_embedding(tensor, pos_tensor):
        def rotary_compute(*idx):
            pos = pos_tensor[idx[0]].astype("float32")
            return rotary_modulate_by_freq(
                tensor,
                idx,
                pos,
                position_embedding_base,
            )

        return tvm.te.compute(tensor.shape, rotary_compute, name="rotary")

    q_embed = nn.emit_te(f_rotary_embedding, q, positions, primfunc_name_hint="rotary_embedding")
    k_embed = nn.emit_te(f_rotary_embedding, k, positions, primfunc_name_hint="rotary_embedding")
    return q_embed, k_embed


class KVCacheType(Enum):
    VLLM = auto()
    FlashDecoding = auto()


@dataclass
class PrefillAttentionInput:
    seq_start: Optional[relax.Expr]  # (num_seq + 1,)
    indices_within_window: Optional[relax.Expr]  # (num_cached_total,)


@dataclass
class DecodeAttentionInput:
    seq_lens: relax.Expr  # (num_seq,)
    block_tables: Optional[relax.Expr]  # (num_seq, max_num_blocks_per_seq)


@dataclass
class EvaluateMultiQueryInput:
    seq_start: Optional[relax.Expr]  # (num_seq + 1,)
    query_start: relax.Expr  # (num_query_token + 1,)
    max_query_len: relax.Expr  # (), must be on CPU
    # The followings are only needed for our naive implementation of multi-query eval
    # with paged KV cache. They can be replaced with block_tables when a proper attention
    # kernel becomes available.
    past_slot_mapping: relax.Expr  # (num_past_token,)
    permute_indices_after_concat: relax.Expr  # (num_past_token + num_query_token,)


@dataclass
class AttentionInput:
    # KV cache and slot_mapping are not needed during memory profiling, hench they are optional.
    kv_cache: Optional[Tuple[relax.Expr, relax.Expr]]
    slot_mapping: Optional[relax.Expr]  # (num_query_token,)
    max_seqlen: relax.Expr  # (), must be on CPU
    aux_info: Union[PrefillAttentionInput, DecodeAttentionInput, EvaluateMultiQueryInput]


class AttentionBackend:
    def __init__(self, num_query_heads, num_key_value_heads, head_dim):
        self.num_query_heads = num_query_heads
        self.num_key_value_heads = num_key_value_heads
        self.head_dim = head_dim

    def decode_attention(
        self,
        queries,
        k_cache,
        v_cache,
        block_tables,
        context_lens,
        max_context_len,
        num_seq,
        seqlen_q,
    ):
        pass

    def update_cache(self, keys, values, k_cache, v_cache, slot_mapping):
        pass

    def reconstruct_from_cache(self, k_cache, v_cache, past_slot_mapping):
        pass


class VllmAttention(AttentionBackend):
    block_size: int = 16

    def __init__(self, num_query_heads, num_key_value_heads, head_dim, max_context_length):
        super().__init__(num_query_heads, num_key_value_heads, head_dim)

        partition_size = 512  # partition_size in vLLM attention
        self.max_num_partitions = (max_context_length + partition_size - 1) // partition_size

    def decode_attention(
        self,
        queries,
        k_cache,
        v_cache,
        block_tables,
        context_lens,
        max_context_len,
        num_seq,
        seqlen_q,
    ):
        num_query_tokens = queries.struct_info.shape[0]
        exp_sums = nn.emit(
            relax.op.builtin.alloc_tensor(
                relax.ShapeExpr((num_query_tokens, self.num_query_heads, self.max_num_partitions)),
                dtype="float32",
                runtime_device_index=0,
            )
        )
        max_logits = nn.emit(
            relax.op.builtin.alloc_tensor(
                relax.ShapeExpr((num_query_tokens, self.num_query_heads, self.max_num_partitions)),
                dtype="float32",
                runtime_device_index=0,
            )
        )
        tmp_out = nn.emit(
            relax.op.builtin.alloc_tensor(
                relax.ShapeExpr(
                    (
                        num_query_tokens,
                        self.num_query_heads,
                        self.max_num_partitions,
                        self.head_dim,
                    )
                ),
                dtype=queries.struct_info.dtype,
                runtime_device_index=0,
            )
        )
        return nn.emit(
            relax.op.call_dps_packed(
                "tvm.contrib.vllm.single_query_cached_kv_attention",
                [
                    queries,
                    k_cache,
                    v_cache,
                    block_tables,
                    context_lens,
                    16,  # block_size
                    max_context_len,
                    exp_sums,
                    max_logits,
                    tmp_out,
                ],
                out_sinfo=queries.struct_info,
            )
        )

    def update_cache(self, keys, values, k_cache, v_cache, slot_mapping):
        return nn.emit(
            relax.op.call_pure_packed(
                "tvm.contrib.vllm.reshape_and_cache",
                keys,
                values,
                k_cache,
                v_cache,
                slot_mapping,
                sinfo_args=[k_cache.struct_info, v_cache.struct_info],
            )
        )

    def reconstruct_from_cache(self, k_cache, v_cache, past_slot_mapping):
        num_kv_head = v_cache.struct_info.shape[1]
        head_size = v_cache.struct_info.shape[2]

        num_past_token = past_slot_mapping.struct_info.shape[0]
        kv_shape = (num_past_token, num_kv_head, head_size)
        kv_sinfo = relax.TensorStructInfo(kv_shape, k_cache.struct_info.dtype)

        return nn.emit(
            relax.op.call_pure_packed(
                "tvm.contrib.vllm.reconstruct_from_cache",
                k_cache,
                v_cache,
                past_slot_mapping,
                sinfo_args=[kv_sinfo, kv_sinfo],
            )
        )


class FlashDecodingAttention(AttentionBackend):
    block_size: int = 256

    def __init__(self, num_query_heads, num_key_value_heads, head_dim):
        super().__init__(num_query_heads, num_key_value_heads, head_dim)
        self.max_num_partitions = 128

    def decode_attention(
        self,
        queries,
        k_cache,
        v_cache,
        block_tables,
        context_lens,
        max_context_len,
        num_seq,
        seqlen_q,
    ):
        queries = nn.emit(
            reshape(queries, (num_seq, seqlen_q, self.num_query_heads, self.head_dim))
        )

        softmax_lse_accum = nn.emit(
            relax.op.builtin.alloc_tensor(
                relax.ShapeExpr((self.max_num_partitions, num_seq, self.num_query_heads, seqlen_q)),
                dtype="float32",
                runtime_device_index=0,
            )
        )
        output_accum = nn.emit(
            relax.op.builtin.alloc_tensor(
                relax.ShapeExpr(
                    (
                        self.max_num_partitions,
                        num_seq,
                        self.num_query_heads,
                        seqlen_q,
                        self.head_dim,
                    )
                ),
                dtype="float32",
                runtime_device_index=0,
            )
        )

        return R.call_dps_packed(
            "tvm.contrib.flash_attn.flash_decoding_with_paged_kvcache",
            [
                queries,
                k_cache,
                v_cache,
                block_tables,
                context_lens,
                softmax_lse_accum,
                output_accum,
            ],
            out_sinfo=queries.struct_info,
        )

    def update_cache(self, keys, values, k_cache, v_cache, slot_mapping):
        return nn.emit(
            relax.op.call_pure_packed(
                "tvm.contrib.flash_attn.update_cache",
                keys,
                values,
                k_cache,
                v_cache,
                slot_mapping,
                sinfo_args=[k_cache.struct_info, v_cache.struct_info],
            )
        )

    def reconstruct_from_cache(self, k_cache, v_cache, past_slot_mapping):
        num_kv_head = v_cache.struct_info.shape[2]
        head_size = v_cache.struct_info.shape[-1]

        num_past_token = past_slot_mapping.struct_info.shape[0]
        kv_shape = (num_past_token, num_kv_head, head_size)
        kv_sinfo = relax.TensorStructInfo(kv_shape, k_cache.struct_info.dtype)

        return nn.emit(
            relax.op.call_pure_packed(
                "tvm.contrib.flash_attn.reconstruct_from_cache",
                k_cache,
                v_cache,
                past_slot_mapping,
                sinfo_args=[kv_sinfo, kv_sinfo],
            )
        )


class LlamaAttentionBatched(LlamaAttentionBase):
    def __init__(self, config: LlamaConfig, kv_type: KVCacheType):
        super().__init__(config)
        if kv_type == KVCacheType.VLLM:
            max_context_length = config.sliding_window or config.max_sequence_length
            self.attn_backend = VllmAttention(
                self.num_query_heads, self.num_key_value_heads, self.head_dim, max_context_length
            )
        else:
            self.attn_backend = FlashDecodingAttention(
                self.num_query_heads, self.num_key_value_heads, self.head_dim
            )

        self.sliding_window = None

        if config.sliding_window:
            self.sliding_window = T.IntImm("int32", config.sliding_window)

    def forward(
        self,
        hidden_states: relax.Expr,  # (num_query_token, hidden_size) or (num_seq, seqlen_q, hidden_size)
        positions: relax.Expr,  # (num_query_token,), for batched RoPE
        attn_input: AttentionInput,
    ):
        num_query_tokens = positions.struct_info.shape[0]

        queries, keys, values = self.project_qkv(
            hidden_states,
            (num_query_tokens, self.num_query_heads, self.head_dim),
            (num_query_tokens, self.num_key_value_heads, self.head_dim),
        )

        queries, keys = apply_rotary_pos_emb(queries, keys, positions, self.position_embedding_base)

        if attn_input.kv_cache:
            # Paged KV cache update
            k_cache, v_cache = attn_input.kv_cache

            if isinstance(attn_input.aux_info, PrefillAttentionInput):
                indices_within_window = attn_input.aux_info.indices_within_window
            else:
                indices_within_window = None

            if indices_within_window:
                # Cache only the most recent keys and values within the window.
                keys_to_cache = nn.emit(take(keys, indices_within_window, axis=0))
                values_to_cache = nn.emit(take(values, indices_within_window, axis=0))
                slot_mapping = nn.emit(take(attn_input.slot_mapping, indices_within_window, axis=0))
            else:
                # For decode or prefill without sliding window, cache all keys / values.
                keys_to_cache = keys
                values_to_cache = values
                slot_mapping = attn_input.slot_mapping

            # kv caches are updated inplace, but make it look like a pure operation
            kv = self.attn_backend.update_cache(
                keys_to_cache, values_to_cache, k_cache, v_cache, slot_mapping
            )
            k_cache, v_cache = kv[0], kv[1]
        else:
            k_cache = v_cache = None

        if isinstance(attn_input.aux_info, EvaluateMultiQueryInput):
            assert k_cache and v_cache

            kv_tensors = self.attn_backend.reconstruct_from_cache(
                k_cache, v_cache, attn_input.aux_info.past_slot_mapping
            )
            keys_past, values_past = kv_tensors[0], kv_tensors[1]
            # Say we have past tokens [P1, P2, P3] and the current ones [C1, C2, C3].
            # Each of P1, C1 etc is a sequence of tokens.
            # After concat, we have [P1, P2, P3, C1, C2, C3], but batched sequences need to
            # be in the format [P1, C1, P2, C2, P3, C3]. This permutation is done by the take
            # op and the provided permutation indices.
            keys = nn.emit(
                take(
                    concat([keys_past, keys]),
                    attn_input.aux_info.permute_indices_after_concat,
                    axis=0,
                )
            )
            values = nn.emit(
                take(
                    concat([values_past, values]),
                    attn_input.aux_info.permute_indices_after_concat,
                    axis=0,
                )
            )
            seq_start_q = attn_input.aux_info.query_start
            max_seqlen_q = attn_input.aux_info.max_query_len
            seq_start_k = attn_input.aux_info.seq_start
            max_seqlen_k = attn_input.max_seqlen
        elif isinstance(attn_input.aux_info, PrefillAttentionInput):
            # prefill
            seq_start_q = seq_start_k = attn_input.aux_info.seq_start
            max_seqlen_q = max_seqlen_k = attn_input.max_seqlen
        else:
            # decode
            seq_start_q = seq_start_k = None
            max_seqlen_q = max_seqlen_k = None

        if seq_start_q:
            # Prefill or multi-query evaluation, batched attention over variable sequence lengths
            attn_output = nn.emit(
                attention_var_len(
                    nn.emit(expand_dims(queries, axis=0)),
                    nn.emit(expand_dims(keys, axis=0)),
                    nn.emit(expand_dims(values, axis=0)),
                    seq_start_q,
                    max_seqlen_q,
                    seq_start_k,
                    max_seqlen_k,
                    causal_mask="BottomRight",
                    window_size=self.sliding_window,
                )
            )
        else:
            # Decode, using vLLM or Flash-Decoding kernel
            assert isinstance(attn_input.aux_info, DecodeAttentionInput)

            if len(hidden_states.struct_info.shape) == 3:
                num_seq, seqlen_q, _ = hidden_states.struct_info.shape
            else:
                num_seq = hidden_states.struct_info.shape[0]
                seqlen_q = 1

            attn_output = self.attn_backend.decode_attention(
                queries,
                k_cache,
                v_cache,
                attn_input.aux_info.block_tables,
                attn_input.aux_info.seq_lens,
                attn_input.max_seqlen,
                num_seq,
                seqlen_q,
            )

        attn_output = nn.emit(reshape(attn_output, hidden_states.struct_info.shape))
        attn_output = self.o_proj(attn_output)

        return attn_output, (k_cache, v_cache)


class LlamaDecoderLayerBatched(LlamaDecoderLayer):
    def __init__(self, config: LlamaConfig, kv_type: KVCacheType):
        super().__init__(config, False)
        self.self_attn = LlamaAttentionBatched(config, kv_type)

    def forward(
        self,
        hidden_states: relax.Expr,
        positions: relax.Expr,
        attn_input: AttentionInput,
    ) -> Tuple[relax.Expr, Optional[Tuple[relax.Expr, relax.Expr]]]:
        residual = hidden_states

        hidden_states = self.input_layernorm(hidden_states)

        # Self Attention
        hidden_states, new_kv = self.self_attn(
            hidden_states,
            positions,
            attn_input,
        )

        hidden_states = self.post_self_attn(hidden_states, residual)

        return hidden_states, new_kv


def create_seq_start(seq_lens):
    # https://github.com/apache/tvm/issues/15851 for why we need to use Thrust
    cumsum = nn.emit(
        relax.op.call_dps_packed(
            "tvm.contrib.thrust.sum_scan", seq_lens, out_sinfo=seq_lens.struct_info
        )
    )
    return nn.emit(concat([zeros((1,), "int32"), cumsum]))


class LlamaModel(nn.Module):
    def __init__(
        self,
        config: LlamaConfig,
        vocab_size_var: tvm.tir.Var,
        kv_type: KVCacheType,
        sep_embed: bool = False,
    ):
        self.padding_idx = config.pad_token_id
        self.embed_tokens = None

        if not sep_embed:
            self.embed_tokens = Embedding(vocab_size_var, config.hidden_size, dtype=config.dtype)

        self.layers = ModuleList(
            [LlamaDecoderLayerBatched(config, kv_type) for _ in range(config.num_hidden_layers)]
        )
        self.norm = LlamaRMSNorm(config.hidden_size, dtype=config.dtype, eps=config.rms_norm_eps)

    def forward(
        self,
        inputs: relax.Expr,
        positions: relax.Expr,
        kv_caches: Optional[relax.Expr],
        slot_mapping: Optional[relax.Expr],
        max_seqlen: relax.Expr,
        attn_aux_info: Union[PrefillAttentionInput, DecodeAttentionInput, EvaluateMultiQueryInput],
    ):
        if self.embed_tokens:
            inputs_embeds = self.embed_tokens(inputs)
        else:
            inputs_embeds = inputs

        hidden_states = inputs_embeds

        new_kvs = ()

        for idx, decoder_layer in enumerate(self.layers):
            if kv_caches:
                cache = (kv_caches[2 * idx], kv_caches[2 * idx + 1])
            else:
                cache = None

            attn_input = AttentionInput(cache, slot_mapping, max_seqlen, attn_aux_info)

            hidden_states, new_kv = decoder_layer(
                hidden_states,
                positions,
                attn_input,
            )
            new_kvs += new_kv

        return self.norm(hidden_states), new_kvs


class LlamaForCausalLM(nn.Module):
    def __init__(
        self,
        config: LlamaConfig,
        cpu_device: VDevice,
        vocab_size_var: tvm.tir.SizeVar,
        kv_type: KVCacheType,
        sep_embed: bool = False,
    ):
        self.num_shards = config.num_shards
        self.cpu_device = cpu_device
        self.model = LlamaModel(config, vocab_size_var, kv_type, sep_embed)
        self.lm_head = Linear(config.hidden_size, vocab_size_var, dtype=config.dtype, bias=False)

        ############ Rotary embedding constants ############
        assert config.hidden_size % config.num_attention_heads == 0
        head_dim = config.hidden_size // config.num_attention_heads

        # Set the cached sin/cos to the maximum of 2048 and max seq len.
        # This will be eliminated further with online rotary embedding calculation.
        cache_len = te.var("cached_rotary_embedding_len", "int64")
        self.cos_cached = nn.Parameter((cache_len, head_dim), dtype=config.dtype, name="cos_cached")
        self.sin_cached = nn.Parameter((cache_len, head_dim), dtype=config.dtype, name="sin_cached")
        ############ End ############

    def forward(
        self,
        input_ids: relax.Expr,  # (num_query_token,) or (num_seq, seqlen_q)
        positions: relax.Expr,  # (num_query_token,), for batched RoPE
        seq_lens: relax.Expr,  # (num_seq,)
        kv_caches: Optional[relax.Expr],  # For prefill and decode, not needed for evaluate
        slot_mapping: Optional[relax.Expr],  # (num_query_token,), Not needed for evaluate
        block_tables: Optional[relax.Expr],  # (num_seq, max_num_blocks_per_seq), for decode
        indices_within_window: Optional[
            relax.Expr
        ],  # (num_cached_total,), for prefill with sliding-window attention
        query_lens: Optional[relax.Expr],
        past_slot_mapping: Optional[relax.Expr],
        permute_indices_after_concat: Optional[relax.Expr],
    ):
        """
        In vLLM, the paged KV cache is simply a pair of tensors, one for keys and the other
        for values. The tensor has shape (num_blocks, num_kv_heads, head_size, block_size).
        (In practice, the key cache has a slightly different shape for an efficiency reason,
        but that's not important.)

        The mapping between sequences / tokens to blocks is specified by two inputs.
        - block_tables: A list of block IDs allocated for the sequence.
        - slot_mapping: A linear index into the 2D grid (num_blocks, block_size), for each token.

        Support for sliding-window attention is realized by making a block table a circular buffer.
        So the length of a block table for each sequence is at most ceil(window_size / block_size).

        With sliding window, not all past K / V values need to be cached during prefill.
        The last input, indices_within_window, tells which tokens among (num_query_token,) need to have
        their K / V values cached.
        """
        if self.num_shards > 1:
            input_ids = nn.emit(ccl.broadcast_from_worker0(input_ids))
            positions = nn.emit(ccl.broadcast_from_worker0(positions))
            seq_lens = nn.emit(ccl.broadcast_from_worker0(seq_lens))

            if slot_mapping:
                slot_mapping = nn.emit(ccl.broadcast_from_worker0(slot_mapping))

            if block_tables:
                block_tables = nn.emit(ccl.broadcast_from_worker0(block_tables))

            if indices_within_window:
                indices_within_window = nn.emit(ccl.broadcast_from_worker0(indices_within_window))

            if query_lens:
                query_lens = nn.emit(ccl.broadcast_from_worker0(query_lens))
                past_slot_mapping = nn.emit(ccl.broadcast_from_worker0(past_slot_mapping))
                permute_indices_after_concat = nn.emit(
                    ccl.broadcast_from_worker0(permute_indices_after_concat)
                )

        is_prompt = block_tables is None and query_lens is None

        if query_lens is not None:
            seq_start = create_seq_start(seq_lens)
            max_query_len = R.to_vdevice(R.max(query_lens), self.cpu_device)
            query_start = create_seq_start(query_lens)
            attn_aux_info = EvaluateMultiQueryInput(
                seq_start,
                query_start,
                max_query_len,
                past_slot_mapping,
                permute_indices_after_concat,
            )
        elif is_prompt:
            seq_start = create_seq_start(seq_lens)
            attn_aux_info = PrefillAttentionInput(seq_start, indices_within_window)
        else:
            seq_start = None
            attn_aux_info = DecodeAttentionInput(seq_lens, block_tables)

        # max_seqlen needs to be on CPU, so that vLLM and Flash Attention can directly get the
        # integer length by max_seqlen->data[0]. Otherwise, we need to repeatedly do cudaMemcpy
        # of a single int32.
        max_seqlen = R.to_vdevice(R.max(seq_lens), self.cpu_device)

        hidden_states, new_kvs = self.model(
            input_ids,
            positions,
            kv_caches,
            slot_mapping,
            max_seqlen,
            attn_aux_info,
        )

        if is_prompt:
            # Extract logits for the last token in each sequence

            def get_logits_last_tokens(x, seq_len_tensor, seq_start):
                return te.compute(
                    shape=(seq_len_tensor.shape[0], x.shape[-1]),
                    fcompute=lambda i, j: x[seq_start[i] + seq_len_tensor[i] - 1, j],
                    name="get_logits_last_tokens",
                )

            logits = self.lm_head(
                nn.emit_te(
                    get_logits_last_tokens,
                    hidden_states,
                    seq_lens,
                    seq_start,
                    primfunc_name_hint="get_logits_last_tokens",
                )
            )
        else:
            logits = self.lm_head(hidden_states)

        if logits.struct_info.dtype != "float32":
            logits = nn.emit(relax.op.astype(logits, "float32"))

        return logits, new_kvs


def get_inputs(
    num_query_token,
    num_seq,
    input_shape,
    config,
    kv_type=None,
    max_num_blocks_per_seq=None,
    sep_embed=False,
):
    hidden_size = config.hidden_size

    inputs = (
        nn.Placeholder(input_shape + (hidden_size,), dtype=config.dtype, name="inputs_embeds")
        if sep_embed
        else nn.Placeholder(input_shape, dtype="int32", name="input_ids")
    )

    seq_lens = nn.Placeholder((num_seq,), dtype="int32", name="seq_lens")
    positions = nn.Placeholder((num_query_token,), dtype="int32", name="positions")

    if kv_type:
        num_blocks = tvm.tir.Var("num_blocks", "int64")

        if kv_type == KVCacheType.VLLM:
            block_size = VllmAttention.block_size

            vec_size = 8  # 128 bit, fp16 x 8
            num_key_value_heads = config.get_num_key_value_heads() // config.num_shards
            head_size = hidden_size // config.num_attention_heads

            k_cache_shape = (
                num_blocks,
                num_key_value_heads,
                head_size // vec_size,
                block_size,
                vec_size,
            )
            v_cache_shape = (num_blocks, num_key_value_heads, head_size, block_size)
        else:
            block_size = FlashDecodingAttention.block_size

            num_key_value_heads = config.get_num_key_value_heads() // config.num_shards
            head_size = hidden_size // config.num_attention_heads

            k_cache_shape = (num_blocks, block_size, num_key_value_heads, head_size)
            v_cache_shape = k_cache_shape

        get_cache_sinfo = lambda i: relax.TensorStructInfo(
            k_cache_shape if i % 2 == 0 else v_cache_shape, dtype="float16"
        )

        past_key_values = relax.Var(
            "kv_cache",
            relax.TupleStructInfo(
                [get_cache_sinfo(i) for i in range(config.num_hidden_layers * 2)]
            ),
        )
        slot_mapping = nn.Placeholder((num_query_token,), dtype="int32", name="slot_mapping")
    else:
        past_key_values = None
        slot_mapping = None
        block_tables = None

    if max_num_blocks_per_seq is None:
        block_tables = None
    else:
        block_tables = nn.Placeholder(
            (num_seq, max_num_blocks_per_seq), dtype="int32", name="block_tables"
        )

    return inputs, positions, seq_lens, past_key_values, slot_mapping, block_tables


def create_evaluate_func(
    bb: relax.BlockBuilder,
    param_manager: ParamManager,
    config: LlamaConfig,
    cpu_dev: VDevice,
    quant_scheme: QuantizationScheme,
    sep_embed: bool = False,
) -> None:
    """Evaluate logits for the last token in each sequence. Same as prefill but without KV cache."""
    func_name = "evaluate"

    num_query_token = tvm.tir.SizeVar("num_tokens_excluding_cache", "int64")
    num_seq = tvm.tir.SizeVar("batch_size", "int64")

    with bb.function(func_name):
        model = LlamaForCausalLM(config, cpu_dev, tvm.tir.Var("vocab_size", "int64"), sep_embed)
        param_manager.register_params(model, func_name, quant_scheme, get_param_quant_kind)

        inputs, positions, seq_lens, _, _, _ = get_inputs(
            num_query_token, num_seq, (num_query_token,), config, sep_embed=sep_embed
        )

        with bb.dataflow():
            logits, _ = model(
                inputs,
                positions,
                seq_lens,
                kv_caches=None,
                slot_mapping=None,
                block_tables=None,
                indices_within_window=None,
                query_lens=None,
                past_slot_mapping=None,
                permute_indices_after_concat=None,
            )
            params = [
                inputs,
                positions,
                seq_lens,
            ] + model.parameters()
            gv = bb.emit_output(logits)
        bb.emit_func_output(gv, params)

    mod = bb.get()
    gv = mod.get_global_var(func_name)
    bb.update_func(gv, mod[gv].with_attr("num_input", 3))


def create_encoding_func(
    bb: relax.BlockBuilder,
    param_manager: ParamManager,
    config: LlamaConfig,
    kv_type: KVCacheType,
    cpu_dev: VDevice,
    quant_scheme: QuantizationScheme,
    sep_embed: bool = False,
) -> None:
    """Batched prefill with vLLM paged KV cache.

    The batched attention op is intended to be offloaded to CUTLASS or Flash Attention
    via BYOC.
    """
    func_name = "prefill_with_embed" if sep_embed else "prefill"

    num_query_token = tvm.tir.SizeVar("num_tokens_excluding_cache", "int64")
    num_seq = tvm.tir.SizeVar("batch_size", "int64")

    num_inputs = 5

    with bb.function(func_name):
        model = LlamaForCausalLM(
            config, cpu_dev, tvm.tir.SizeVar("vocab_size", "int64"), kv_type, sep_embed
        )
        param_manager.register_params(model, func_name, quant_scheme, get_param_quant_kind)

        input_ids, positions, seq_lens, past_key_values, slot_mapping, _ = get_inputs(
            num_query_token, num_seq, (num_query_token,), config, kv_type, sep_embed=sep_embed
        )

        with bb.dataflow():
            params = [
                input_ids,
                positions,
                seq_lens,
                past_key_values,
                slot_mapping,
            ]

            inputs = [
                input_ids,
                positions,
                seq_lens,
                past_key_values,
                slot_mapping,
                None,  # block_tables
            ]

            if config.sliding_window:
                num_inputs += 1
                # The value of num_cached_total is between
                # num_query_token (if seq_len < sliding_window for all seq) and
                # num_seq * config.sliding_window (if seq_len > sliding_window for all seq)
                num_cached_total = tvm.tir.Var("num_cached_total", "int64")
                indices_within_window = nn.Placeholder(
                    (num_cached_total,), dtype="int32", name="indices_within_window"
                )
                inputs.append(indices_within_window)
                params.append(indices_within_window)
            else:
                inputs.append(None)

            inputs += [None, None, None]

            logits, new_kvs = model(*inputs)
            gv = bb.emit_output((logits, relax.Tuple(new_kvs)))

        bb.emit_func_output(gv, params + model.parameters())

    mod = bb.get()
    gv = mod.get_global_var(func_name)
    bb.update_func(gv, mod[gv].with_attr("num_input", num_inputs))


def create_decoding_func(
    bb: relax.BlockBuilder,
    param_manager: ParamManager,
    config: LlamaConfig,
    kv_type: KVCacheType,
    cpu_dev: VDevice,
    quant_scheme: QuantizationScheme,
) -> None:
    """Batched decoding with vLLM paged KV cache."""
    func_name = "decode"

<<<<<<< HEAD
    num_seq = tvm.tir.SizeVar("num_seq", "int64")
=======
    num_seq = tvm.tir.SizeVar("batch_size", "int64")
>>>>>>> 34c71373

    func_names = ["decode"]

    if kv_type == KVCacheType.FlashDecoding:
        func_names.append("decode_multi_query")

    for func_name in func_names:
        max_num_blocks_per_seq = tvm.tir.SizeVar("max_num_blocks_per_seq", "int64")

        if func_name == "decode":
            num_query_token = num_seq
            input_shape = (num_query_token,)
        else:
            seqlen_q = tvm.tir.SizeVar("seqlen_q", "int64")
            num_query_token = num_seq * seqlen_q
            input_shape = (num_seq, seqlen_q)

        with bb.function(func_name):
            inputs, positions, seq_lens, past_key_values, slot_mapping, block_tables = get_inputs(
                num_query_token, num_seq, input_shape, config, kv_type, max_num_blocks_per_seq
            )

            with bb.dataflow():
                model = LlamaForCausalLM(
                    config, cpu_dev, tvm.tir.SizeVar("vocab_size", "int64"), kv_type
                )
                param_manager.register_params(model, func_name, quant_scheme, get_param_quant_kind)

                logits, new_kvs = model(
                    inputs,
                    positions,
                    seq_lens,
                    past_key_values,
                    slot_mapping,
                    block_tables,
                    None,
                    None,
                    None,
                    None,
                )
                params = [
                    inputs,
                    positions,
                    seq_lens,
                    past_key_values,
                    slot_mapping,
                    block_tables,
                ] + model.parameters()
                gv = bb.emit_output((logits, relax.Tuple(new_kvs)))
            bb.emit_func_output(gv, params)

        mod = bb.get()
        gv = mod.get_global_var(func_name)
        bb.update_func(gv, mod[gv].with_attr("num_input", 6))


def create_evaluate_multi_query_func(
    bb: relax.BlockBuilder,
    param_manager: ParamManager,
    config: LlamaConfig,
    kv_type: KVCacheType,
    cpu_dev: VDevice,
    quant_scheme: QuantizationScheme,
) -> None:
    func_name = "evaluate_multi_query"

    num_query_token = tvm.tir.SizeVar("num_tokens_excluding_cache", "int64")
    num_past_token = tvm.tir.SizeVar("num_tokens_in_cache", "int64")
    num_seq = tvm.tir.SizeVar("batch_size", "int64")
    seq_lens_sum = tvm.tir.SizeVar("seq_lens_sum", "int64")

    num_inputs = 8

    with bb.function(func_name):
        model = LlamaForCausalLM(
            config, cpu_dev, tvm.tir.Var("vocab_size", "int64"), kv_type, False
        )
        param_manager.register_params(model, func_name, quant_scheme, get_param_quant_kind)

        input_ids, positions, seq_lens, past_key_values, slot_mapping, _ = get_inputs(
            num_query_token, num_seq, (num_query_token,), config, kv_type, sep_embed=False
        )

        query_lens = nn.Placeholder((num_seq,), dtype="int32", name="query_lens")

        # Replace them with block_tables when a proper attention kernel becomes available.
        past_slot_mapping = nn.Placeholder(
            (num_past_token,), dtype="int32", name="past_slot_mapping"
        )
        permute_indices_after_concat = nn.Placeholder(
            (seq_lens_sum,), dtype="int32", name="permute_indices_after_concat"
        )

        with bb.dataflow():
            params = [
                input_ids,
                positions,
                seq_lens,
                past_key_values,
                slot_mapping,
            ]

            inputs = [
                input_ids,
                positions,
                seq_lens,
                past_key_values,
                slot_mapping,
                None,  # block_tables
                None,  # indices_within_window
            ]

            inputs += [query_lens, past_slot_mapping, permute_indices_after_concat]
            params += [query_lens, past_slot_mapping, permute_indices_after_concat]

            logits, new_kvs = model(*inputs)
            gv = bb.emit_output((logits, relax.Tuple(new_kvs)))

        bb.emit_func_output(gv, params + model.parameters())

    mod = bb.get()
    gv = mod.get_global_var(func_name)
    bb.update_func(gv, mod[gv].with_attr("num_input", num_inputs))


def get_model(args, hf_config):
    dtype = args.quantization.model_dtype
    sep_embed = False

    position_embedding_base = 10000

    if "rope_theta" in hf_config:
        position_embedding_base = hf_config["rope_theta"]

    # Llama-2 variants use `max_position_embeddings` to encode maximum sequence length in their hf model cards,
    # while Llama-1 variants use `max_sequence_length`.
    # Thus, use `max_sequence_length` if defined. Otherwise, use `max_position_embeddings`.
    # If none of them is defined, throw an error.
    if "mixtral" in args.model.lower():
        # FIXME
        config = MixtralConfig(
            **hf_config,
            dtype=dtype,
            max_sequence_length=hf_config["max_position_embeddings"],
            position_embedding_base=position_embedding_base,
            combine_matmul=True,
            num_shards=args.num_shards,
            build_model_only=args.build_model_only,
            quantization_scheme=args.quantization,
        )
    elif "max_sequence_length" in hf_config:
        config = LlamaConfig(
            **hf_config,
            dtype=dtype,
            position_embedding_base=position_embedding_base,
            combine_matmul=True,
            num_shards=args.num_shards,
            build_model_only=args.build_model_only,
        )
    elif "max_position_embeddings" in hf_config:
        config = LlamaConfig(
            **hf_config,
            dtype=dtype,
            max_sequence_length=hf_config["max_position_embeddings"],
            position_embedding_base=position_embedding_base,
            combine_matmul=True,
            num_shards=args.num_shards,
            build_model_only=args.build_model_only,
        )
    else:
        raise Exception(
            "The model config should contain information about maximum sequence length."
        )

    # If there is a user-provided maximum sequence length, override hf config.
    if args.max_seq_len != -1:
        config.max_sequence_length = args.max_seq_len

    keep_params_after_load = (
        isinstance(config, MixtralConfig) and args.quantization.name == "q4f16_ft"
    )
    param_manager = ParamManager(keep_params_after_load)
    bb = relax.BlockBuilder()

    # The CPU device to copy the result of relax.op.max(seq_lens) to CPU.
    cpu_dev = VDevice("llvm", 0, "global")

    if args.paged_kv_cache_type == "flash-decoding":
        kv_type = KVCacheType.FlashDecoding
    else:
        kv_type = KVCacheType.VLLM

    create_evaluate_func(bb, param_manager, config, cpu_dev, args.quantization, sep_embed)
    create_encoding_func(bb, param_manager, config, kv_type, cpu_dev, args.quantization, sep_embed)
    create_decoding_func(bb, param_manager, config, kv_type, cpu_dev, args.quantization)
    create_evaluate_multi_query_func(bb, param_manager, config, kv_type, cpu_dev, args.quantization)

    mod = bb.get()

    mod.update_global_info("vdevice", [cpu_dev])

    if args.build_model_only:
        return mod, param_manager, None, config

    return setup_params(mod, param_manager, dtype, config, args)<|MERGE_RESOLUTION|>--- conflicted
+++ resolved
@@ -885,11 +885,7 @@
     """Batched decoding with vLLM paged KV cache."""
     func_name = "decode"
 
-<<<<<<< HEAD
-    num_seq = tvm.tir.SizeVar("num_seq", "int64")
-=======
     num_seq = tvm.tir.SizeVar("batch_size", "int64")
->>>>>>> 34c71373
 
     func_names = ["decode"]
 
