import math
from dataclasses import dataclass
from typing import Any, List, Optional, Tuple, Union

import numpy as np
import tvm
from tvm import relax, te, tir
from tvm.relax.op import ccl
from tvm.relax.testing import nn
from tvm.script import relax as R, tir as T

from ..quantization import ParamQuantKind, QuantizationScheme
from .commons import create_metadata_func
from .modules import ModuleList
from .param_manager import ParamManager


@dataclass
class LlamaConfig:
    def __init__(
        self,
        dtype="float32",
        max_sequence_length=2048,
        vocab_size=32000,  # some models like WizardMath can have 32001
        hidden_size=4096,
        intermediate_size=11008,
        num_hidden_layers=32,
        num_attention_heads=32,
        num_key_value_heads=None,
        hidden_act="silu",
        initializer_range=0.02,
        rms_norm_eps=1e-6,
        pad_token_id=-1,
        bos_token_id=0,
        eos_token_id=1,
        tie_word_embeddings=False,
        position_embedding_base=10000,
        combine_matmul=True,
        build_model_only=False,
        num_shards=1,
        sliding_window=None,
        **kwargs,
    ):
        self.dtype = dtype
        self.max_sequence_length = max_sequence_length
        self.vocab_size = vocab_size
        self.hidden_size = hidden_size
        self.intermediate_size = intermediate_size
        self.num_hidden_layers = num_hidden_layers
        self.num_attention_heads = num_attention_heads
        self.num_key_value_heads = num_key_value_heads
        self.hidden_act = hidden_act
        self.initializer_range = initializer_range
        self.rms_norm_eps = rms_norm_eps
        self.pad_token_id = pad_token_id
        self.bos_token_id = bos_token_id
        self.eos_token_id = eos_token_id
        self.tie_word_embeddings = tie_word_embeddings
        self.position_embedding_base = position_embedding_base
        self.combine_matmul = combine_matmul
        self.sliding_window = sliding_window

        if build_model_only and num_shards > 1:
            self.num_shards = num_shards
        else:
            self.num_shards = 1
        self.kwargs = kwargs

    def get_num_key_value_heads(self):
        if self.num_key_value_heads is None:
            return self.num_attention_heads

        return self.num_key_value_heads


class MixtralConfig(LlamaConfig):
    num_experts_per_tok: int
    num_local_experts: int
    sliding_window: int
    # router_aux_loss_coef: float  # not sure if needed
    quantization_scheme: QuantizationScheme

    def __init__(
        self,
        **kwargs,
    ):
        super().__init__(**kwargs)
        self.num_experts_per_tok = kwargs["num_experts_per_tok"]
        self.num_local_experts = kwargs["num_local_experts"]
        self.sliding_window = kwargs["sliding_window"]
        # self.router_aux_loss_coef = kwargs["router_aux_loss_coef"]

        # FIXME: remove this
        self.quantization_scheme = kwargs["quantization_scheme"]


class Linear(nn.Module):
    def __init__(self, in_features, out_features, dtype: str, bias=True):
        self.in_features = in_features
        self.out_features = out_features
        self.weight = nn.Parameter((out_features, in_features), dtype=dtype, name="linear_weight")
        if bias:
            self.bias = nn.Parameter((out_features,), dtype=dtype, name="linear_bias")
        else:
            self.bias = None

    def forward(self, input: relax.Expr) -> relax.Var:
        return nn.emit(relax.op.linear(input, self.weight, self.bias))


class Embedding(nn.Module):
    def __init__(self, num_embeddings, embedding_dim, dtype: str):
        self.num_embeddings = num_embeddings
        self.embedding_dim = embedding_dim
        self.weight = nn.Parameter(
            (num_embeddings, embedding_dim), dtype=dtype, name="embedding_weight"
        )

    def forward(self, x: relax.Expr) -> relax.Var:
        from tvm.relax.op import reshape, take

        ndim = x.struct_info.ndim
        if ndim == 1:
            return nn.emit(take(self.weight, x, axis=0))
        else:
            x_shape = x.struct_info.shape.values
            emb_size = self.weight.struct_info.shape.values[-1]
            x = nn.emit(reshape(x, shape=[-1]))
            embedding = nn.emit(take(self.weight, x, axis=0))
            return nn.emit(reshape(embedding, [*x_shape, emb_size]))


class LlamaRMSNorm(nn.Module):
    def __init__(self, hidden_size, dtype, eps=1e-6):
        self.weight = nn.Parameter((hidden_size,), dtype=dtype, name="rms_norm_weight")
        self.variance_epsilon = tvm.tir.const(eps, dtype)

    def forward(self, hidden_states):
        from tvm import te, tir

        def f_rms_norm(x, weight):
            is_float32 = x.dtype == "float32"

            def f_square(x):
                return tir.Cast("float32", x) * tir.Cast("float32", x) if not is_float32 else x * x

            def f_mul_cast(x, y):
                value = x * y
                if not is_float32:
                    value = tir.Cast(x.dtype, value)
                return value

            def f_div_cast_2d(i, k):
                x_val = x[i, k]
                if not is_float32:
                    x_val = tir.Cast("float32", x_val)
                return x_val / tir.sqrt(square_sum[i] / x.shape[1] + self.variance_epsilon)

            def f_div_cast_3d(bsz, i, k):
                x_val = x[bsz, i, k]
                if not is_float32:
                    x_val = tir.Cast("float32", x_val)
                return x_val / tir.sqrt(square_sum[bsz, i] / x.shape[2] + self.variance_epsilon)

            k = te.reduce_axis((0, x.shape[-1]), name="k")

            if len(x.shape) == 2:
                square_sum = te.compute(
                    (x.shape[0],),
                    lambda i: te.sum(f_square(x[i, k]), axis=k),
                    name=x.op.name + "red_temp",
                )

                return te.compute(
                    x.shape,
                    lambda i, k: f_mul_cast(weight(k), f_div_cast_2d(i, k)),
                    name="rms_norm",
                )
            else:
                square_sum = te.compute(
                    (x.shape[0], x.shape[1]),
                    lambda bsz, i: te.sum(f_square(x[bsz, i, k]), axis=k),
                    name=x.op.name + "red_temp",
                )

                return te.compute(
                    x.shape,
                    lambda bsz, i, k: f_mul_cast(weight(k), f_div_cast_3d(bsz, i, k)),
                    name="rms_norm",
                )

        return nn.emit_te(f_rms_norm, hidden_states, self.weight, primfunc_name_hint="rms_norm")


class LlamaMLP(nn.Module):
    def __init__(self, config: LlamaConfig):
        self.combine_matmul = config.combine_matmul
        self.num_shards = config.num_shards
        hidden_size = config.hidden_size
        intermediate_size = config.intermediate_size // self.num_shards
        dtype = config.dtype
        if self.combine_matmul:
            self.gate_up_proj = Linear(hidden_size, 2 * intermediate_size, dtype=dtype, bias=False)
            self.down_proj = Linear(intermediate_size, hidden_size, dtype=dtype, bias=False)
            self.gate_up_proj.weight.shard_dim = 0
            self.gate_up_proj.weight.shard_strategy = "shard_gate_up"
            self.down_proj.weight.shard_dim = 1
            self.down_proj.weight.shard_strategy = "shard_mlp_k"
        else:
            self.gate_proj = Linear(hidden_size, intermediate_size, dtype=dtype, bias=False)
            self.down_proj = Linear(intermediate_size, hidden_size, dtype=dtype, bias=False)
            self.up_proj = Linear(hidden_size, intermediate_size, dtype=dtype, bias=False)

    def forward(self, x):
        if self.combine_matmul:
            gate_up_results = nn.emit(
                relax.op.split(
                    self.gate_up_proj(x),
                    indices_or_sections=2,
                    axis=-1,
                )
            )
            gate_result = relax.TupleGetItem(gate_up_results, 0)
            up_result = relax.TupleGetItem(gate_up_results, 1)
        else:
            gate_result = self.gate_proj(x)
            up_result = self.up_proj(x)

        result = self.down_proj(relax.op.nn.silu(gate_result) * up_result)
        return result


def rotary_modulate_by_freq(tensor, idx, pos, position_embedding_base):
    head_dim = tensor.shape[-1]
    dtype = tensor.dtype
    n_feat_half = head_dim // 2
    feat_idx = idx[-1]
    inv_freq = te.const(1, "float32") / (
        te.power(
            te.const(position_embedding_base, "float32"),
            ((2 * feat_idx) % head_dim).astype("float32") / head_dim.astype("float32"),
        )
    )
    freq = pos * inv_freq
    left_indices = idx[:-1] + (feat_idx - n_feat_half,)
    right_indices = idx[:-1] + (feat_idx + n_feat_half,)
    return te.cos(freq).astype(dtype) * tensor(*idx) + te.sin(freq).astype(dtype) * tvm.tir.Select(
        feat_idx >= n_feat_half,
        tensor[(*left_indices,)],
        -tensor[(*right_indices,)],
    )


def apply_rotary_pos_emb(q, k, position_embedding_base, offset: int = 0):
    def f_rotary_embedding(tensor, offset):
        def rotary_compute(*idx):
            pos = (offset + idx[-3]).astype("float32")
            return rotary_modulate_by_freq(
                tensor,
                idx,
                pos,
                position_embedding_base,
            )

        return tvm.te.compute(tensor.shape, rotary_compute, name="rotary")

    q_embed = nn.emit_te(f_rotary_embedding, q, offset, primfunc_name_hint="rotary_embedding")
    k_embed = nn.emit_te(f_rotary_embedding, k, offset, primfunc_name_hint="rotary_embedding")
    return q_embed, k_embed


class LlamaAttentionBase(nn.Module):
    """Multi-headed attention from 'Attention Is All You Need' paper"""

    def __init__(self, config: LlamaConfig):
        dtype = config.dtype
        self.num_shards = config.num_shards
        self.hidden_size = config.hidden_size
        self.num_key_value_heads = config.get_num_key_value_heads() // config.num_shards
        self.num_query_heads = config.num_attention_heads // self.num_shards
        self.head_dim = self.hidden_size // config.num_attention_heads
        self.position_embedding_base = config.position_embedding_base

        self.combine_matmul = config.combine_matmul
        if self.combine_matmul:
            self.query_key_value_proj = Linear(
                self.hidden_size,
                (self.num_query_heads + 2 * self.num_key_value_heads) * self.head_dim,
                dtype=dtype,
                bias=False,
            )
            self.query_key_value_proj.weight.shard_dim = 0
            self.query_key_value_proj.weight.shard_strategy = "shard_qkv"
        else:
            self.q_proj = Linear(
                self.hidden_size,
                self.num_query_heads * self.head_dim,
                dtype=dtype,
                bias=False,
            )
            self.k_proj = Linear(
                self.hidden_size,
                self.num_key_value_heads * self.head_dim,
                dtype=dtype,
                bias=False,
            )
            self.v_proj = Linear(
                self.hidden_size,
                self.num_key_value_heads * self.head_dim,
                dtype=dtype,
                bias=False,
            )
            self.q_proj.weight.shard_dim = 0
            self.k_proj.weight.shard_dim = 0
            self.v_proj.weight.shard_dim = 0

        self.o_proj = Linear(
            self.head_dim * self.num_query_heads, self.hidden_size, dtype=dtype, bias=False
        )
        self.o_proj.weight.shard_dim = 1
        self.o_proj.weight.shard_strategy = "shard_o_proj_k"

    def project_qkv(self, hidden_states, query_output_shape, kv_output_shape):
        from tvm.relax.op import reshape, split

        if self.combine_matmul:
            qkv_states = nn.emit(
                split(
                    self.query_key_value_proj(hidden_states),
                    indices_or_sections=[
                        self.num_query_heads * self.head_dim,
                        (self.num_query_heads + self.num_key_value_heads) * self.head_dim,
                    ],
                    axis=-1,
                )
            )
            query_states = relax.TupleGetItem(qkv_states, 0)
            key_states = relax.TupleGetItem(qkv_states, 1)
            value_states = relax.TupleGetItem(qkv_states, 2)
        else:
            query_states = self.q_proj(hidden_states)
            key_states = self.k_proj(hidden_states)
            value_states = self.v_proj(hidden_states)

        query_states = nn.emit(
            reshape(query_states, query_output_shape),
        )
        key_states = nn.emit(
            reshape(key_states, kv_output_shape),
        )
        value_states = nn.emit(
            reshape(value_states, kv_output_shape),
        )

        return query_states, key_states, value_states

    def forward(
        self,
        hidden_states: relax.Expr,
        all_seq_len_shape: Optional[relax.Expr],
        past_key_values: Union[relax.Expr, Tuple[relax.Expr]],
        layer_id: int,
        attention_mask: Optional[relax.Expr] = None,
    ) -> Tuple[relax.Expr, Union[relax.Expr, Tuple[relax.Expr]]]:
        bsz, q_len, _ = hidden_states.struct_info.shape

        query_states, key_states, value_states = self.project_qkv(
            hidden_states,
            (bsz, q_len, self.num_query_heads, self.head_dim),
            (bsz, q_len, self.num_key_value_heads, self.head_dim),
        )

        from tvm.relax.op import reshape

        attn_output, past_key_values = self.attention_fwd(
            query_states,
            key_states,
            value_states,
            past_key_values,
            bsz,
            q_len,
            layer_id=layer_id,
            all_seq_len_shape=all_seq_len_shape,
            attention_mask=attention_mask,
        )

        attn_output = nn.emit(
            reshape(attn_output, (bsz, q_len, self.head_dim * self.num_query_heads))
        )
        attn_output = self.o_proj(attn_output)
        return attn_output, past_key_values

    def attention_fwd(
        self,
        query_states: relax.Expr,
        key_states: relax.Expr,
        value_states: relax.Expr,
        past_key_values: relax.Expr,
        batch_size: tir.PrimExpr,
        q_len: tir.PrimExpr,
        **kwargs,
    ):
        raise NotImplementedError()


class LlamaPagedAttention(LlamaAttentionBase):
    def __init__(self, config: LlamaConfig):
        super().__init__(config)
        ctx_mod = relax.BlockBuilder.current().get()
        self.kv_cache_transpose_append = ctx_mod.get_global_var("kv_cache_transpose_append")
        self.attention_compute_prefill = ctx_mod.get_global_var("attention_prefill")
        self.attention_compute_decode = ctx_mod.get_global_var("attention_decode")

    def attention_fwd(
        self,
        query_states: relax.Expr,
        key_states: relax.Expr,
        value_states: relax.Expr,
        past_key_values: relax.Expr,
        batch_size: tir.PrimExpr,
        q_len: tir.PrimExpr,
        **kwargs,
    ) -> Tuple[relax.Expr, relax.Expr]:
        assert "layer_id" in kwargs and isinstance(kwargs["layer_id"], int)
        layer_id = kwargs["layer_id"]

        f_kv_cache_append = relax.extern("vm.builtin.paged_attention_kv_cache_append")
        past_key_values = nn.emit(
            relax.call_pure_packed(
                f_kv_cache_append,
                past_key_values,
                self.kv_cache_transpose_append,
                key_states,
                value_states,
                relax.PrimValue(layer_id),
                sinfo_args=relax.ObjectStructInfo(),
            )
        )

        f_kv_cache_attention = relax.extern("vm.builtin.paged_attention_kv_cache_attention")
        is_decode = query_states.struct_info.shape[1] == 1
        attn_output = nn.emit(
            relax.call_dps_packed(
                f_kv_cache_attention,
                [
                    past_key_values,
                    self.attention_compute_decode if is_decode else self.attention_compute_prefill,
                    query_states,
                    relax.PrimValue(layer_id),
                    True,
                    1.0,
                    self.position_embedding_base,
                ],
                out_sinfo=relax.TensorStructInfo(
                    ((batch_size, q_len, self.num_query_heads, self.head_dim)),
                    query_states.struct_info.dtype,
                ),
            )
        )
        return attn_output, past_key_values


class LlamaAttention(LlamaAttentionBase):
    def __init__(self, config: LlamaConfig):
        super().__init__(config)

    def attention_fwd(
        self,
        query_states: relax.Expr,
        key_states: relax.Expr,
        value_states: relax.Expr,
        past_key_values: relax.Expr,
        batch_size: tir.PrimExpr,
        q_len: tir.PrimExpr,
        **kwargs,
    ) -> Tuple[relax.Expr, Tuple[relax.Expr]]:
        assert "attention_mask" in kwargs
        assert "all_seq_len_shape" in kwargs
        attention_mask = kwargs["attention_mask"]
        kv_seq_len = kwargs["all_seq_len_shape"].struct_info.values[0]

        from tvm.relax.op import astype, matmul, maximum, permute_dims, reshape, squeeze
        from tvm.relax.op.nn import softmax

        offset = kv_seq_len - q_len
        query_states, key_states = apply_rotary_pos_emb(
            query_states,
            key_states,
            self.position_embedding_base,
            offset=offset,
        )
        # [bsz, t, nh, hd]

        kv_states_shape = key_states.struct_info.shape
        kv_states_dtype = key_states.struct_info.dtype
        assert kv_states_shape[0] == 1  # bsz
        kv_states_shape = R.shape(
            [kv_states_shape[0], kv_seq_len, kv_states_shape[2], kv_states_shape[3]]
        )
        kv_cache_shape = R.shape([kv_seq_len, kv_states_shape[2], kv_states_shape[3]])

        squeezed_key = nn.emit(squeeze(key_states, axis=0))
        squeezed_value = nn.emit(squeeze(value_states, axis=0))
        k_cache, v_cache = past_key_values
        f_kv_cache_append = relax.extern("vm.builtin.attention_kv_cache_append")
        k_cache = nn.emit(
            relax.Call(
                f_kv_cache_append,
                args=[k_cache, squeezed_key],
                sinfo_args=[relax.ObjectStructInfo()],
            )
        )
        v_cache = nn.emit(
            relax.Call(
                f_kv_cache_append,
                args=[v_cache, squeezed_value],
                sinfo_args=[relax.ObjectStructInfo()],
            )
        )
        past_key_values = (k_cache, v_cache)
        f_kv_cache_view = relax.extern("vm.builtin.attention_kv_cache_view")
        k_cache = nn.emit(
            relax.Call(
                f_kv_cache_view,
                args=[k_cache, kv_cache_shape],
                sinfo_args=[R.Tensor(kv_cache_shape, kv_states_dtype)],
            )
        )
        v_cache = nn.emit(
            relax.Call(
                f_kv_cache_view,
                args=[v_cache, kv_cache_shape],
                sinfo_args=[R.Tensor(kv_cache_shape, kv_states_dtype)],
            )
        )
        key_states = nn.emit(reshape(k_cache, kv_states_shape))
        value_states = nn.emit(reshape(v_cache, kv_states_shape))
        if self.num_key_value_heads != self.num_query_heads:
            n_rep = self.num_query_heads // self.num_key_value_heads
            key_states = nn.emit(relax.op.repeat(key_states, n_rep, axis=2))
            value_states = nn.emit(relax.op.repeat(value_states, n_rep, axis=2))

        query_states = nn.emit(permute_dims(query_states, [0, 2, 1, 3]))
        key_states = nn.emit(permute_dims(key_states, [0, 2, 1, 3]))
        value_states = nn.emit(permute_dims(value_states, [0, 2, 1, 3]))

        attn_weights = nn.emit(
            matmul(query_states, permute_dims(key_states, [0, 1, 3, 2]))
            / relax.const(math.sqrt(self.head_dim), query_states.struct_info.dtype)
        )

        tvm.ir.assert_structural_equal(
            attention_mask.struct_info.shape.values,
            (batch_size, tvm.tir.IntImm("int64", 1), q_len, kv_seq_len),
        )

        attn_weights = nn.emit(
            maximum(
                attn_weights,
                relax.const(
                    tvm.tir.min_value(attn_weights.struct_info.dtype).value,
                    attn_weights.struct_info.dtype,
                ),
            )
        )
        attn_weights = nn.emit(relax.op.minimum(attn_weights, attention_mask))

        # upcast attention to fp32
        if attn_weights.struct_info.dtype != "float32":
            attn_weights = astype(attn_weights, "float32")
        attn_weights = nn.emit(softmax(attn_weights, axis=-1))
        if attn_weights.struct_info.dtype != query_states.struct_info.dtype:
            attn_weights = astype(attn_weights, query_states.struct_info.dtype)
        attn_output = nn.emit(matmul(attn_weights, value_states))

        attn_output = nn.emit(permute_dims(attn_output, [0, 2, 1, 3]))
        return attn_output, past_key_values


class LlamaDecoderLayer(nn.Module):
    def __init__(self, config: LlamaConfig, enable_batching: bool):
        attn_class = LlamaPagedAttention if enable_batching else LlamaAttention
        self.hidden_size = config.hidden_size
        self.self_attn = attn_class(config)
<<<<<<< HEAD
        if isinstance(config, MixtralConfig):
            from .mixtral import MoE

            self.use_moe = True
            self.block_sparse_moe = MoE(config)
        else:
            self.use_moe = False
            self.mlp = LlamaMLP(config)
=======
        self.mlp = LlamaMLP(config)
>>>>>>> eddc5b14
        self.input_layernorm = LlamaRMSNorm(
            config.hidden_size, dtype=config.dtype, eps=config.rms_norm_eps
        )
        self.post_attention_layernorm = LlamaRMSNorm(
            config.hidden_size, dtype=config.dtype, eps=config.rms_norm_eps
        )

    def post_self_attn(self, hidden_states, residual):
        if self.self_attn.num_shards > 1:
            residual = nn.emit(
                residual / R.const(self.self_attn.num_shards, dtype=residual.struct_info.dtype)
            )
        hidden_states = nn.emit(residual + hidden_states)
        if self.self_attn.num_shards > 1:
            hidden_states = nn.emit(ccl.allreduce(hidden_states, "sum"))

<<<<<<< HEAD
        residual = hidden_states
        hidden_states = self.post_attention_layernorm(hidden_states)

        model = self.block_sparse_moe if self.use_moe else self.mlp

        hidden_states = model(hidden_states)
        if model.num_shards > 1:
            residual = nn.emit(
                residual / R.const(model.num_shards, dtype=residual.struct_info.dtype)
            )
        hidden_states = nn.emit(residual + hidden_states)
        if model.num_shards > 1:
=======
        # Fully Connected
        residual = hidden_states
        hidden_states = self.post_attention_layernorm(hidden_states)
        hidden_states = self.mlp(hidden_states)
        if self.mlp.num_shards > 1:
            residual = nn.emit(
                residual / R.const(self.mlp.num_shards, dtype=residual.struct_info.dtype)
            )
        hidden_states = nn.emit(residual + hidden_states)
        if self.mlp.num_shards > 1:
>>>>>>> eddc5b14
            hidden_states = nn.emit(ccl.allreduce(hidden_states, "sum"))

        return hidden_states

    def forward(
        self,
        hidden_states: relax.Expr,
        all_seq_len_shape: Optional[relax.Expr],
        past_key_values: Union[relax.Expr, Tuple[relax.Expr]],
        layer_id: int,
        attention_mask: Optional[relax.Expr] = None,
    ) -> Tuple[relax.Expr, Optional[Tuple[relax.Expr, relax.Expr]]]:
        residual = hidden_states

        hidden_states = self.input_layernorm(hidden_states)

        # Self Attention
        hidden_states, present_key_value = self.self_attn(
            hidden_states=hidden_states,
            past_key_values=past_key_values,
            attention_mask=attention_mask,
            all_seq_len_shape=all_seq_len_shape,
            layer_id=layer_id,
        )
        hidden_states = self.post_self_attn(hidden_states, residual)
        return hidden_states, present_key_value


def _make_causal_mask(input_ids_shape, dtype, src_len):
    from tvm.relax.op import broadcast_to

    bsz, tgt_len = input_ids_shape

    def min_max_triu_te():
        return te.compute(
            (tgt_len, tgt_len),
            lambda i, j: tvm.tir.Select(j > i, tvm.tir.min_value(dtype), tvm.tir.max_value(dtype)),
            name="make_diag_mask_te",
        )

    mask = nn.emit_te(min_max_triu_te)
    diag_mask = nn.emit(broadcast_to(mask, (bsz, 1, tgt_len, tgt_len)))
    if src_len == tgt_len:
        return diag_mask

    def extend_te(x, tgt_len, src_len):
        return te.compute(
            (bsz, 1, tgt_len, src_len),
            lambda b, _, i, j: te.if_then_else(
                j < src_len - tgt_len,
                tvm.tir.max_value(dtype),
                x[b, _, i, j - (src_len - tgt_len)],
            ),
            name="concat_te",
        )

    return nn.emit_te(extend_te, diag_mask, tgt_len, src_len)


class LlamaEmbedTokens(nn.Module):
    def __init__(self, config: LlamaConfig, vocab_size_var: tvm.tir.SizeVar):
        self.embed_tokens = Embedding(vocab_size_var, config.hidden_size, dtype=config.dtype)

    def forward(self, input_ids: relax.Expr):
        inputs_embeds = self.embed_tokens(input_ids)
        return inputs_embeds


class LlamaEmbedTokensWrapper(nn.Module):
    def __init__(self, config: LlamaConfig, vocab_size_var: tvm.tir.SizeVar):
        # build a wrapper to ensure that the naming of the embed_tokens parameter is consistent
        self.model = LlamaEmbedTokens(config, vocab_size_var)

    def forward(self, input_ids: relax.Expr):
        inputs_embeds = self.model(input_ids)
        return inputs_embeds


class LlamaModelBase(nn.Module):
    def __init__(
        self,
        config: LlamaConfig,
        vocab_size_var: tir.SizeVar,
        sep_embed: bool = False,
        enable_batching: bool = False,
    ):
        self.num_shards = config.num_shards
        self.padding_idx = config.pad_token_id
        self.embed_tokens = None

        if not sep_embed:
            self.embed_tokens = Embedding(vocab_size_var, config.hidden_size, dtype=config.dtype)

        self.layers = ModuleList(
            [LlamaDecoderLayer(config, enable_batching) for _ in range(config.num_hidden_layers)]
        )
        self.norm = LlamaRMSNorm(config.hidden_size, dtype=config.dtype, eps=config.rms_norm_eps)

    def forward(
        self,
        inputs: relax.Expr,
        all_seq_len_shape: Optional[relax.Expr],
        past_key_values: relax.Expr,
    ):
        raise NotImplementedError()


class LlamaModelForSingleSequence(LlamaModelBase):
<<<<<<< HEAD
    def __init__(
        self, config: LlamaConfig, vocab_size_var: tvm.tir.SizeVar, sep_embed: bool = False
    ):
=======
    def __init__(self, config: LlamaConfig, vocab_size_var: tvm.tir.SizeVar, sep_embed: bool = False):
>>>>>>> eddc5b14
        super().__init__(config, vocab_size_var, sep_embed, enable_batching=False)

    def _prepare_decoder_attention_mask(self, input_shape, src_len, dtype):
        # create causal mask
        # [bsz, seq_len] -> [bsz, 1, tgt_seq_len, src_seq_len]
        combined_attention_mask = None
        if isinstance(input_shape[-1], tvm.tir.SizeVar) or input_shape[-1] > 1:
            combined_attention_mask = _make_causal_mask(input_shape, dtype, src_len)
        else:
            # Get src_len from input parameters
            # [bsz, seq_len] -> [bsz, 1, tgt_seq_len, src_seq_len]
            bsz, tgt_len = input_shape
            combined_attention_mask = nn.emit(
                relax.op.full(
                    (bsz, 1, tgt_len, src_len),
                    relax.const(tvm.tir.max_value(dtype).value, dtype),
                    dtype,
                )
            )
        return combined_attention_mask

    def forward(
        self,
        inputs: relax.Expr,
        all_seq_len_shape: Optional[relax.Expr],
        past_key_values: relax.Expr,
    ):
        if self.num_shards > 1:
            inputs = nn.emit(ccl.broadcast_from_worker0(inputs))
        if self.embed_tokens:
            inputs_embeds = self.embed_tokens(inputs)
        else:
            inputs_embeds = inputs
        # retrieve input_ids
        batch_size, seq_length, _ = inputs_embeds.struct_info.shape
        seq_length_with_past = all_seq_len_shape.struct_info.values[0]
        # embed positions
        attention_mask = self._prepare_decoder_attention_mask(
            (batch_size, seq_length),
            seq_length_with_past,
            inputs_embeds.struct_info.dtype,
        )

        hidden_states = inputs_embeds

        # decoder layers
        next_decoder_cache = ()

        for idx, decoder_layer in enumerate(self.layers):
            assert past_key_values is not None
            past_key_value = (past_key_values[idx * 2], past_key_values[idx * 2 + 1])

            hidden_states, key_value_cache = decoder_layer(
                hidden_states,
                attention_mask=attention_mask,
                past_key_values=past_key_value,
                all_seq_len_shape=all_seq_len_shape,
                layer_id=idx,
            )
            next_decoder_cache += key_value_cache

        hidden_states = self.norm(hidden_states)

        assert len(next_decoder_cache) == len(self.layers) * 2
        return hidden_states, next_decoder_cache


class LlamaModelForBatching(LlamaModelBase):
    def __init__(self, config: LlamaConfig, vocab_size_var: tvm.tir.SizeVar, sep_embed: bool):
        assert sep_embed
        super().__init__(config, vocab_size_var, sep_embed=True, enable_batching=True)

    def forward(
        self,
        inputs: relax.Expr,
        all_seq_len_shape: Optional[relax.Expr],
        past_key_values: relax.Expr,
    ):
        assert all_seq_len_shape is None
        if self.num_shards > 1:
            inputs = nn.emit(ccl.broadcast_from_worker0(inputs))
        if self.embed_tokens:
            inputs_embeds = self.embed_tokens(inputs)
        else:
            inputs_embeds = inputs

        hidden_states = inputs_embeds

        for idx, decoder_layer in enumerate(self.layers):
            assert past_key_values is not None
            hidden_states, past_key_values = decoder_layer(
                hidden_states,
                attention_mask=None,
                past_key_values=past_key_values,
                all_seq_len_shape=all_seq_len_shape,
                layer_id=idx,
            )

        hidden_states = self.norm(hidden_states)
        return hidden_states, past_key_values


class LlamaForCausalLM(nn.Module):
    def __init__(
        self,
        config: LlamaConfig,
        vocab_size_var: tvm.tir.SizeVar,
        sep_embed: bool = False,
        enable_batching: bool = False,
    ):
        model_class = LlamaModelForBatching if enable_batching else LlamaModelForSingleSequence
        self.model = model_class(config, vocab_size_var, sep_embed)
        self.lm_head = Linear(config.hidden_size, vocab_size_var, dtype=config.dtype, bias=False)

        ############ Rotary embedding constants ############
        assert config.hidden_size % config.num_attention_heads == 0
        head_dim = config.hidden_size // config.num_attention_heads

        # Set the cached sin/cos to the maximum of 2048 and max seq len.
        # This will be eliminated further with online rotary embedding calculation.
        cache_len = te.var("cache_len", "int64")
        self.cos_cached = nn.Parameter((cache_len, head_dim), dtype=config.dtype, name="cos_cached")
        self.sin_cached = nn.Parameter((cache_len, head_dim), dtype=config.dtype, name="sin_cached")
        ############ End ############

    def forward(
        self,
        inputs: relax.Expr,
        all_seq_len_shape: Optional[relax.Expr],
        past_key_values: relax.Expr,
        logit_positions: Optional[relax.Expr] = None,
    ):
        hidden_states, key_value_cache = self.model(
            inputs=inputs,
            all_seq_len_shape=all_seq_len_shape,
            past_key_values=past_key_values,
        )

        def te_slicing(x: te.Tensor):
            assert x.ndim == 3
            return te.compute(
                shape=(x.shape[0], 1, x.shape[2]),
                fcompute=lambda i, j, k: x[i, x.shape[1] - 1, k],
                name="slice",
            )

        if hidden_states.struct_info.shape[1] != 1:
            if logit_positions is None:
                hidden_states = nn.emit_te(te_slicing, hidden_states, primfunc_name_hint="slice")
            else:
                hidden_states = relax.op.take(hidden_states, logit_positions, axis=1)
        logits = self.lm_head(hidden_states)

        if logits.struct_info.dtype != "float32":
            logits = nn.emit(relax.op.astype(logits, "float32"))

        return logits, key_value_cache


def get_param_quant_kind(name: str, param_info: relax.TensorStructInfo) -> ParamQuantKind:
    if "embed_tokens" in name:
        return ParamQuantKind.embedding_table
    elif "lm_head.weight" in name:
        return ParamQuantKind.final_fc_weight
    elif param_info.ndim == 2 and name.endswith(".weight"):
        return ParamQuantKind.linear_weight
    else:
        return ParamQuantKind.others


def create_embed_func(
    bb: relax.BlockBuilder,
    param_manager: ParamManager,
    config: LlamaConfig,
    quant_scheme: QuantizationScheme,
) -> None:
    func_name = "embed"

    seq_len = tvm.tir.SizeVar("m", "int64")
    with bb.function(func_name):
        model = LlamaEmbedTokensWrapper(config, tvm.tir.SizeVar("vocab_size", "int64"))
        param_manager.register_params(model, func_name, quant_scheme, get_param_quant_kind)

        input_ids = nn.Placeholder((1, seq_len), dtype="int32", name="input_ids")
        with bb.dataflow():
            inputs_embeds = model(input_ids)
            params = [input_ids] + model.parameters()
            gv = bb.emit_output(inputs_embeds)
        bb.emit_func_output(gv, params)

    mod = bb.get()
    gv = mod.get_global_var(func_name)
    bb.update_func(gv, mod[gv].with_attr("num_input", 1))


def create_prefill_func_for_single_seq(
    bb: relax.BlockBuilder,
    param_manager: ParamManager,
    config: LlamaConfig,
    quant_scheme: QuantizationScheme,
    sep_embed: bool = False,
) -> None:
    func_name = "prefill_with_embed" if sep_embed else "prefill"

    bsz = 1
    seq_len = tvm.tir.SizeVar("n", "int64")
    all_seq_len = tvm.tir.SizeVar("m", "int64")
    hidden_size = config.hidden_size
    with bb.function(func_name):
        model = LlamaForCausalLM(
            config, tvm.tir.SizeVar("vocab_size", "int64"), sep_embed, enable_batching=False
        )
        param_manager.register_params(model, func_name, quant_scheme, get_param_quant_kind)

        inputs = (
            nn.Placeholder((bsz, seq_len, hidden_size), dtype=config.dtype, name="inputs_embeds")
            if sep_embed
            else nn.Placeholder((bsz, seq_len), dtype="int32", name="input_ids")
        )
        all_seq_len_shape = relax.Var("all_seq_len", relax.ShapeStructInfo((all_seq_len,)))
        past_key_values = relax.Var(
            "kv_cache",
            relax.TupleStructInfo(
                [relax.ObjectStructInfo() for _ in range(config.num_hidden_layers * 2)]
            ),
        )
        with bb.dataflow():
            logits, key_value_cache = model(
                inputs, all_seq_len_shape, past_key_values=past_key_values
            )
            params = [
                inputs,
                all_seq_len_shape,
                past_key_values,
            ] + model.parameters()
            gv = bb.emit_output((logits, relax.Tuple(key_value_cache)))
        bb.emit_func_output(gv, params)

    mod = bb.get()
    gv = mod.get_global_var(func_name)
    bb.update_func(gv, mod[gv].with_attr("num_input", 3))


def create_prefill_func_for_batching(
    bb: relax.BlockBuilder,
    param_manager: ParamManager,
    config: LlamaConfig,
    quant_scheme: QuantizationScheme,
) -> None:
    func_name = "prefill_with_embed"

    bsz = tir.SizeVar("nseq", "int64")
    total_seq_len = tvm.tir.SizeVar("m", "int64")
    hidden_size = config.hidden_size
    with bb.function(func_name):
        model = LlamaForCausalLM(
            config, tvm.tir.SizeVar("vocab_size", "int64"), sep_embed=True, enable_batching=True
        )
        param_manager.register_params(model, func_name, quant_scheme, get_param_quant_kind)

        inputs = nn.Placeholder(
            (1, total_seq_len, hidden_size), dtype=config.dtype, name="inputs_embeds"
        )
        logit_pos = nn.Placeholder((bsz,), dtype="int32", name="logit_positions")
        past_key_values = relax.Var("kv_cache", relax.ObjectStructInfo())
        with bb.dataflow():
            logits, key_value_cache = model(
                inputs,
                all_seq_len_shape=None,
                past_key_values=past_key_values,
                logit_positions=logit_pos,
            )
            params = [inputs, logit_pos, past_key_values] + model.parameters()
            gv = bb.emit_output((logits, key_value_cache))
        bb.emit_func_output(gv, params)

    mod = bb.get()
    gv = mod.get_global_var(func_name)
    bb.update_func(gv, mod[gv].with_attr("num_input", 3))


def create_decoding_func_for_single_seq(
    bb: relax.BlockBuilder,
    param_manager: ParamManager,
    config: LlamaConfig,
    quant_scheme: QuantizationScheme,
) -> None:
    func_name = "decode"

    bsz = 1
    all_seq_len = tvm.tir.SizeVar("m", "int64")

    with bb.function(func_name):
        model = LlamaForCausalLM(config, tvm.tir.SizeVar("vocab_size", "int64"))
        param_manager.register_params(model, func_name, quant_scheme, get_param_quant_kind)

        input_ids = nn.Placeholder((bsz, 1), dtype="int32", name="input_ids")
        all_seq_len_shape = relax.Var("all_seq_len", relax.ShapeStructInfo((all_seq_len,)))
        past_key_values = relax.Var(
            "kv_cache",
            relax.TupleStructInfo(
                [relax.ObjectStructInfo() for _ in range(config.num_hidden_layers * 2)]
            ),
        )
        with bb.dataflow():
            logits, key_value_cache = model(
                input_ids, all_seq_len_shape, past_key_values=past_key_values
            )
            params = [
                input_ids,
                all_seq_len_shape,
                past_key_values,
            ] + model.parameters()
            gv = bb.emit_output((logits, relax.Tuple(key_value_cache)))
        bb.emit_func_output(gv, params)

    mod = bb.get()
    gv = mod.get_global_var(func_name)
    bb.update_func(gv, mod[gv].with_attr("num_input", 3))


def create_decoding_func_for_batching(
    bb: relax.BlockBuilder,
    param_manager: ParamManager,
    config: LlamaConfig,
    quant_scheme: QuantizationScheme,
) -> None:
    func_name = "decode_with_embed"

    bsz = tir.SizeVar("nseq", "int64")
    hidden_size = config.hidden_size
    with bb.function(func_name):
        model = LlamaForCausalLM(
            config, tvm.tir.SizeVar("vocab_size", "int64"), sep_embed=True, enable_batching=True
        )
        param_manager.register_params(model, func_name, quant_scheme, get_param_quant_kind)

        inputs = nn.Placeholder((bsz, 1, hidden_size), dtype=config.dtype, name="inputs_embeds")
        past_key_values = relax.Var("kv_cache", relax.ObjectStructInfo())
        with bb.dataflow():
            logits, key_value_cache = model(
                inputs, all_seq_len_shape=None, past_key_values=past_key_values
            )
            params = [inputs, past_key_values] + model.parameters()
            gv = bb.emit_output((logits, key_value_cache))
        bb.emit_func_output(gv, params)

    mod = bb.get()
    gv = mod.get_global_var(func_name)
    bb.update_func(gv, mod[gv].with_attr("num_input", 2))


def create_kv_cache_func(bb: relax.BlockBuilder, config: LlamaConfig) -> None:
    num_key_value_heads = config.get_num_key_value_heads() // config.num_shards
    init_shape = relax.ShapeExpr(
        (
            config.max_sequence_length,
            num_key_value_heads,
            config.hidden_size // config.num_attention_heads,  # head_dim
        )
    )
    with bb.function("create_kv_cache", []):
        with bb.dataflow():
            zeros = bb.emit(relax.op.zeros(init_shape, config.dtype))
            caches = []
            f_kv_cache_create = relax.extern("vm.builtin.attention_kv_cache_create")
            for _ in range(config.num_hidden_layers * 2):
                caches.append(
                    bb.emit(
                        relax.Call(
                            f_kv_cache_create,
                            args=[zeros, init_shape, relax.PrimValue(0)],
                            sinfo_args=[relax.ObjectStructInfo()],
                        )
                    )
                )
            gv = bb.emit_output(caches)
        bb.emit_func_output(gv)


def create_paged_kv_cache_func(bb: relax.BlockBuilder, config: LlamaConfig) -> None:
    head_dim = config.hidden_size // config.num_attention_heads
    num_key_value_heads = config.get_num_key_value_heads() // config.num_shards

    page_size = tir.SizeVar("page_size", "int64")
    total_seq_len = tir.SizeVar("total_seq_len", "int64")
    reserved_nseq = tir.SizeVar("reserved_nseq", "int64")
    cache_config = relax.Var(
        "cache_config",
        relax.ShapeStructInfo([reserved_nseq, total_seq_len, page_size]),
    )

    with bb.function("create_kv_cache", [cache_config]):
        with bb.dataflow():
            zeros = bb.emit(relax.op.zeros((), config.dtype))
            f_kv_cache_create = relax.extern("vm.builtin.paged_attention_kv_cache_create")
            cache = bb.emit_output(
                relax.Call(
                    f_kv_cache_create,
                    args=[
                        cache_config,
                        relax.PrimValue(config.num_hidden_layers),
                        relax.PrimValue(num_key_value_heads),
                        relax.PrimValue(head_dim),
                        zeros,
                        relax.PrimValue(0),
                    ],
                    sinfo_args=[relax.ObjectStructInfo()],
                )
            )
        bb.emit_func_output(cache)


def create_softmax_func_for_single_seq(bb: relax.BlockBuilder, config: LlamaConfig) -> None:
    with bb.function("softmax_with_temperature"):
        logits = nn.Placeholder(
            (1, 1, tvm.tir.SizeVar("vocab_size", "int64")), dtype="float32", name="logits"
        )
        temperature = nn.Placeholder((), dtype="float32", name="temperature")
        with bb.dataflow():
            div = bb.emit(relax.op.divide(logits, temperature))
            softmax = bb.emit(relax.op.nn.softmax(div, axis=-1))
            gv = bb.emit_output(softmax)
        bb.emit_func_output(gv, [logits, temperature])


def create_softmax_func_for_batching(bb: relax.BlockBuilder, config: LlamaConfig) -> None:
    with bb.function("softmax_with_temperature"):
        bsz = tvm.tir.SizeVar("nseq", "int64")
        logits = nn.Placeholder(
            (bsz, 1, tvm.tir.SizeVar("vocab_size", "int64")),
            dtype="float32",
            name="logits",
        )
        temperature = nn.Placeholder((bsz,), dtype="float32", name="temperature")
        with bb.dataflow():
            t_reshaped = bb.emit(relax.op.reshape(temperature, (bsz, 1, 1)))
            div = bb.emit(relax.op.divide(logits, t_reshaped))
            softmax = bb.emit(relax.op.nn.softmax(div, axis=-1))
            gv = bb.emit_output(softmax)
        bb.emit_func_output(gv, [logits, temperature])
<<<<<<< HEAD


def emit_paged_kv_cache_op(bb: relax.BlockBuilder, config: LlamaConfig) -> None:
    from tvm.script import tir as T

    num_layers = config.num_hidden_layers
    num_heads = config.num_key_value_heads
    head_dim = config.hidden_size // config.num_attention_heads

    # fmt: off
    @T.prim_func
    def kv_cache_transpose_append(
        var_pages: T.handle,
        var_k_data: T.handle,
        var_v_data: T.handle,
        var_page_table_indptr: T.handle,
        var_page_table_values: T.handle,
        var_last_page_offset: T.handle,
        var_append_length_indptr: T.handle,
        var_pos2seqidx: T.handle,
        layer_id: T.int64,
    ):
        nseq = T.int64()
        ntoken = T.SizeVar("ntoken", "int64")
        npage = T.int64()
        page_size = T.SizeVar("page_size", "int64")
        num_pages = T.int64()

        pages = T.match_buffer(var_pages, (num_pages, num_layers, 2, num_heads, page_size, head_dim), config.dtype)
        k_data = T.match_buffer(var_k_data, (ntoken, num_heads, head_dim), config.dtype)
        v_data = T.match_buffer(var_v_data, (ntoken, num_heads, head_dim), config.dtype)
        last_page_offset = T.match_buffer(var_last_page_offset, (nseq,), "int32")
        page_table_indptr = T.match_buffer(var_page_table_indptr, (nseq + 1,), "int32")
        page_table_values = T.match_buffer(var_page_table_values, (npage,), "int32")
        append_length_indptr = T.match_buffer(var_append_length_indptr, (nseq + 1,), "int32")
        pos2seqidx = T.match_buffer(var_pos2seqidx, (ntoken,), "int32")

        for global_pos, h, f in T.grid(ntoken, num_heads, head_dim):
            with T.block("k_transpose_append"):
                vgpos, vh, vf = T.axis.remap("SSS", [global_pos, h, f])
                seq_idx: T.int64 = T.Cast("int64", pos2seqidx[vgpos])
                seqlen: T.int64 = T.Cast("int64", (page_table_indptr[seq_idx + 1] - page_table_indptr[seq_idx] - 1) * page_size + last_page_offset[seq_idx])
                pages[
                    page_table_values[page_table_indptr[seq_idx] + T.floordiv(seqlen - (append_length_indptr[seq_idx + 1] - vgpos), page_size)],
                    layer_id,
                    0,
                    vh,
                    T.floormod(seqlen - (append_length_indptr[seq_idx + 1] - vgpos), page_size),
                    vf,
                ] = k_data[vgpos, vh, vf]
            with T.block("v_transpose_append"):
                vgpos, vh, vf = T.axis.remap("SSS", [global_pos, h, f])
                seq_idx: T.int64 = T.Cast("int64", pos2seqidx[vgpos])
                seqlen: T.int64 = T.Cast("int64", (page_table_indptr[seq_idx + 1] - page_table_indptr[seq_idx] - 1) * page_size + last_page_offset[seq_idx])
                pages[
                    page_table_values[page_table_indptr[seq_idx] + T.floordiv(seqlen - (append_length_indptr[seq_idx + 1] - vgpos), page_size)],
                    layer_id,
                    1,
                    vh,
                    T.floormod(seqlen - (append_length_indptr[seq_idx + 1] - vgpos), page_size),
                    vf,
                ] = v_data[vgpos, vh, vf]
    # fmt: on

    bb.add_func(kv_cache_transpose_append, "kv_cache_transpose_append")
    bb.add_func(relax.extern("paged_kv_cache.attention_kernel_prefill"), "attention_prefill")
    bb.add_func(relax.extern("paged_kv_cache.attention_kernel_decode"), "attention_decode")


def setup_params(mod, param_manager, dtype, config, args):
    mappings = [
        ("gate_proj", "w1"),
        ("down_proj", "w2"),
        ("up_proj", "w3"),
    ]

    def f_convert_pname_fwd(pname: str) -> List[str]:
        qkv_str = "query_key_value_proj"
        gate_up_str = "gate_up_proj"

        if isinstance(config, MixtralConfig):
            for k, v in mappings:
                pname = pname.replace(k, v)
            # pname = pname.replace("model.", "")
            if config.quantization_scheme.name == "q4f16_ft":
                if pname.endswith("scales"):
                    # TODO: remove after quantization integarted
                    pname = pname.replace("scales", "weight")

            if config.combine_matmul:
                if qkv_str in pname:
                    return [
                        pname.replace(qkv_str, "q_proj"),
                        pname.replace(qkv_str, "k_proj"),
                        pname.replace(qkv_str, "v_proj"),
                    ]
                if "experts.gate_up_combined_proj" in pname:
                    return [
                        pname.replace("experts.gate_up_combined_proj", f"experts.{i}.w1")
                        for i in range(config.num_local_experts)
                    ] + [
                        pname.replace("experts.gate_up_combined_proj", f"experts.{i}.w3")
                        for i in range(config.num_local_experts)
                    ]

            if "experts" in pname:
                # not needed if using combine_matmul
                return [
                    pname.replace("experts", f"experts.{i}")
                    for i in range(config.num_local_experts)
                ]

=======


def emit_paged_kv_cache_op(bb: relax.BlockBuilder, config: LlamaConfig) -> None:
    from tvm.script import tir as T

    num_layers = config.num_hidden_layers
    num_heads = config.num_key_value_heads
    head_dim = config.hidden_size // config.num_attention_heads

    # fmt: off
    @T.prim_func
    def kv_cache_transpose_append(
        var_pages: T.handle,
        var_k_data: T.handle,
        var_v_data: T.handle,
        var_page_table_indptr: T.handle,
        var_page_table_values: T.handle,
        var_last_page_offset: T.handle,
        var_append_length_indptr: T.handle,
        var_pos2seqidx: T.handle,
        layer_id: T.int64,
    ):
        nseq = T.int64()
        ntoken = T.SizeVar("ntoken", "int64")
        npage = T.int64()
        page_size = T.SizeVar("page_size", "int64")
        num_pages = T.int64()

        pages = T.match_buffer(var_pages, (num_pages, num_layers, 2, num_heads, page_size, head_dim), config.dtype)
        k_data = T.match_buffer(var_k_data, (ntoken, num_heads, head_dim), config.dtype)
        v_data = T.match_buffer(var_v_data, (ntoken, num_heads, head_dim), config.dtype)
        last_page_offset = T.match_buffer(var_last_page_offset, (nseq,), "int32")
        page_table_indptr = T.match_buffer(var_page_table_indptr, (nseq + 1,), "int32")
        page_table_values = T.match_buffer(var_page_table_values, (npage,), "int32")
        append_length_indptr = T.match_buffer(var_append_length_indptr, (nseq + 1,), "int32")
        pos2seqidx = T.match_buffer(var_pos2seqidx, (ntoken,), "int32")

        for global_pos, h, f in T.grid(ntoken, num_heads, head_dim):
            with T.block("k_transpose_append"):
                vgpos, vh, vf = T.axis.remap("SSS", [global_pos, h, f])
                seq_idx: T.int64 = T.Cast("int64", pos2seqidx[vgpos])
                seqlen: T.int64 = T.Cast("int64", (page_table_indptr[seq_idx + 1] - page_table_indptr[seq_idx] - 1) * page_size + last_page_offset[seq_idx])
                pages[
                    page_table_values[page_table_indptr[seq_idx] + T.floordiv(seqlen - (append_length_indptr[seq_idx + 1] - vgpos), page_size)],
                    layer_id,
                    0,
                    vh,
                    T.floormod(seqlen - (append_length_indptr[seq_idx + 1] - vgpos), page_size),
                    vf,
                ] = k_data[vgpos, vh, vf]
            with T.block("v_transpose_append"):
                vgpos, vh, vf = T.axis.remap("SSS", [global_pos, h, f])
                seq_idx: T.int64 = T.Cast("int64", pos2seqidx[vgpos])
                seqlen: T.int64 = T.Cast("int64", (page_table_indptr[seq_idx + 1] - page_table_indptr[seq_idx] - 1) * page_size + last_page_offset[seq_idx])
                pages[
                    page_table_values[page_table_indptr[seq_idx] + T.floordiv(seqlen - (append_length_indptr[seq_idx + 1] - vgpos), page_size)],
                    layer_id,
                    1,
                    vh,
                    T.floormod(seqlen - (append_length_indptr[seq_idx + 1] - vgpos), page_size),
                    vf,
                ] = v_data[vgpos, vh, vf]
    # fmt: on

    bb.add_func(kv_cache_transpose_append, "kv_cache_transpose_append")
    bb.add_func(relax.extern("paged_kv_cache.attention_kernel_prefill"), "attention_prefill")
    bb.add_func(relax.extern("paged_kv_cache.attention_kernel_decode"), "attention_decode")


def setup_params(mod, param_manager, dtype, config, args):
    def f_convert_pname_fwd(pname: str) -> List[str]:
>>>>>>> eddc5b14
        if not config.combine_matmul:
            return [pname]

        if qkv_str in pname:
            return [
                pname.replace(qkv_str, "q_proj"),
                pname.replace(qkv_str, "k_proj"),
                pname.replace(qkv_str, "v_proj"),
            ]
        elif gate_up_str in pname:
            return [
                pname.replace(gate_up_str, "gate_proj"),
                pname.replace(gate_up_str, "up_proj"),
            ]
        else:
            return [pname]

    def f_convert_param_bkwd(torch_pname: str, torch_param):
        if isinstance(config, MixtralConfig):
            if "experts" in torch_pname:
                return None
            for v, k in mappings:
                torch_pname = torch_pname.replace(k, v)
        if not config.combine_matmul:
            return [(torch_pname, torch_param.astype(dtype))]

        combined_layers = ["q_proj", "k_proj", "v_proj", "gate_proj", "up_proj"]
        # print('bkwd pname ', torch_pname)
        if any([name in torch_pname for name in combined_layers]):
            return None
        return [(torch_pname, torch_param.astype(dtype))]

    def quantize(experts, relax_pname):
        print("quantizing experts", relax_pname)
        func = tvm.get_global_func("cutlass.symmetric_quantize")
        nd_experts = tvm.nd.array(experts)
        qweight, qscale = func(nd_experts, True)
        if relax_pname.endswith("weight"):
            return qweight
        else:
            assert relax_pname.endswith("scales")
            return qscale

    def f_compute_relax_param(relax_pname: str, torch_params: List[Any]):
        # Expected to enter this function only for the combined linear matmul weights.
        # Other weights are supposed to be loaded in `f_convert_param_bkwd` since
        # each other relax param has a unique corresponding torch param.
        if isinstance(config, MixtralConfig):
            if "gate_up_combined_proj" in relax_pname:
                # combine along out_features dimension and then experts dimension
                experts = []
                assert len(torch_params) == 2 * config.num_local_experts

                use_pytorch = True
                if use_pytorch and dtype == "float16":
                    import torch

                    torch_params = [torch.from_numpy(param).cuda() for param in torch_params]
                    for i in range(config.num_local_experts):
                        gate, up = (
                            torch_params[i],
                            torch_params[i + config.num_local_experts],
                        )  # torch weight in col major
                        gate_up = torch.concatenate([gate, up], axis=0).type(torch.float16)
                        experts.append(gate_up.transpose(1, 0))
                    result = torch.stack(experts)
                    result = result.cpu().numpy()
                else:
                    for i in range(config.num_local_experts):
                        gate, up = (
                            torch_params[i],
                            torch_params[i + config.num_local_experts],
                        )  # torch weight in col major
                        gate_up = np.concatenate([gate, up], axis=0).astype(dtype)
                        experts.append(gate_up.transpose())
                    result = np.stack(experts)
                # print(config.quantization_scheme.name)
                if config.quantization_scheme.name == "q4f16_ft" and "experts" in relax_pname:
                    result = quantize(result, relax_pname)
                return result
            if "experts" in relax_pname:
                use_pytorch = True
                if use_pytorch and dtype == "float16":
                    import torch

                    torch_params = [torch.from_numpy(param).cuda() for param in torch_params]
                    experts = torch.stack(
                        [expert.type(torch.float16).transpose(1, 0) for expert in torch_params]
                    )
                    result = experts.cpu().numpy()
                else:
                    experts = [expert.astype(dtype).transpose() for expert in torch_params]
                    result = np.stack(experts)
                # torch_params = [torch.from_numpy(param).cuda() for param in torch_params]
                # experts = [expert.type(dtype).transpose(1, 0) for expert in torch_params]
                # result = torch.stack(experts).detach().numpy()
                if config.quantization_scheme.name == "q4f16_ft" and "experts" in relax_pname:
                    result = quantize(result, relax_pname)
                return result

        if not config.combine_matmul:
            # When matmul combination is not turned on, each relax param has a unique
            # corresponding torch param, and this function is not expected to be entered.
            raise NotImplementedError(
                "Matmul combination is not turned on, and the function "
                "is not expected to be entered"
            )
        hidden_size = config.hidden_size
        head_dim = config.hidden_size // config.num_attention_heads

        if "query_key_value_proj" in relax_pname:
            q_heads = config.num_attention_heads
            kv_heads = config.get_num_key_value_heads()
            q, k, v = torch_params
            assert q.shape == (q_heads * head_dim, hidden_size)
            assert k.shape == (kv_heads * head_dim, hidden_size)
            assert v.shape == (kv_heads * head_dim, hidden_size)
            qkv = np.concatenate([q, k, v], axis=0).astype(dtype)
            return qkv
        if "gate_up_proj" in relax_pname:
            gate, up = torch_params
            gate_up = np.concatenate([gate, up], axis=0).astype(dtype)
            return gate_up
        raise ValueError("Unexpected param loading")

    param_manager.set_param_loading_func(
        args.model_path,
        args.use_safetensors,
        f_convert_pname_fwd,
        f_convert_param_bkwd,
        f_compute_relax_param,
    )

    device = tvm.cpu()
    param_list = [None] * param_manager.nparam_to_load

    head_dim = config.hidden_size / config.num_attention_heads
    inv_freq = 1.0 / (
        config.position_embedding_base ** (np.arange(0, head_dim, 2).astype("float32") / head_dim)
    )

    # The following cos/sin values can be removed but **are kept for compatibility issues**.
    t = np.arange(2048, dtype=inv_freq.dtype)
    freqs = np.einsum("i,j->ij", t, inv_freq)
    emb = np.concatenate((freqs, freqs), axis=-1)
    param_list[-2] = tvm.nd.array(np.cos(emb).astype(config.dtype), device)
    param_list[-1] = tvm.nd.array(np.sin(emb).astype(config.dtype), device)

    return mod, param_manager, param_list, config


def get_model(args, hf_config):
    model_name = args.model
    dtype = args.quantization.model_dtype
    enable_batching = args.enable_batching
    sep_embed = args.sep_embed

    if enable_batching and not sep_embed:
        raise ValueError("`sep_embed` is required when batching is enabled.")

    position_embedding_base = 10000

    if "rope_theta" in hf_config:
        position_embedding_base = hf_config["rope_theta"]

    # Llama-2 variants use `max_position_embeddings` to encode maximum sequence length in their hf model cards,
    # while Llama-1 variants use `max_sequence_length`.
    # Thus, use `max_sequence_length` if defined. Otherwise, use `max_position_embeddings`.
    # If none of them is defined, throw an error.
<<<<<<< HEAD
    if "mixtral" in args.model.lower():
        # FIXME
        config = MixtralConfig(
            **hf_config,
            dtype=dtype,
            max_sequence_length=hf_config["max_position_embeddings"],
            position_embedding_base=position_embedding_base,
            combine_matmul=True,
            num_shards=args.num_shards,
            build_model_only=args.build_model_only,
            quantization_scheme=args.quantization,
        )
    elif "max_sequence_length" in hf_config:
=======
    if "max_sequence_length" in hf_config:
>>>>>>> eddc5b14
        config = LlamaConfig(
            **hf_config,
            dtype=dtype,
            position_embedding_base=position_embedding_base,
            combine_matmul=True,
            num_shards=args.num_shards,
            build_model_only=args.build_model_only,
        )
    elif "max_position_embeddings" in hf_config:
        config = LlamaConfig(
            **hf_config,
            dtype=dtype,
            max_sequence_length=hf_config["max_position_embeddings"],
            position_embedding_base=position_embedding_base,
            combine_matmul=True,
            num_shards=args.num_shards,
            build_model_only=args.build_model_only,
        )
    else:
        raise Exception(
            "The model config should contain information about maximum sequence length."
        )

    # If there is a user-provided maximum sequence length, override hf config.
    if args.max_seq_len != -1:
        config.max_sequence_length = args.max_seq_len

<<<<<<< HEAD
    keep_params_after_load = (
        isinstance(config, MixtralConfig) and args.quantization.name == "q4f16_ft"
    )
    param_manager = ParamManager(keep_params_after_load)
=======
    param_manager = ParamManager()
>>>>>>> eddc5b14
    bb = relax.BlockBuilder()

    if sep_embed:
        create_embed_func(bb, param_manager, config, args.quantization)

    if enable_batching:
        emit_paged_kv_cache_op(bb, config)
        create_prefill_func_for_batching(bb, param_manager, config, args.quantization)
        create_decoding_func_for_batching(bb, param_manager, config, args.quantization)
        create_paged_kv_cache_func(bb, config)
        create_softmax_func_for_batching(bb, config)
    else:
        create_prefill_func_for_single_seq(bb, param_manager, config, args.quantization, sep_embed)
        create_decoding_func_for_single_seq(bb, param_manager, config, args.quantization)
        create_kv_cache_func(bb, config)
        create_softmax_func_for_single_seq(bb, config)

    create_metadata_func(
        bb,
        model_name=model_name,
        max_window_size=config.max_sequence_length,
        stop_tokens=[2],
        add_prefix_space=False,
        prefill_chunk_size=args.prefill_chunk_size,
    )

    mod = bb.get()

    tir_bound_map = dict()
    tir_bound_map["n"] = (
        args.prefill_chunk_size if args.prefill_chunk_size > 0 else config.max_sequence_length
    )
    tir_bound_map["m"] = config.max_sequence_length
    tir_bound_map["vocab_size"] = args.max_vocab_size
    if enable_batching:
        tir_bound_map["nseq"] = args.max_batch_size
    for gv in mod.functions:
        func = mod[gv]
        if isinstance(func, relax.Function):
            mod[gv] = func.with_attr("tir_var_upper_bound", tir_bound_map)

    if args.build_model_only:
        return mod, param_manager, None, config

    return setup_params(mod, param_manager, dtype, config, args)<|MERGE_RESOLUTION|>--- conflicted
+++ resolved
@@ -582,7 +582,6 @@
         attn_class = LlamaPagedAttention if enable_batching else LlamaAttention
         self.hidden_size = config.hidden_size
         self.self_attn = attn_class(config)
-<<<<<<< HEAD
         if isinstance(config, MixtralConfig):
             from .mixtral import MoE
 
@@ -591,9 +590,6 @@
         else:
             self.use_moe = False
             self.mlp = LlamaMLP(config)
-=======
-        self.mlp = LlamaMLP(config)
->>>>>>> eddc5b14
         self.input_layernorm = LlamaRMSNorm(
             config.hidden_size, dtype=config.dtype, eps=config.rms_norm_eps
         )
@@ -610,7 +606,6 @@
         if self.self_attn.num_shards > 1:
             hidden_states = nn.emit(ccl.allreduce(hidden_states, "sum"))
 
-<<<<<<< HEAD
         residual = hidden_states
         hidden_states = self.post_attention_layernorm(hidden_states)
 
@@ -623,18 +618,6 @@
             )
         hidden_states = nn.emit(residual + hidden_states)
         if model.num_shards > 1:
-=======
-        # Fully Connected
-        residual = hidden_states
-        hidden_states = self.post_attention_layernorm(hidden_states)
-        hidden_states = self.mlp(hidden_states)
-        if self.mlp.num_shards > 1:
-            residual = nn.emit(
-                residual / R.const(self.mlp.num_shards, dtype=residual.struct_info.dtype)
-            )
-        hidden_states = nn.emit(residual + hidden_states)
-        if self.mlp.num_shards > 1:
->>>>>>> eddc5b14
             hidden_states = nn.emit(ccl.allreduce(hidden_states, "sum"))
 
         return hidden_states
@@ -743,13 +726,7 @@
 
 
 class LlamaModelForSingleSequence(LlamaModelBase):
-<<<<<<< HEAD
-    def __init__(
-        self, config: LlamaConfig, vocab_size_var: tvm.tir.SizeVar, sep_embed: bool = False
-    ):
-=======
     def __init__(self, config: LlamaConfig, vocab_size_var: tvm.tir.SizeVar, sep_embed: bool = False):
->>>>>>> eddc5b14
         super().__init__(config, vocab_size_var, sep_embed, enable_batching=False)
 
     def _prepare_decoder_attention_mask(self, input_shape, src_len, dtype):
@@ -1191,7 +1168,6 @@
             softmax = bb.emit(relax.op.nn.softmax(div, axis=-1))
             gv = bb.emit_output(softmax)
         bb.emit_func_output(gv, [logits, temperature])
-<<<<<<< HEAD
 
 
 def emit_paged_kv_cache_op(bb: relax.BlockBuilder, config: LlamaConfig) -> None:
@@ -1304,79 +1280,6 @@
                     for i in range(config.num_local_experts)
                 ]
 
-=======
-
-
-def emit_paged_kv_cache_op(bb: relax.BlockBuilder, config: LlamaConfig) -> None:
-    from tvm.script import tir as T
-
-    num_layers = config.num_hidden_layers
-    num_heads = config.num_key_value_heads
-    head_dim = config.hidden_size // config.num_attention_heads
-
-    # fmt: off
-    @T.prim_func
-    def kv_cache_transpose_append(
-        var_pages: T.handle,
-        var_k_data: T.handle,
-        var_v_data: T.handle,
-        var_page_table_indptr: T.handle,
-        var_page_table_values: T.handle,
-        var_last_page_offset: T.handle,
-        var_append_length_indptr: T.handle,
-        var_pos2seqidx: T.handle,
-        layer_id: T.int64,
-    ):
-        nseq = T.int64()
-        ntoken = T.SizeVar("ntoken", "int64")
-        npage = T.int64()
-        page_size = T.SizeVar("page_size", "int64")
-        num_pages = T.int64()
-
-        pages = T.match_buffer(var_pages, (num_pages, num_layers, 2, num_heads, page_size, head_dim), config.dtype)
-        k_data = T.match_buffer(var_k_data, (ntoken, num_heads, head_dim), config.dtype)
-        v_data = T.match_buffer(var_v_data, (ntoken, num_heads, head_dim), config.dtype)
-        last_page_offset = T.match_buffer(var_last_page_offset, (nseq,), "int32")
-        page_table_indptr = T.match_buffer(var_page_table_indptr, (nseq + 1,), "int32")
-        page_table_values = T.match_buffer(var_page_table_values, (npage,), "int32")
-        append_length_indptr = T.match_buffer(var_append_length_indptr, (nseq + 1,), "int32")
-        pos2seqidx = T.match_buffer(var_pos2seqidx, (ntoken,), "int32")
-
-        for global_pos, h, f in T.grid(ntoken, num_heads, head_dim):
-            with T.block("k_transpose_append"):
-                vgpos, vh, vf = T.axis.remap("SSS", [global_pos, h, f])
-                seq_idx: T.int64 = T.Cast("int64", pos2seqidx[vgpos])
-                seqlen: T.int64 = T.Cast("int64", (page_table_indptr[seq_idx + 1] - page_table_indptr[seq_idx] - 1) * page_size + last_page_offset[seq_idx])
-                pages[
-                    page_table_values[page_table_indptr[seq_idx] + T.floordiv(seqlen - (append_length_indptr[seq_idx + 1] - vgpos), page_size)],
-                    layer_id,
-                    0,
-                    vh,
-                    T.floormod(seqlen - (append_length_indptr[seq_idx + 1] - vgpos), page_size),
-                    vf,
-                ] = k_data[vgpos, vh, vf]
-            with T.block("v_transpose_append"):
-                vgpos, vh, vf = T.axis.remap("SSS", [global_pos, h, f])
-                seq_idx: T.int64 = T.Cast("int64", pos2seqidx[vgpos])
-                seqlen: T.int64 = T.Cast("int64", (page_table_indptr[seq_idx + 1] - page_table_indptr[seq_idx] - 1) * page_size + last_page_offset[seq_idx])
-                pages[
-                    page_table_values[page_table_indptr[seq_idx] + T.floordiv(seqlen - (append_length_indptr[seq_idx + 1] - vgpos), page_size)],
-                    layer_id,
-                    1,
-                    vh,
-                    T.floormod(seqlen - (append_length_indptr[seq_idx + 1] - vgpos), page_size),
-                    vf,
-                ] = v_data[vgpos, vh, vf]
-    # fmt: on
-
-    bb.add_func(kv_cache_transpose_append, "kv_cache_transpose_append")
-    bb.add_func(relax.extern("paged_kv_cache.attention_kernel_prefill"), "attention_prefill")
-    bb.add_func(relax.extern("paged_kv_cache.attention_kernel_decode"), "attention_decode")
-
-
-def setup_params(mod, param_manager, dtype, config, args):
-    def f_convert_pname_fwd(pname: str) -> List[str]:
->>>>>>> eddc5b14
         if not config.combine_matmul:
             return [pname]
 
@@ -1546,7 +1449,6 @@
     # while Llama-1 variants use `max_sequence_length`.
     # Thus, use `max_sequence_length` if defined. Otherwise, use `max_position_embeddings`.
     # If none of them is defined, throw an error.
-<<<<<<< HEAD
     if "mixtral" in args.model.lower():
         # FIXME
         config = MixtralConfig(
@@ -1560,9 +1462,6 @@
             quantization_scheme=args.quantization,
         )
     elif "max_sequence_length" in hf_config:
-=======
-    if "max_sequence_length" in hf_config:
->>>>>>> eddc5b14
         config = LlamaConfig(
             **hf_config,
             dtype=dtype,
@@ -1590,14 +1489,10 @@
     if args.max_seq_len != -1:
         config.max_sequence_length = args.max_seq_len
 
-<<<<<<< HEAD
     keep_params_after_load = (
         isinstance(config, MixtralConfig) and args.quantization.name == "q4f16_ft"
     )
     param_manager = ParamManager(keep_params_after_load)
-=======
-    param_manager = ParamManager()
->>>>>>> eddc5b14
     bb = relax.BlockBuilder()
 
     if sep_embed:
