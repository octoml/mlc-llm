# pylint: disable=missing-docstring, redefined-outer-name, not-callable
import argparse
import functools
import json
import os
import pickle
import shutil
from dataclasses import asdict, dataclass, field, fields
from typing import Any, Dict, Optional

import mlc_llm
import tvm
import tvm.relax.backend.contrib.cublas as _
from mlc_llm import utils
from mlc_llm.relax_model import (
    chatglm,
    gpt_bigcode,
    gpt_neox,
    gptj,
    llama,
    llama_batched_vllm,
    minigpt,
    mistral,
    param_manager,
    rwkv,
    stablelm_3b,
)
from mlc_llm.relax_model.commons import (
    create_shard_info_func,
    create_shard_transformation_func,
)
from mlc_llm.relax_model.param_manager import (
    chain_parameter_transforms,
    transform_params_for_each_rank,
)
from mlc_llm.transform import fuse_split_rotary_embedding, rewrite_attention
from tvm import dlight as dl
from tvm import relax
from tvm.contrib.nvcc import parse_compute_version
from tvm.relax.backend import get_patterns_with_prefix
from tvm.relax.backend.contrib.cutlass import annotate_workspace


@dataclass
class BuildArgs:
    r"""BuildArgs is the dataclass that organizes the arguments we use in
    building a model.

    To use :meth:`mlc_llm.build_model`, users pass in an instance of :class:`BuildArgs`; for
    CLI entry points, an equivalent :class:`ArgumentParser` instance is generated based
    on the definition of this class using :meth:`mlc_llm.convert_build_args_to_argparser`.

    Parameters
    ----------
    model: str
        The name of the model to build. If it is ``auto``, we will automatically
        set the model name according to ``--model-path``, ``hf-path``, or the model
        folders under ``--artifact-path/models``.

    hf_path: str
        Hugging Face path from which to download params, tokenizer, and config.

    quantization: str
        The quantization mode we use to compile.

    max_seq_len: int
        The maximum allowed sequence length for the model.

    target: str
        The target platform to compile the model for.

    db_path: str
        Path to log database for all models. Default: ``./log_db/``.

    reuse_lib: str
        Whether to reuse a previously generated lib.

    artifact_path: str
        Where to store the output.

    use_cache: int
        Whether to use previously pickled IRModule and skip trace.

    convert_weights_only: bool
        Whether to only convert model weights and not build the model. If both
        ``convert_weight_only`` and ``build_model_only`` are set, the behavior is undefined.

    build_model_only: bool
        Whether to only build model and do not convert model weights.

    debug_dump: bool
        Whether to dump debugging files during compilation.

    debug_load_script: bool
        Whether to load the script for debugging.

    llvm_mingw: str
        ``/path/to/llvm-mingw-root``, use llvm-mingw to cross compile to windows.

    system_lib: bool
        A parameter to ``relax.build``.

    sep_embed: bool
        Build with separated embedding layer, only applicable to LlaMa. This
        feature is in testing stage, and will be formally replaced after massive
        overhaul of embedding feature for all models and use cases.

    sliding_window: int
        The sliding window size in sliding window attention (SWA). This optional field
        overrides the `sliding_window` in config.json for those models that use SWA.
        Currently only useful when compiling Mistral.

    prefill_chunk_size: int
        The chunk size during prefilling. By default, the chunk size is the same as
        max sequence length. Currently only useful when compiling Mistral.

    cc_path: str
        ``/path/to/cross_compiler_path``; currently only used for cross-compile
        for nvidia/jetson device.

    use_safetensors: bool
        Specifies whether to use ``.safetensors`` instead of the default ``.bin``
        when loading in model weights.

    enable_batching: bool
        Build the model for batched inference.
        This is a temporary flag used to control the model execution flow in single-
        sequence and batching settings for now. We will eventually merge two flows
        in the future and remove this flag then.

    no_cutlass_attn: bool
        Disable offloading attention operations to CUTLASS.

    no_cutlass_norm: bool
        Disable offloading layer and RMS norm operations to CUTLASS.

    no_cublas: bool
        Disable the step that offloads matmul to cuBLAS. Without this flag,
        matmul will be offloaded to cuBLAS if quantization mode is ``q0f16`` or
        ``q0f32``, target is CUDA and TVM has been built with cuBLAS enabled.

    use_cuda_graph: bool
        Specifies whether to enable CUDA Graph for the decoder. MLP and QKV
        projection between two attention layers are put into a graph.

    num_shards: int
        Number of shards to split the model into in tensor parallelism multi-gpu
        inference. Only useful when ``build_model_only`` is set.

    use_flash_attn_mqa: bool
        Offload multi-query attention workload to Flash Attention.

    pdb: bool
        If set, drop into a pdb debugger on error.

    use_vllm_attention: bool
        Use vLLM paged KV cache and attention kernel, only relevant when enable_batching=True.
    """
    model: str = field(
        default="auto",
        metadata={
            "help": (
                'The name of the model to build. If it is "auto", we will '
                'automatically set the model name according to "--model-path", '
                '"hf-path" or the model folders under "--artifact-path/models"'
            )
        },
    )
    hf_path: str = field(
        default=None,
        metadata={"help": "Hugging Face path from which to download params, tokenizer, and config"},
    )
    quantization: str = field(
        default="q4f16_1",
        metadata={
            "help": "The quantization mode we use to compile.",
            "choices": [*utils.quantization_schemes.keys()],
        },
    )
    max_seq_len: int = field(
        default=-1,
        metadata={"help": "The maximum allowed sequence length for the model."},
    )
    max_vocab_size: int = field(
        default=40000,
        metadata={"help": "The maximum allowed vocabulary size for the model."},
    )
    target: str = field(
        default="auto",
        metadata={"help": "The target platform to compile the model for."},
    )
    reuse_lib: str = field(
        default=None, metadata={"help": "Whether to reuse a previously generated lib."}
    )
    artifact_path: str = field(default="dist", metadata={"help": "Where to store the output."})
    artifact_tag: str = field(default=None, metadata={"help": "User-defined tag for the artifact"})
    use_cache: int = field(
        default=1,
        metadata={"help": "Whether to use previously pickled IRModule and skip trace."},
    )
    convert_weights_only: bool = field(
        default=False,
        metadata={
            "dest": "convert_weights_only",
            "action": "store_true",
            "help": "Whether to only convert model weights and not build the model.",
        },
    )
    build_model_only: bool = field(
        default=False,
        metadata={
            "help": "Whether to only build model and do not convert model weights.",
            "action": "store_true",
        },
    )
    debug_dump: bool = field(
        default=False,
        metadata={
            "help": "Whether to dump debugging files during compilation.",
            "action": "store_true",
        },
    )
    debug_load_script: bool = field(
        default=False,
        metadata={
            "help": "Whether to load the script for debugging.",
            "action": "store_true",
        },
    )
    llvm_mingw: str = field(
        default="",
        metadata={"help": "/path/to/llvm-mingw-root, use llvm-mingw to cross compile to windows."},
    )
    cc_path: str = field(
        default="",
        metadata={
            "help": (
                "/path/to/cross_compiler_path, Currently only used for "
                "cross-compile for nvidia/jetson device."
            )
        },
    )
    system_lib: bool = field(
        default=False,
        metadata={"help": "A parameter to `relax.build`.", "action": "store_true"},
    )
    sep_embed: bool = field(
        default=False,
        metadata={
            "help": (
                "Build with separated embedding layer, only applicable to LlaMa. "
                "This feature is in testing stage, and will be formally replaced after "
                "massive overhaul of embedding feature for all models and use cases"
            ),
            "action": "store_true",
        },
    )
    use_safetensors: bool = field(
        default=False,
        metadata={
            "help": (
                "Specifies whether to use ``.safetensors`` instead of the default "
                "``.bin`` when loading in model weights."
            ),
            "action": "store_true",
        },
    )
    enable_batching: bool = field(
        default=False,
        metadata={
            "help": (
                "Build the model for batched inference."
                "This is a temporary flag used to control the model execution flow in single-"
                "sequence and batching settings for now. We will eventually merge two flows"
                "in the future and remove this flag then."
            ),
            "action": "store_true",
        },
    )
    max_batch_size: int = field(
        default=80,
        metadata={
            "help": (
                "The maximum batch size for build. It has effect only when batching is enabled."
            ),
        },
    )
    no_cutlass_attn: bool = field(
        default=False,
        metadata={
            "help": ("Disable offloading attention operations to CUTLASS."),
            "action": "store_true",
        },
    )
    no_cutlass_norm: bool = field(
        default=False,
        metadata={
            "help": ("Disable offloading layer and RMS norm operations to CUTLASS."),
            "action": "store_true",
        },
    )
    no_cublas: bool = field(
        default=False,
        metadata={
            "help": (
                "Disable the step that offloads matmul to cuBLAS. Without this flag, "
                "matmul will be offloaded to cuBLAS if quantization mode is q0f16 or q0f32, "
                "target is CUDA and TVM has been built with cuBLAS enabled."
<<<<<<< HEAD
            ),
            "action": "store_true",
        },
    )
    no_cache_dump: bool = field(
        default=False,
        metadata={
            "help": (
                "Disable dumping `mod_cache_before_build.pkl`. When this flag is set, cached build would not be available."
=======
>>>>>>> a4a06d5b
            ),
            "action": "store_true",
        },
    )
    use_cuda_graph: bool = field(
        default=False,
        metadata={
            "help": (
                "Specifies whether to enable CUDA Graph for the decoder. MLP and QKV "
                "projection between two attention layers are put into a graph."
            ),
            "action": "store_true",
        },
    )
    num_shards: int = field(
        default=1,
        metadata={
            "help": (
                "Number of shards to split the model into in tensor parallelism multi-gpu "
                "inference. Only useful when --build-model-only is set."
            ),
        },
    )
    use_presharded_weights: bool = field(
        default=False,
        metadata={
            "action": "store_true",
            "help": "Produce separate weight sets for each shard.",
        },
    )
    use_flash_attn_mqa: bool = field(
        default=False,
        metadata={
            "help": ("Offload multi-query attention workload to Flash Attention."),
            "action": "store_true",
        },
    )
    sliding_window: int = field(
        default=-1,
        metadata={
<<<<<<< HEAD
            "help": (
                "The sliding window size in sliding window attention (SWA). "
                "This optional field overrides the `sliding_window` in config.json for "
                "those models that use SWA. Currently only useful when compiling Mistral."
=======
            "help": (
                "The sliding window size in sliding window attention (SWA). "
                "This optional field overrides the `sliding_window` in config.json for "
                "those models that use SWA. Currently only useful when compiling Mistral."
            ),
        },
    )
    prefill_chunk_size: int = field(
        default=-1,
        metadata={
            "help": (
                "The chunk size during prefilling. By default, the chunk size is "
                "the same as the sliding window size or the max sequence length. "
                "Currently only useful when compiling Mistral."
            ),
        },
    )
    pdb: bool = field(
        default=False,
        metadata={
            "help": ("If set, drop into a pdb debugger on error"),
            "action": "store_true",
        },
    )
    use_vllm_attention: bool = field(
        default=False,
        metadata={
            "help": (
                "Use vLLM paged KV cache and attention kernel, only relevant when "
                "enable_batching=True."
>>>>>>> a4a06d5b
            ),
        },
    )
    prefill_chunk_size: int = field(
        default=-1,
        metadata={
            "help": (
                "The chunk size during prefilling. By default, the chunk size is "
                "the same as the sliding window size or the max sequence length. "
                "Currently only useful when compiling Mistral."
            ),
        },
    )
    pdb: bool = field(
        default=False,
        metadata={
            "help": ("If set, drop into a pdb debugger on error"),
            "action": "store_true",
        },
    )
    use_vllm_attention: bool = field(
        default=False,
        metadata={
            "help": (
                "Use vLLM paged KV cache and attention kernel, only relevant when "
                "enable_batching=True."
            ),
            "action": "store_true",
        },
    )

    @property
    def convert_weight_only(self):
        """A backwards-compatibility helper"""
        return self.convert_weights_only

    @property
    def convert_weight_only(self):
        """A backwards-compatibility helper"""
        return self.convert_weights_only


def convert_build_args_to_argparser() -> argparse.ArgumentParser:
    """Convert from BuildArgs to an equivalent ArgumentParser."""
    args = argparse.ArgumentParser()
    for field in fields(BuildArgs):
        name = field.name.replace("_", "-")
        field_name = f"--{name}"
        # `kwargs` contains `help`, `choices`, and `action`
        kwargs = field.metadata.copy()
        if field.type == bool:
            # boolean arguments do not need to specify `type`
            args.add_argument(field_name, default=field.default, **kwargs)
        else:
            args.add_argument(field_name, type=field.type, default=field.default, **kwargs)

    # Most models contain more than a single parameter (citation
    # needed), so "weights" should be plural.  The initial use of
    # "--convert-weight-only" caused enough typos that it is worth
    # fixing.  The old argument spelling is retained for backwards
    # compatibility.
    args.add_argument(
        "--convert-weight-only",
        default=False,
        dest="convert_weights_only",
        action="store_true",
        help="Equivalent to --convert-weights-only, retained for backwards compatibility.",
    )

    return args


def _parse_args(parsed) -> argparse.Namespace:
    assert parsed.max_seq_len == -1 or parsed.max_seq_len > 0
    if parsed.use_safetensors:
        try:
            import safetensors  # pylint: disable=import-outside-toplevel, unused-import
        except ImportError as error:
            raise ImportError(
                "`use_safetensors` option is toggled, please install safetensors package."
            ) from error

    parsed.export_kwargs = {}
    parsed.lib_format = "so"
    parsed.system_lib_prefix = None
    parsed = _setup_model_path(parsed)

    utils.parse_target(parsed)
    utils.argparse_postproc_common(parsed)

    if parsed.use_vllm_attention:
        assert parsed.enable_batching, "--enable_batching is required for using vLLM attention."
        assert parsed.target_kind == "cuda", "vLLM attention is only supported for CUDA."
        assert tvm.get_global_func(
            "tvm.contrib.vllm.single_query_cached_kv_attention", True
        ), "TVM needs to be built with -DUSE_VLLM=ON."

    model_name = [
        parsed.model,
        parsed.quantization.name,
    ]
    if parsed.use_presharded_weights:
        model_name.append(f"presharded-{parsed.num_shards}gpu")

<<<<<<< HEAD
    # TODO(@sunggg): currently, we overwrite the artifact_path which forces to rely on name deduction rule.
    # Ideally, it is better to separate its root path and name tag.
    # Until we make the change in upstream, this is a temporary hack.
    artifact_tag = parsed.artifact_tag if parsed.artifact_tag else "-".join(model_name)
    parsed.artifact_path = os.path.join(parsed.artifact_path, artifact_tag)

    parsed.lib_name = f"{parsed.model}-{parsed.quantization.name}-{parsed.target_kind}.{parsed.lib_format}"
    parsed.lib_path = os.path.join(parsed.artifact_path, parsed.lib_name)
=======
    parsed.artifact_path = os.path.join(parsed.artifact_path, "-".join(model_name))
>>>>>>> a4a06d5b

    return parsed


def _setup_model_path(args: argparse.Namespace):  # pylint: disable=too-many-branches
    if args.hf_path:
        if args.model != "auto":
            assert args.model == os.path.basename(args.hf_path), (
                'When both "--model" and "--hf-path" is specified, the '
                'value of "--model" is required to match the basename of "--hf-path". '
                f'Got "--model {args.model}" and "--hf-path {args.hf_path}"'
            )
        else:
            args.model = os.path.basename(args.hf_path)
        args.model_path = os.path.join(args.artifact_path, "models", args.model)
        if os.path.exists(args.model_path):
            print(f"Weights exist at {args.model_path}, skipping download.")
        else:
            os.makedirs(args.model_path, exist_ok=True)
            os.system("git lfs install")
            os.system(f"git clone https://huggingface.co/{args.hf_path} {args.model_path}")
            print(f"Downloaded weights to {args.model_path}")
        validate_config(args.model_path)
    elif args.model != "auto":
        if os.path.isdir(args.model):
            args.model = os.path.normpath(args.model)  # Remove potential trailing `/`
            args.model_path = args.model
            args.model = os.path.basename(args.model)
        else:
            args.model_path = os.path.join(args.artifact_path, "models", args.model)
        validate_config(args.model_path)
    else:
        lookup_path = os.path.join(args.artifact_path, "models")
        print(f'"--model" is set to "auto". Searching in {lookup_path} for existing models.')
        for dirname in os.listdir(lookup_path):
            if os.path.isdir(os.path.join(lookup_path, dirname)) and os.path.isfile(
                os.path.join(lookup_path, dirname, "config.json")
            ):
                try:
                    validate_config(os.path.join(lookup_path, dirname))
                except:  # pylint: disable=bare-except
                    pass
                else:
                    args.model_path = os.path.join(lookup_path, dirname)
                    args.model = dirname
                    break
        if args.model == "auto":
            raise ValueError("Please specify either the model_path or the hf_path.")

    print(f'Using path "{args.model_path}" for model "{args.model}"')
    return args


def validate_config(model_path: str):
    if os.path.exists(os.path.join(model_path, "mlc-chat-config.json")):
        raise KeyError(
            f"The model located in the directory {model_path} has already been compiled "
            "by MLC-LLM. There is no need to compile it again. If you wish to compile "
            "a new model, please provide a directory (or hf-path) that contains the "
            "pre-compiled model in raw HuggingFace format instead."
        )
    if model_path.split("/")[-1].startswith("minigpt"):
        # minigpt does not contain a config.json file so we skip the check
        return
    config_path = os.path.join(model_path, "config.json")
    assert os.path.exists(
        config_path
    ), f"Expecting HuggingFace config, but file not found: {config_path}."
    with open(config_path, encoding="utf-8") as i_f:
        config = json.load(i_f)
        assert (
            "model_type" in config
        ), f"Invalid config format. Expecting HuggingFace config format in: {config_path}"
        assert (
            config["model_type"] in utils.supported_model_types
        ), f"Model type {config['model_type']} not supported."


def get_cuda_sm_version():
    major, minor = parse_compute_version(tvm.cuda(0).compute_version)

    if major == 8:
        sm = 80
    else:
        sm = 10 * major + minor

    return sm


def mod_transform_before_build(
    mod: tvm.IRModule,
    param_manager: param_manager.ParamManager,
    args: argparse.Namespace,
    config: Dict,
) -> tvm.IRModule:
    """First-stage: Legalize ops and trace"""
    if args.model.startswith("minigpt"):
        model_names = ["embed"]
    else:
        model_names = [
            "prefill",
            "decode",
        ]

        if not args.use_vllm_attention:
            model_names += [
                "create_kv_cache",
                "softmax_with_temperature",
                "get_metadata",
            ]
        else:
            # This is equivalent to prefill but without KV cache. It is used for
            # determining the number of paged cache blocks that can be allocated.
            model_names.append("evaluate")

        if args.sep_embed:
            model_names = ["embed", "prefill_with_embed"] + model_names[1:]
            if args.enable_batching:
                model_names[2] = "decode_with_embed"
        if args.model.lower().startswith("rwkv-"):
            model_names += ["reset_kv_cache"]

    mod = param_manager.transform_dequantize()(mod)
    mod = relax.transform.BundleModelParams()(mod)

    use_ft_quant = args.quantization.name in [
        "q4f16_ft",
        "q8f16_ft",
        "q4f16_ft_group",
        "q8f16_ft_group",
    ]
    mod = mlc_llm.transform.FuseDecodeTranspose(skip_gemm=not use_ft_quant)(mod)

    if (
        not args.enable_batching
        and hasattr(config, "num_attention_heads")
        and hasattr(config, "hidden_size")
        and hasattr(config, "position_embedding_base")
        and getattr(config, "dtype", "float16") == "float16"
    ):
        max_seq_len = None
        if args.max_seq_len > 0:
            max_seq_len = args.max_seq_len
        elif hasattr(config, "max_sequence_length"):
            max_seq_len = config.max_sequence_length

        if max_seq_len:
            num_key_value_heads = config.get_num_key_value_heads()
            # pylint: disable=no-value-for-parameter
            mod = fuse_split_rotary_embedding(
                config.num_attention_heads // args.num_shards,
                num_key_value_heads // args.num_shards,
                config.hidden_size // args.num_shards,
                config.position_embedding_base,
<<<<<<< HEAD
                batched=args.enable_batching,
=======
>>>>>>> a4a06d5b
            )(mod)

    if args.target_kind == "cuda":
        patterns = []

        has_cutlass = tvm.get_global_func("relax.ext.cutlass", True)

        if has_cutlass and not args.no_cutlass_attn:
            # pylint: disable=no-value-for-parameter
            if args.use_flash_attn_mqa:
                mod = rewrite_attention(use_flash_mqa=True)(mod)
            mod = rewrite_attention(use_flash_mqa=False)(mod)
            patterns += get_patterns_with_prefix("cutlass.attention")

        if has_cutlass and not args.no_cutlass_norm:
            patterns += get_patterns_with_prefix("cutlass.layer_norm")
            patterns += get_patterns_with_prefix("cutlass.rms_norm")

        if has_cutlass and use_ft_quant:
            patterns += get_patterns_with_prefix("cutlass.decode_matmul")

        has_cublas = tvm.get_global_func("relax.ext.cublas", True)

        if has_cublas and args.quantization.name in ("q0f16", "q0f32") and not args.no_cublas:
            patterns += get_patterns_with_prefix("cublas")

        if len(patterns) > 0:
            os.makedirs("./tmp", exist_ok=True)

            sm = get_cuda_sm_version()
            options = {"cutlass": {"sm": sm, "find_first_valid": False}}

            if hasattr(config, "rms_norm_eps"):
                options["cutlass"]["rms_eps"] = config.rms_norm_eps

            mod = tvm.transform.Sequential(
                [
                    relax.transform.FuseOpsByPattern(
                        patterns, bind_constants=False, annotate_codegen=True
                    ),
                    annotate_workspace,
                    relax.transform.AllocateWorkspace(),
                    relax.transform.RunCodegen(options, entry_functions=model_names),
                ]
            )(mod)

    mod = mlc_llm.transform.FuseTransposeMatmul()(mod)
    mod = relax.pipeline.get_pipeline()(mod)  # pylint: disable=no-value-for-parameter
    mod = mlc_llm.transform.FuseDecodeMatmulEwise()(mod)
    mod = mlc_llm.transform.FuseDecodeTake()(mod)
    mod = relax.transform.DeadCodeElimination(model_names)(mod)
    mod = mlc_llm.transform.CleanUpTIRAttrs()(mod)
    mod_deploy = mod

    utils.debug_dump_script(mod_deploy, "mod_deploy.py", args)

    return mod_deploy

def dump_build_config(
    args: argparse.Namespace
):
    build_config_path = os.path.join(args.artifact_path, "build_config.json")
    config: Dict[str, Any] = {
        "num_shards": args.num_shards,
        "quantization": args.quantization.name,
        "library_name": args.lib_name,
        "build_options": str(args)
    }
    with open(build_config_path, "w", encoding="utf-8") as outfile:
        json.dump(config, outfile, indent=4)

def dump_mlc_chat_config(
    args: argparse.Namespace,
    vocab_size: int,
    max_window_size: int,
    temperature: float = 0.7,
    repetition_penalty: float = 1.0,
    top_p: float = 0.95,
    mean_gen_len: int = 128,
    max_gen_len: int = 512,
    shift_fill_factor: float = 0.3,
    rwkv_world=False,
):
    args.params_path = os.path.join(args.artifact_path, "params")
    config: Dict[str, Any] = {}

    if args.reuse_lib:
        config["model_lib"] = f"{args.reuse_lib}"
        if not args.reuse_lib.endswith(args.quantization.name):
            raise RuntimeError(f"Trying to reuse lib without suffix {args.quantization.name}")
    else:
        config["model_lib"] = f"{args.model}-{args.quantization.name}"

    config["local_id"] = f"{args.model}-{args.quantization.name}"
    config["conv_template"] = args.conv_template
    config["temperature"] = temperature
    config["repetition_penalty"] = repetition_penalty
    config["top_p"] = top_p
    config["mean_gen_len"] = mean_gen_len
    config["max_gen_len"] = max_gen_len
    config["num_shards"] = args.num_shards
    config["use_presharded_weights"] = args.use_presharded_weights
    config["shift_fill_factor"] = shift_fill_factor
    if rwkv_world:
        config["tokenizer_files"] = ["tokenizer_model"]
    else:
        config["tokenizer_files"] = utils.get_tokenizer_files(args.params_path)
    config["model_category"] = args.model_category
    config["model_name"] = args.model
    config["vocab_size"] = vocab_size
    config["prefill_chunk_size"] = args.prefill_chunk_size
    if args.sliding_window != -1:
        # Do not add max window size if use sliding window
        config["sliding_window"] = args.sliding_window
    else:
        config["max_window_size"] = max_window_size

    args.chat_config_path = os.path.join(args.params_path, "mlc-chat-config.json")
    with open(args.chat_config_path, "w", encoding="utf-8") as outfile:
        json.dump(config, outfile, indent=4)
    print(f"Finish exporting chat config to {args.chat_config_path}")


def build(mod_deploy: tvm.IRModule, args: argparse.Namespace) -> None:
    target_kind = args.target_kind
    if args.system_lib_prefix:
        mod_deploy = mod_deploy.with_attrs({"system_lib_prefix": args.system_lib_prefix})

    utils.debug_dump_script(mod_deploy, "mod_before_build.py", args)
    utils.debug_dump_benchmark_script(
        mod_deploy, f"{args.model}_{args.quantization.name}".replace("-", "_"), args
    )

    if target_kind != "cpu":
        dispatch_target = (
            args.target
            if args.target_kind != "webgpu"
            else tvm.target.Target("apple/m1-gpu-restricted")
        )
        with dispatch_target:
            mod_deploy = dl.ApplyDefaultSchedule(  # pylint: disable=not-callable
                dl.gpu.Matmul(),
                dl.gpu.GEMV(),
                dl.gpu.Reduction(),
                dl.gpu.GeneralReduction(),
                dl.gpu.Fallback(),
            )(mod_deploy)
            mod_deploy = (
                mlc_llm.transform.LiftTIRGlobalBufferAlloc()(  # pylint: disable=not-callable
                    mod_deploy
                )
            )
        if not args.enable_batching:
            mod_deploy = tvm.tir.transform.ForceNarrowIndexToInt32()(mod_deploy)

    if args.debug_load_script:
        mod_deploy = utils.debug_load_script("mod_build_stage_debug.py", args)

    utils.debug_dump_script(mod_deploy, "mod_build_stage.py", args)

    use_cuda_graph = args.use_cuda_graph and target_kind == "cuda"

    with tvm.transform.PassContext(config={"relax.backend.use_cuda_graph": use_cuda_graph}):
        # The num_input attribute is needed to capture transformed weights passed as input
        # into a cuda graph.
        # NOTE: CUDA graph for batching is not enabled and is left as a TODO item.
        if not args.enable_batching:
            mod_deploy["decode"] = mod_deploy["decode"].with_attr({"num_input": 3})
        ex = relax.build(mod_deploy, args.target, system_lib=args.system_lib)

    utils.debug_dump_shader(ex, f"{args.model}_{args.quantization.name}_{target_kind}", args)
    ex.export_library(args.lib_path, **args.export_kwargs)
    print(f"Finish exporting to {args.lib_path}")


def build_model_from_args(args: argparse.Namespace):
    if args.quantization == "q4f16_0":
        print(
            "WARNING: q4f16_1 is preferred to q4f16_0, "
            "and it is highly recommended to use q4f16_1 instead"
        )

    use_ft_quant = args.quantization.name in ["q4f16_ft", "q8f16_ft", "q4f16_ft_group", "q8f16_ft_group"]

    if args.num_shards > 1:
        if (not args.build_model_only) and (not args.convert_weights_only):
            raise ValueError(
                "`num_shards` should be used together with "
                "`--build-model-only` and `--convert-weight-only`"
            )
<<<<<<< HEAD

        if use_ft_quant:
            args.use_presharded_weights = True

=======
        use_ft_quant = args.quantization.name in ["q4f16_ft", "q8f16_ft"]
        if use_ft_quant:
            raise ValueError("Multi-GPU deployments are not available for ft quantization.")
>>>>>>> a4a06d5b
    os.makedirs(args.artifact_path, exist_ok=True)
    if args.debug_dump:
        os.makedirs(os.path.join(args.artifact_path, "debug"), exist_ok=True)
    cache_path = os.path.join(args.artifact_path, "mod_cache_before_build.pkl")
    args.raw_params_path = os.path.join(args.artifact_path, "raw_params")
    use_cache = args.use_cache and os.path.isfile(cache_path)
    if args.sep_embed and args.model_category != "llama":
        raise ValueError(f"separate embedding not supported on {args.model}")

    if args.model_category == "minigpt":
        # Special case for minigpt, which neither provides nor requires a configuration.
        config = {}
    else:
        with open(os.path.join(args.model_path, "config.json"), encoding="utf-8") as i_f:
            config = json.load(i_f)

<<<<<<< HEAD
    if not use_cache or args.convert_weights_only or not os.path.exists(cache_path):
=======
    if not use_cache or args.convert_weights_only:
>>>>>>> a4a06d5b
        model_generators = {
            "llama": llama,
            "mistral": mistral,
            "stablelm_epoch": stablelm_3b,
            "gpt_neox": gpt_neox,
            "gpt_bigcode": gpt_bigcode,
            "minigpt": minigpt,
            "gptj": gptj,
            "rwkv": rwkv,
            "rwkv_world": rwkv,
            "chatglm": chatglm,
        }

        if args.use_vllm_attention:
            model_generators["llama"] = llama_batched_vllm
            model_generators["mistral"] = llama_batched_vllm

        assert args.model_category in model_generators, f"Model {args.model} not supported"

        mod, param_manager, params, model_config = model_generators[args.model_category].get_model(
            args, config
        )

        if args.model_category == "mistral":
            args.sliding_window = model_config.sliding_window
<<<<<<< HEAD
            # This line is introduced by the merge with upstream
            #   see: https://github.com/octoml/mlc-llm/pull/52
            # However, HF config does not have this info and we don't need this info.
            # So commented out for now.
            # args.sliding_window_chunk_size = model_config.sliding_window_chunk_size
=======
>>>>>>> a4a06d5b

        for qspec_updater_class in param_manager.qspec_updater_classes:
            qspec_updater = qspec_updater_class(param_manager)
            qspec_updater.visit_module(mod)

        if not args.build_model_only:
            parameter_transforms = []

            # Run pre-quantization if provided.
            args.model_path = param_manager.run_pre_quantize(args.model_path)
            param_manager.init_torch_pname_to_bin_name(args.use_safetensors)
            parameter_transforms.append(param_manager.create_parameter_transformation())

            # Run pre-sharding if required
            if args.num_shards > 1 and args.use_presharded_weights:
                mod_shard = create_shard_transformation_func(param_manager, args, model_config)
                mod_shard = transform_params_for_each_rank(mod_shard, num_shards=args.num_shards)
                parameter_transforms.append(mod_shard)

            # Chain all parameter transforms together.  This allows
            # ReorderTransformFunc to be applied to the single
            # resulting parameter transformation function.
            mod_transform = functools.reduce(chain_parameter_transforms, parameter_transforms)

            seq = tvm.ir.transform.Sequential(
                [
                    relax.transform.CanonicalizeBindings(),
                    relax.transform.EliminateCommonSubexpr(),
                    relax.transform.DeadCodeElimination(),
                    # TODO(Lunderberg): Implement
                    # relax.transform.Simplify() that applies
                    # canonicalization, CSE, and DCE until
                    # convergence.
                    relax.transform.CanonicalizeBindings(),
                    relax.transform.EliminateCommonSubexpr(),
                    relax.transform.DeadCodeElimination(),
                    param_manager.optimize_transform_param_order(),
                ],
                name="SimplifyModTransform",
            )

            mod_transform = seq(mod_transform)

            params = utils.convert_weights(mod_transform, param_manager, params, args)
<<<<<<< HEAD

            if args.num_shards > 1 and use_ft_quant:
                preprocessed = []
                weight_preprocess_func = tvm.get_global_func("cutlass.ft_preprocess_weight")
                is_int4 = args.quantization.name in ["q4f16_ft", "q4f16_ft_group"]
                sm = get_cuda_sm_version()

                for p in params:
                    if p.dtype == "int8":
                        preprocessed.append(weight_preprocess_func(p, sm, is_int4))
                    else:
                        preprocessed.append(p)

                params = preprocessed

            utils.save_params(params, args.artifact_path, args.num_shards if args.use_presharded_weights else 1)

            if not args.enable_batching:
                if args.model_category == "rwkv" or args.model_category == "rwkv_world":
                    # TODO: refactor config into model definition
                    dump_mlc_chat_config(
                        args,
                        vocab_size=config["vocab_size"],
                        max_window_size=model_config.max_sequence_length,
                        max_gen_len=model_config.max_sequence_length,
                        top_p=0.6,
                        temperature=1.2,
                        repetition_penalty=0.996,
                        rwkv_world=True,
                    )
                elif args.model_category == "chatglm":
                    dump_mlc_chat_config(
                        args,
                        vocab_size=config["padded_vocab_size"],
                        max_window_size=model_config.max_sequence_length,
                        max_gen_len=model_config.max_sequence_length,
                    )
                else:
                    dump_mlc_chat_config(
                        args,
                        vocab_size=config["vocab_size"],
                        max_window_size=model_config.max_sequence_length,
                        max_gen_len=model_config.max_sequence_length,
                    )

        if args.enable_batching:
            # when batching is enabled, we dump info for mlc_serve runtime
            dump_build_config(args)
            model_info_path = os.path.join(args.artifact_path, "model")
            os.makedirs(model_info_path, exist_ok=True)
            mlc_model_config_path = os.path.join(model_info_path, "mlc-model-config.json")

            max_context_length = args.max_seq_len
            if args.max_seq_len == -1:
                # for llama-1 family
                if "max_sequence_length" in config:
                    max_context_length = config["max_sequence_length"]
                # for llama-2, mistral, etc.
                elif "max_position_embeddings" in config:
                    max_context_length = config["max_position_embeddings"]
                else:
                    raise Exception("The model config should contain information about maximum context length.")

            # Overwrite some configs
            config["max_context_length"] = max_context_length
            if args.sliding_window != -1 and "sliding_window" in config:
                config["sliding_window"] = args.sliding_window

            # copy hf config into mlc_model_config
            mlc_model_config = config.copy()

            with open(mlc_model_config_path, "w", encoding="utf-8") as outfile:
                json.dump(mlc_model_config, outfile, indent=4)

        if args.model_category != "minigpt":
            utils.copy_tokenizer(args)
=======
            utils.save_params(
                params, args.artifact_path, args.num_shards if args.use_presharded_weights else 1
            )

            if args.model_category != "minigpt":
                utils.copy_tokenizer(args)
            if args.model_category == "rwkv" or args.model_category == "rwkv_world":
                # TODO: refactor config into model definition
                dump_mlc_chat_config(
                    args,
                    vocab_size=config["vocab_size"],
                    max_window_size=model_config.max_sequence_length,
                    max_gen_len=model_config.max_sequence_length,
                    top_p=0.6,
                    temperature=1.2,
                    repetition_penalty=0.996,
                    rwkv_world=True,
                )
            elif args.model_category == "chatglm":
                dump_mlc_chat_config(
                    args,
                    vocab_size=config["padded_vocab_size"],
                    max_window_size=model_config.max_sequence_length,
                    max_gen_len=model_config.max_sequence_length,
                )
            else:
                dump_mlc_chat_config(
                    args,
                    vocab_size=config["vocab_size"],
                    max_window_size=model_config.max_sequence_length,
                    max_gen_len=model_config.max_sequence_length,
                )
>>>>>>> a4a06d5b

        if args.convert_weights_only:
            exit(0)

        mod = mod_transform_before_build(mod, param_manager, args, model_config)
        if args.num_shards > 1:
            # We require a "create_sharding_info" function for all
            # multi-GPU models, even if they are using pre-sharded
            # weights.  When using pre-sharded weights, the list of
            # initialization-time transforms to apply is empty.
            sharding_module = create_shard_info_func(param_manager, args, model_config)
            mod.update(sharding_module)

<<<<<<< HEAD
        if not args.no_cache_dump:
            with open(cache_path, "wb") as outfile:
                pickle.dump(mod, outfile)
            print(f"Save a cached module to {cache_path}.")
=======
        with open(cache_path, "wb") as outfile:
            pickle.dump(mod, outfile)
        print(f"Save a cached module to {cache_path}.")
>>>>>>> a4a06d5b
    else:
        print(
            f"Load cached module from {cache_path} and skip tracing. "
            "You can use --use-cache=0 to retrace"
        )
        with open(cache_path, "rb") as pkl:
            mod = pickle.load(pkl)
    if not args.reuse_lib:
        build(mod, args)
    else:
        print(f"Reuse existing prebuilt lib {args.reuse_lib}...")


def build_model(args: BuildArgs) -> (Optional[str], Optional[str], Optional[str]):
    r"""Builds/compiles a model.

    Parameters
    ----------
    args : :class:`BuildArgs`
        A dataclass of arguments for building models.mlc_llm/core.py

    Returns
    ----------
    lib_path: Optional[str]
        The path to the model library file. Return ``None`` if not applicable.
    model_path: Optional[str]
        The path to the folder of the model's parameters. Return ``None`` if not applicable.
    chat_config_path: Optional[str]
        The path to the chat config `.json` file. Return ``None`` if not applicable.
    """
    # Convert BuildArgs to argparse.Namespace so that we can share the rest
    # of the code with the command line workflow
    build_args_as_dict = asdict(args)
    build_args_namespace = argparse.Namespace(**build_args_as_dict)
    args = _parse_args(build_args_namespace)
    build_model_from_args(args)

    # Prepare output; some workflows may or may not have the paths to return
    lib_path = args.lib_path if hasattr(args, "lib_path") else None
    model_path = args.params_path if hasattr(args, "params_path") else None
    chat_config_path = args.chat_config_path if hasattr(args, "chat_config_path") else None

    return lib_path, model_path, chat_config_path<|MERGE_RESOLUTION|>--- conflicted
+++ resolved
@@ -306,7 +306,6 @@
                 "Disable the step that offloads matmul to cuBLAS. Without this flag, "
                 "matmul will be offloaded to cuBLAS if quantization mode is q0f16 or q0f32, "
                 "target is CUDA and TVM has been built with cuBLAS enabled."
-<<<<<<< HEAD
             ),
             "action": "store_true",
         },
@@ -316,8 +315,6 @@
         metadata={
             "help": (
                 "Disable dumping `mod_cache_before_build.pkl`. When this flag is set, cached build would not be available."
-=======
->>>>>>> a4a06d5b
             ),
             "action": "store_true",
         },
@@ -358,43 +355,10 @@
     sliding_window: int = field(
         default=-1,
         metadata={
-<<<<<<< HEAD
             "help": (
                 "The sliding window size in sliding window attention (SWA). "
                 "This optional field overrides the `sliding_window` in config.json for "
                 "those models that use SWA. Currently only useful when compiling Mistral."
-=======
-            "help": (
-                "The sliding window size in sliding window attention (SWA). "
-                "This optional field overrides the `sliding_window` in config.json for "
-                "those models that use SWA. Currently only useful when compiling Mistral."
-            ),
-        },
-    )
-    prefill_chunk_size: int = field(
-        default=-1,
-        metadata={
-            "help": (
-                "The chunk size during prefilling. By default, the chunk size is "
-                "the same as the sliding window size or the max sequence length. "
-                "Currently only useful when compiling Mistral."
-            ),
-        },
-    )
-    pdb: bool = field(
-        default=False,
-        metadata={
-            "help": ("If set, drop into a pdb debugger on error"),
-            "action": "store_true",
-        },
-    )
-    use_vllm_attention: bool = field(
-        default=False,
-        metadata={
-            "help": (
-                "Use vLLM paged KV cache and attention kernel, only relevant when "
-                "enable_batching=True."
->>>>>>> a4a06d5b
             ),
         },
     )
@@ -499,7 +463,6 @@
     if parsed.use_presharded_weights:
         model_name.append(f"presharded-{parsed.num_shards}gpu")
 
-<<<<<<< HEAD
     # TODO(@sunggg): currently, we overwrite the artifact_path which forces to rely on name deduction rule.
     # Ideally, it is better to separate its root path and name tag.
     # Until we make the change in upstream, this is a temporary hack.
@@ -508,9 +471,6 @@
 
     parsed.lib_name = f"{parsed.model}-{parsed.quantization.name}-{parsed.target_kind}.{parsed.lib_format}"
     parsed.lib_path = os.path.join(parsed.artifact_path, parsed.lib_name)
-=======
-    parsed.artifact_path = os.path.join(parsed.artifact_path, "-".join(model_name))
->>>>>>> a4a06d5b
 
     return parsed
 
@@ -645,8 +605,7 @@
     mod = mlc_llm.transform.FuseDecodeTranspose(skip_gemm=not use_ft_quant)(mod)
 
     if (
-        not args.enable_batching
-        and hasattr(config, "num_attention_heads")
+        hasattr(config, "num_attention_heads")
         and hasattr(config, "hidden_size")
         and hasattr(config, "position_embedding_base")
         and getattr(config, "dtype", "float16") == "float16"
@@ -665,10 +624,7 @@
                 num_key_value_heads // args.num_shards,
                 config.hidden_size // args.num_shards,
                 config.position_embedding_base,
-<<<<<<< HEAD
                 batched=args.enable_batching,
-=======
->>>>>>> a4a06d5b
             )(mod)
 
     if args.target_kind == "cuda":
@@ -859,16 +815,10 @@
                 "`num_shards` should be used together with "
                 "`--build-model-only` and `--convert-weight-only`"
             )
-<<<<<<< HEAD
 
         if use_ft_quant:
             args.use_presharded_weights = True
 
-=======
-        use_ft_quant = args.quantization.name in ["q4f16_ft", "q8f16_ft"]
-        if use_ft_quant:
-            raise ValueError("Multi-GPU deployments are not available for ft quantization.")
->>>>>>> a4a06d5b
     os.makedirs(args.artifact_path, exist_ok=True)
     if args.debug_dump:
         os.makedirs(os.path.join(args.artifact_path, "debug"), exist_ok=True)
@@ -885,11 +835,7 @@
         with open(os.path.join(args.model_path, "config.json"), encoding="utf-8") as i_f:
             config = json.load(i_f)
 
-<<<<<<< HEAD
     if not use_cache or args.convert_weights_only or not os.path.exists(cache_path):
-=======
-    if not use_cache or args.convert_weights_only:
->>>>>>> a4a06d5b
         model_generators = {
             "llama": llama,
             "mistral": mistral,
@@ -915,14 +861,11 @@
 
         if args.model_category == "mistral":
             args.sliding_window = model_config.sliding_window
-<<<<<<< HEAD
             # This line is introduced by the merge with upstream
             #   see: https://github.com/octoml/mlc-llm/pull/52
             # However, HF config does not have this info and we don't need this info.
             # So commented out for now.
             # args.sliding_window_chunk_size = model_config.sliding_window_chunk_size
-=======
->>>>>>> a4a06d5b
 
         for qspec_updater_class in param_manager.qspec_updater_classes:
             qspec_updater = qspec_updater_class(param_manager)
@@ -967,7 +910,6 @@
             mod_transform = seq(mod_transform)
 
             params = utils.convert_weights(mod_transform, param_manager, params, args)
-<<<<<<< HEAD
 
             if args.num_shards > 1 and use_ft_quant:
                 preprocessed = []
@@ -1044,40 +986,6 @@
 
         if args.model_category != "minigpt":
             utils.copy_tokenizer(args)
-=======
-            utils.save_params(
-                params, args.artifact_path, args.num_shards if args.use_presharded_weights else 1
-            )
-
-            if args.model_category != "minigpt":
-                utils.copy_tokenizer(args)
-            if args.model_category == "rwkv" or args.model_category == "rwkv_world":
-                # TODO: refactor config into model definition
-                dump_mlc_chat_config(
-                    args,
-                    vocab_size=config["vocab_size"],
-                    max_window_size=model_config.max_sequence_length,
-                    max_gen_len=model_config.max_sequence_length,
-                    top_p=0.6,
-                    temperature=1.2,
-                    repetition_penalty=0.996,
-                    rwkv_world=True,
-                )
-            elif args.model_category == "chatglm":
-                dump_mlc_chat_config(
-                    args,
-                    vocab_size=config["padded_vocab_size"],
-                    max_window_size=model_config.max_sequence_length,
-                    max_gen_len=model_config.max_sequence_length,
-                )
-            else:
-                dump_mlc_chat_config(
-                    args,
-                    vocab_size=config["vocab_size"],
-                    max_window_size=model_config.max_sequence_length,
-                    max_gen_len=model_config.max_sequence_length,
-                )
->>>>>>> a4a06d5b
 
         if args.convert_weights_only:
             exit(0)
@@ -1091,16 +999,10 @@
             sharding_module = create_shard_info_func(param_manager, args, model_config)
             mod.update(sharding_module)
 
-<<<<<<< HEAD
         if not args.no_cache_dump:
             with open(cache_path, "wb") as outfile:
                 pickle.dump(mod, outfile)
             print(f"Save a cached module to {cache_path}.")
-=======
-        with open(cache_path, "wb") as outfile:
-            pickle.dump(mod, outfile)
-        print(f"Save a cached module to {cache_path}.")
->>>>>>> a4a06d5b
     else:
         print(
             f"Load cached module from {cache_path} and skip tracing. "
