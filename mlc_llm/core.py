# pylint: disable=missing-docstring, redefined-outer-name, not-callable
import argparse
import json
import os
import pickle
from dataclasses import asdict, dataclass, field, fields
from typing import Any, Dict, Optional

import tvm
import tvm.relax.backend.contrib.cublas as _
from tvm import dlight as dl
from tvm import relax
from tvm.contrib.nvcc import parse_compute_version
from tvm.relax.backend import get_patterns_with_prefix
from tvm.relax.backend.contrib.cutlass import annotate_workspace

import mlc_llm
from mlc_llm import utils
from mlc_llm.relax_model import (
    chatglm,
    gpt_bigcode,
    gpt_neox,
    gptj,
    llama,
    llama_batched_vllm,
    minigpt,
    mistral,
    param_manager,
    rwkv,
    stablelm_3b,
)
from mlc_llm.relax_model.commons import create_shard_info_func
from mlc_llm.transform import fuse_split_rotary_embedding, rewrite_attention


@dataclass
class BuildArgs:
    r"""BuildArgs is the dataclass that organizes the arguments we use in
    building a model.

    To use :meth:`mlc_llm.build_model`, users pass in an instance of :class:`BuildArgs`; for
    CLI entry points, an equivalent :class:`ArgumentParser` instance is generated based
    on the definition of this class using :meth:`mlc_llm.convert_build_args_to_argparser`.

    Parameters
    ----------
    model: str
        The name of the model to build. If it is ``auto``, we will automatically
        set the model name according to ``--model-path``, ``hf-path``, or the model
        folders under ``--artifact-path/models``.
    hf_path: str
        Hugging Face path from which to download params, tokenizer, and config.
    quantization: str
        The quantization mode we use to compile.
    max_seq_len: int
        The maximum allowed sequence length for the model.
    target: str
        The target platform to compile the model for.
    db_path: str
        Path to log database for all models. Default: ``./log_db/``.
    reuse_lib: str
        Whether to reuse a previously generated lib.
    artifact_path: str
        Where to store the output.
    use_cache: int
        Whether to use previously pickled IRModule and skip trace.
    convert_weight_only: bool
        Whether to only convert model weights and not build the model. If both
        ``convert_weight_only`` and ``build_model_only`` are set, the behavior is undefined.
    build_model_only: bool
        Whether to only build model and do not convert model weights.
    debug_dump: bool
        Whether to dump debugging files during compilation.
    debug_load_script: bool
        Whether to load the script for debugging.
    llvm_mingw: str
        ``/path/to/llvm-mingw-root``, use llvm-mingw to cross compile to windows.
    system_lib: bool
        A parameter to ``relax.build``.
    sep_embed: bool
        Build with separated embedding layer, only applicable to LlaMa. This
        feature is in testing stage, and will be formally replaced after massive
        overhaul of embedding feature for all models and use cases.
<<<<<<< HEAD
=======
    sliding_window: int
        The sliding window size in sliding window attention (SWA). This optional field
        overrides the `sliding_window` in config.json for those models that use SWA.
        Currently only useful when compiling Mistral.
    sliding_window_chunk_size: int
        The chunk size in sliding window attention (SWA) during prefilling. By default,
        the chunk size is the same as sliding window. Currently only useful when compiling Mistral.
>>>>>>> 9869ca6f
    cc_path: str
        ``/path/to/cross_compiler_path``; currently only used for cross-compile
        for nvidia/jetson device.
    use_safetensors: bool
        Specifies whether to use ``.safetensors`` instead of the default ``.bin``
        when loading in model weights.
    enable_batching: bool
        Build the model for batched inference.
        This is a temporary flag used to control the model execution flow in single-
        sequence and batching settings for now. We will eventually merge two flows
        in the future and remove this flag then.
    no_cutlass_attn: bool
        Disable offloading attention operations to CUTLASS.
    no_cutlass_norm: bool
        Disable offloading layer and RMS norm operations to CUTLASS.
    no_cublas: bool
        Disable the step that offloads matmul to cuBLAS. Without this flag,
        matmul will be offloaded to cuBLAS if quantization mode is ``q0f16`` or
        ``q0f32``, target is CUDA and TVM has been built with cuBLAS enabled.
    use_cuda_graph: bool
        Specifies whether to enable CUDA Graph for the decoder. MLP and QKV
        projection between two attention layers are put into a graph.
    num_shards: int
        Number of shards to split the model into in tensor parallelism multi-gpu
        inference. Only useful when ``build_model_only`` is set.
    use_flash_attn_mqa: bool
        Offload multi-query attention workload to Flash Attention.
    pdb: bool
        If set, drop into a pdb debugger on error.
    use_vllm_attention: bool
        Use vLLM paged KV cache and attention kernel, only relevant when enable_batching=True.
    """
    model: str = field(
        default="auto",
        metadata={
            "help": (
                'The name of the model to build. If it is "auto", we will '
                'automatically set the model name according to "--model-path", '
                '"hf-path" or the model folders under "--artifact-path/models"'
            )
        },
    )
    hf_path: str = field(
        default=None,
        metadata={"help": "Hugging Face path from which to download params, tokenizer, and config"},
    )
    quantization: str = field(
        default="q4f16_1",
        metadata={
            "help": "The quantization mode we use to compile.",
            "choices": [*utils.quantization_schemes.keys()],
        },
    )
    max_seq_len: int = field(
        default=-1,
        metadata={"help": "The maximum allowed sequence length for the model."},
    )
    target: str = field(
        default="auto",
        metadata={"help": "The target platform to compile the model for."},
    )
    reuse_lib: str = field(
        default=None, metadata={"help": "Whether to reuse a previously generated lib."}
    )
    artifact_path: str = field(default="dist", metadata={"help": "Where to store the output."})
    use_cache: int = field(
        default=1,
        metadata={"help": "Whether to use previously pickled IRModule and skip trace."},
    )
    convert_weight_only: bool = field(
        default=False,
        metadata={
            "help": "Whether to only convert model weights and not build the model.",
            "action": "store_true",
        },
    )
    build_model_only: bool = field(
        default=False,
        metadata={
            "help": "Whether to only build model and do not convert model weights.",
            "action": "store_true",
        },
    )
    debug_dump: bool = field(
        default=False,
        metadata={
            "help": "Whether to dump debugging files during compilation.",
            "action": "store_true",
        },
    )
    debug_load_script: bool = field(
        default=False,
        metadata={
            "help": "Whether to load the script for debugging.",
            "action": "store_true",
        },
    )
    llvm_mingw: str = field(
        default="",
        metadata={"help": "/path/to/llvm-mingw-root, use llvm-mingw to cross compile to windows."},
    )
    cc_path: str = field(
        default="",
        metadata={
            "help": (
                "/path/to/cross_compiler_path, Currently only used for "
                "cross-compile for nvidia/jetson device."
            )
        },
    )
    system_lib: bool = field(
        default=False,
        metadata={"help": "A parameter to `relax.build`.", "action": "store_true"},
    )
    sep_embed: bool = field(
        default=False,
        metadata={
            "help": (
                "Build with separated embedding layer, only applicable to LlaMa. "
                "This feature is in testing stage, and will be formally replaced after "
                "massive overhaul of embedding feature for all models and use cases"
            ),
            "action": "store_true",
        },
    )
    use_safetensors: bool = field(
        default=False,
        metadata={
            "help": (
                "Specifies whether to use ``.safetensors`` instead of the default "
                "``.bin`` when loading in model weights."
            ),
            "action": "store_true",
        },
    )
    enable_batching: bool = field(
        default=False,
        metadata={
            "help": (
                "Build the model for batched inference."
                "This is a temporary flag used to control the model execution flow in single-"
                "sequence and batching settings for now. We will eventually merge two flows"
                "in the future and remove this flag then."
            ),
            "action": "store_true",
        },
    )
    no_cutlass_attn: bool = field(
        default=False,
        metadata={
            "help": ("Disable offloading attention operations to CUTLASS."),
            "action": "store_true",
        },
    )
    no_cutlass_norm: bool = field(
        default=False,
        metadata={
            "help": ("Disable offloading layer and RMS norm operations to CUTLASS."),
            "action": "store_true",
        },
    )
    no_cublas: bool = field(
        default=False,
        metadata={
            "help": (
                "Disable the step that offloads matmul to cuBLAS. Without this flag, "
                "matmul will be offloaded to cuBLAS if quantization mode is q0f16 or q0f32, "
                "target is CUDA and TVM has been built with cuBLAS enabled."
            ),
            "action": "store_true",
        },
    )
    use_cuda_graph: bool = field(
        default=False,
        metadata={
            "help": (
                "Specifies whether to enable CUDA Graph for the decoder. MLP and QKV "
                "projection between two attention layers are put into a graph."
            ),
            "action": "store_true",
        },
    )
    num_shards: int = field(
        default=1,
        metadata={
            "help": (
                "Number of shards to split the model into in tensor parallelism multi-gpu "
                "inference. Only useful when --build-model-only is set."
            ),
        },
    )
    use_flash_attn_mqa: bool = field(
        default=False,
        metadata={
            "help": ("Offload multi-query attention workload to Flash Attention."),
            "action": "store_true",
        },
    )
<<<<<<< HEAD
=======
    sliding_window: int = field(
        default=-1,
        metadata={
            "help": (
                "The sliding window size in sliding window attention (SWA). "
                "This optional field overrides the `sliding_window` in config.json for "
                "those models that use SWA. Currently only useful when compiling Mistral."
            ),
        },
    )
    sliding_window_chunk_size: int = field(
        default=-1,
        metadata={
            "help": (
                "The chunk size in sliding window attention (SWA) during prefilling. "
                "By default, the chunk size is the same as sliding window. "
                "Currently only useful when compiling Mistral."
            ),
        },
    )
>>>>>>> 9869ca6f
    pdb: bool = field(
        default=False,
        metadata={
            "help": ("If set, drop into a pdb debugger on error"),
            "action": "store_true",
        },
    )
    use_vllm_attention: bool = field(
        default=False,
        metadata={
            "help": (
<<<<<<< HEAD
                "Use vLLM paged KV cache and attention kernel, only relevant when enable_batching=True."
=======
                "Use vLLM paged KV cache and attention kernel, only relevant when "
                "enable_batching=True."
>>>>>>> 9869ca6f
            ),
            "action": "store_true",
        },
    )


def convert_build_args_to_argparser() -> argparse.ArgumentParser:
    """Convert from BuildArgs to an equivalent ArgumentParser."""
    args = argparse.ArgumentParser()
    for field in fields(BuildArgs):
        name = field.name.replace("_", "-")
        field_name = f"--{name}"
        # `kwargs` contains `help`, `choices`, and `action`
        kwargs = field.metadata.copy()
        if field.type == bool:
            # boolean arguments do not need to specify `type`
            args.add_argument(field_name, default=field.default, **kwargs)
        else:
            args.add_argument(field_name, type=field.type, default=field.default, **kwargs)
    return args


def _parse_args(parsed) -> argparse.Namespace:
    assert parsed.max_seq_len == -1 or parsed.max_seq_len > 0
    if parsed.use_safetensors:
        try:
            import safetensors  # pylint: disable=import-outside-toplevel, unused-import
        except ImportError as error:
            raise ImportError(
                "`use_safetensors` option is toggled, please install safetensors package."
            ) from error

    parsed.export_kwargs = {}
    parsed.lib_format = "so"
    parsed.system_lib_prefix = None
    parsed = _setup_model_path(parsed)

    utils.parse_target(parsed)
    utils.argparse_postproc_common(parsed)

    if parsed.use_vllm_attention:
        assert parsed.enable_batching, "--enable_batching is required for using vLLM attention."
        assert parsed.target_kind == "cuda", "vLLM attention is only supported for CUDA."
<<<<<<< HEAD
        assert tvm.get_global_func("tvm.contrib.vllm.single_query_cached_kv_attention", True), "TVM needs to be built with -DUSE_VLLM=ON."
=======
        assert tvm.get_global_func(
            "tvm.contrib.vllm.single_query_cached_kv_attention", True
        ), "TVM needs to be built with -DUSE_VLLM=ON."
>>>>>>> 9869ca6f

    parsed.artifact_path = os.path.join(
        parsed.artifact_path, f"{parsed.model}-{parsed.quantization.name}"
    )

    return parsed


def _setup_model_path(args: argparse.Namespace):  # pylint: disable=too-many-branches
    if args.hf_path:
        if args.model != "auto":
            assert args.model == os.path.basename(args.hf_path), (
                'When both "--model" and "--hf-path" is specified, the '
                'value of "--model" is required to match the basename of "--hf-path". '
                f'Got "--model {args.model}" and "--hf-path {args.hf_path}"'
            )
        else:
            args.model = os.path.basename(args.hf_path)
        args.model_path = os.path.join(args.artifact_path, "models", args.model)
        if os.path.exists(args.model_path):
            print(f"Weights exist at {args.model_path}, skipping download.")
        else:
            os.makedirs(args.model_path, exist_ok=True)
            os.system("git lfs install")
            os.system(f"git clone https://huggingface.co/{args.hf_path} {args.model_path}")
            print(f"Downloaded weights to {args.model_path}")
        validate_config(args.model_path)
    elif args.model != "auto":
        if os.path.isdir(args.model):
            args.model = os.path.normpath(args.model)  # Remove potential trailing `/`
            args.model_path = args.model
            args.model = os.path.basename(args.model)
        else:
            args.model_path = os.path.join(args.artifact_path, "models", args.model)
        validate_config(args.model_path)
    else:
        lookup_path = os.path.join(args.artifact_path, "models")
        print(f'"--model" is set to "auto". Searching in {lookup_path} for existing models.')
        for dirname in os.listdir(lookup_path):
            if os.path.isdir(os.path.join(lookup_path, dirname)) and os.path.isfile(
                os.path.join(lookup_path, dirname, "config.json")
            ):
                try:
                    validate_config(os.path.join(lookup_path, dirname))
                except:  # pylint: disable=bare-except
                    pass
                else:
                    args.model_path = os.path.join(lookup_path, dirname)
                    args.model = dirname
                    break
        if args.model == "auto":
            raise ValueError("Please specify either the model_path or the hf_path.")

    print(f'Using path "{args.model_path}" for model "{args.model}"')
    return args


def validate_config(model_path: str):
    if os.path.exists(os.path.join(model_path, "mlc-chat-config.json")):
        raise KeyError(
            f"The model located in the directory {model_path} has already been compiled "
            "by MLC-LLM. There is no need to compile it again. If you wish to compile "
            "a new model, please provide a directory (or hf-path) that contains the "
            "pre-compiled model in raw HuggingFace format instead."
        )
    if model_path.split("/")[-1].startswith("minigpt"):
        # minigpt does not contain a config.json file so we skip the check
        return
    config_path = os.path.join(model_path, "config.json")
    assert os.path.exists(
        config_path
    ), f"Expecting HuggingFace config, but file not found: {config_path}."
    with open(config_path, encoding="utf-8") as i_f:
        config = json.load(i_f)
        assert (
            "model_type" in config
        ), f"Invalid config format. Expecting HuggingFace config format in: {config_path}"
        assert (
            config["model_type"] in utils.supported_model_types
        ), f"Model type {config['model_type']} not supported."


def mod_transform_before_build(
    mod: tvm.IRModule,
    param_manager: param_manager.ParamManager,
    args: argparse.Namespace,
    config: Dict,
) -> tvm.IRModule:
    """First-stage: Legalize ops and trace"""
    if args.model.startswith("minigpt"):
        model_names = ["embed"]
    else:
        model_names = [
            "prefill",
            "decode",
        ]

        if not args.use_vllm_attention:
            model_names += [
                "create_kv_cache",
                "softmax_with_temperature",
                "get_metadata",
            ]
        else:
            # This is equivalent to prefill but without KV cache. It is used for
            # determining the number of paged cache blocks that can be allocated.
            model_names.append("evaluate")

        if args.sep_embed:
            model_names = ["embed", "prefill_with_embed"] + model_names[1:]
            if args.enable_batching:
                model_names[2] = "decode_with_embed"
        if args.model.lower().startswith("rwkv-"):
            model_names += ["reset_kv_cache"]

    mod = param_manager.transform_dequantize()(mod)
    mod = relax.transform.BundleModelParams()(mod)

    use_ft_quant = args.quantization.name in ["q4f16_ft", "q8f16_ft"]
    mod = mlc_llm.transform.FuseDecodeTranspose(skip_gemm=not use_ft_quant)(mod)

    if (
        not args.enable_batching
        and hasattr(config, "num_attention_heads")
        and hasattr(config, "hidden_size")
        and hasattr(config, "position_embedding_base")
        and getattr(config, "dtype", "float16") == "float16"
    ):
        max_seq_len = None
        if args.max_seq_len > 0:
            max_seq_len = args.max_seq_len
        elif hasattr(config, "max_sequence_length"):
            max_seq_len = config.max_sequence_length

        if max_seq_len:
            num_key_value_heads = config.get_num_key_value_heads()
            # pylint: disable=no-value-for-parameter
            mod = fuse_split_rotary_embedding(
<<<<<<< HEAD
                    config.num_attention_heads // args.num_shards,
                    num_key_value_heads // args.num_shards,
                    config.hidden_size // args.num_shards,
                    config.position_embedding_base,
                )(mod)
=======
                config.num_attention_heads // args.num_shards,
                num_key_value_heads // args.num_shards,
                config.hidden_size // args.num_shards,
                config.position_embedding_base,
            )(mod)
>>>>>>> 9869ca6f

    if args.target_kind == "cuda":
        patterns = []

        has_cutlass = tvm.get_global_func("relax.ext.cutlass", True)

        if has_cutlass and not args.no_cutlass_attn:
            # pylint: disable=no-value-for-parameter
            if args.use_flash_attn_mqa:
                mod = rewrite_attention(use_flash_mqa=True)(mod)
            mod = rewrite_attention(use_flash_mqa=False)(mod)
            patterns += get_patterns_with_prefix("cutlass.attention")

        if has_cutlass and not args.no_cutlass_norm:
            patterns += get_patterns_with_prefix("cutlass.layer_norm")
            patterns += get_patterns_with_prefix("cutlass.rms_norm")

        if has_cutlass and use_ft_quant:
            patterns += get_patterns_with_prefix("cutlass.decode_matmul")

        has_cublas = tvm.get_global_func("relax.ext.cublas", True)

        if has_cublas and args.quantization.name in ("q0f16", "q0f32") and not args.no_cublas:
            patterns += get_patterns_with_prefix("cublas")

        if len(patterns) > 0:
            os.makedirs("./tmp", exist_ok=True)

            major, minor = parse_compute_version(tvm.cuda(0).compute_version)

            if major == 8:
                sm = 80
            else:
                sm = 10 * major + minor

            options = {"cutlass": {"sm": sm, "find_first_valid": False}}

            if hasattr(config, "rms_norm_eps"):
                options["cutlass"]["rms_eps"] = config.rms_norm_eps

            mod = tvm.transform.Sequential(
                [
                    relax.transform.FuseOpsByPattern(
                        patterns, bind_constants=False, annotate_codegen=True
                    ),
                    annotate_workspace,
                    relax.transform.AllocateWorkspace(),
                    relax.transform.RunCodegen(options, entry_functions=model_names),
                ]
            )(mod)

    mod = mlc_llm.transform.FuseTransposeMatmul()(mod)
    mod = relax.pipeline.get_pipeline()(mod)  # pylint: disable=no-value-for-parameter
    mod = mlc_llm.transform.FuseDecodeMatmulEwise()(mod)
    mod = mlc_llm.transform.FuseDecodeTake()(mod)
    mod = relax.transform.DeadCodeElimination(model_names)(mod)
    mod = mlc_llm.transform.CleanUpTIRAttrs()(mod)
    mod_deploy = mod

    utils.debug_dump_script(mod_deploy, "mod_deploy.py", args)

    return mod_deploy


def dump_mlc_chat_config(
    args: argparse.Namespace,
    vocab_size: int,
    max_window_size: int,
    temperature: float = 0.7,
    repetition_penalty: float = 1.0,
    top_p: float = 0.95,
    mean_gen_len: int = 128,
    max_gen_len: int = 512,
    shift_fill_factor: float = 0.3,
    rwkv_world=False,
):
    args.params_path = os.path.join(args.artifact_path, "params")
    config: Dict[str, Any] = {}

    if args.reuse_lib:
        config["model_lib"] = f"{args.reuse_lib}"
        if not args.reuse_lib.endswith(args.quantization.name):
            raise RuntimeError(f"Trying to reuse lib without suffix {args.quantization.name}")
    else:
        config["model_lib"] = f"{args.model}-{args.quantization.name}"

    config["local_id"] = f"{args.model}-{args.quantization.name}"
    config["conv_template"] = args.conv_template
    config["temperature"] = temperature
    config["repetition_penalty"] = repetition_penalty
    config["top_p"] = top_p
    config["mean_gen_len"] = mean_gen_len
    config["max_gen_len"] = max_gen_len
    config["num_shards"] = args.num_shards
    config["shift_fill_factor"] = shift_fill_factor
    if rwkv_world:
        config["tokenizer_files"] = ["tokenizer_model"]
    else:
        config["tokenizer_files"] = utils.get_tokenizer_files(args.params_path)
    config["model_category"] = args.model_category
    config["model_name"] = args.model
    config["vocab_size"] = vocab_size
    if args.sliding_window != -1:
        # Do not add max window size if use sliding window
        config["sliding_window"] = args.sliding_window
        config["sliding_window_chunk_size"] = args.sliding_window_chunk_size
    else:
        config["max_window_size"] = max_window_size

    args.chat_config_path = os.path.join(args.params_path, "mlc-chat-config.json")
    with open(args.chat_config_path, "w", encoding="utf-8") as outfile:
        json.dump(config, outfile, indent=4)
    print(f"Finish exporting chat config to {args.chat_config_path}")


def build(mod_deploy: tvm.IRModule, args: argparse.Namespace) -> None:
    target_kind = args.target_kind
    if args.system_lib_prefix:
        mod_deploy = mod_deploy.with_attrs({"system_lib_prefix": args.system_lib_prefix})

    utils.debug_dump_script(mod_deploy, "mod_before_build.py", args)
    utils.debug_dump_benchmark_script(
        mod_deploy, f"{args.model}_{args.quantization.name}".replace("-", "_"), args
    )

    if target_kind != "cpu":
        dispatch_target = (
            args.target
            if args.target_kind != "webgpu"
            else tvm.target.Target("apple/m1-gpu-restricted")
        )
        with dispatch_target:
            mod_deploy = dl.ApplyDefaultSchedule(  # pylint: disable=not-callable
                dl.gpu.Matmul(),
                dl.gpu.GEMV(),
                dl.gpu.Reduction(),
                dl.gpu.GeneralReduction(),
                dl.gpu.Fallback(),
            )(mod_deploy)
            mod_deploy = (
                mlc_llm.transform.LiftTIRGlobalBufferAlloc()(  # pylint: disable=not-callable
                    mod_deploy
                )
            )
            mod_deploy = tvm.tir.transform.ForceNarrowIndexToInt32()(mod_deploy)

    if args.debug_load_script:
        mod_deploy = utils.debug_load_script("mod_build_stage_debug.py", args)

    utils.debug_dump_script(mod_deploy, "mod_build_stage.py", args)

    use_cuda_graph = args.use_cuda_graph and target_kind == "cuda"

    with tvm.transform.PassContext(config={"relax.backend.use_cuda_graph": use_cuda_graph}):
        # The num_input attribute is needed to capture transformed weights passed as input
        # into a cuda graph.
        # NOTE: CUDA graph for batching is not enabled and is left as a TODO item.
        if not args.enable_batching:
            mod_deploy["decode"] = mod_deploy["decode"].with_attr({"num_input": 3})
        ex = relax.build(mod_deploy, args.target, system_lib=args.system_lib)

    output_filename = f"{args.model}-{args.quantization.name}-{target_kind}.{args.lib_format}"

    utils.debug_dump_shader(ex, f"{args.model}_{args.quantization.name}_{target_kind}", args)
    args.lib_path = os.path.join(args.artifact_path, output_filename)
    ex.export_library(args.lib_path, **args.export_kwargs)
    print(f"Finish exporting to {args.lib_path}")


def build_model_from_args(args: argparse.Namespace):
    if args.quantization == "q4f16_0":
        print(
            "WARNING: q4f16_1 is preferred to q4f16_0, "
            "and it is highly recommended to use q4f16_1 instead"
        )
    if args.num_shards > 1:
        if (not args.build_model_only) and (not args.convert_weight_only):
            raise ValueError(
                "`num_shards` should be used together with "
                "`--build-model-only` and `--convert-weight-only`"
            )
        use_ft_quant = args.quantization.name in ["q4f16_ft", "q8f16_ft"]
        if use_ft_quant:
            raise ValueError("Multi-GPU deployments are not available for ft quantization.")
    os.makedirs(args.artifact_path, exist_ok=True)
    if args.debug_dump:
        os.makedirs(os.path.join(args.artifact_path, "debug"), exist_ok=True)
    cache_path = os.path.join(args.artifact_path, "mod_cache_before_build.pkl")
    args.raw_params_path = os.path.join(args.artifact_path, "raw_params")
    use_cache = args.use_cache and os.path.isfile(cache_path)
    if args.sep_embed and args.model_category != "llama":
        raise ValueError(f"separate embedding not supported on {args.model}")

    if args.model_category == "minigpt":
        # Special case for minigpt, which neither provides nor requires a configuration.
        config = {}
    else:
        with open(os.path.join(args.model_path, "config.json"), encoding="utf-8") as i_f:
            config = json.load(i_f)

    if not use_cache or args.convert_weight_only:
        model_generators = {
            "llama": llama,
<<<<<<< HEAD
            "mistral": llama,
=======
            "mistral": mistral,
>>>>>>> 9869ca6f
            "stablelm_epoch": stablelm_3b,
            "gpt_neox": gpt_neox,
            "gpt_bigcode": gpt_bigcode,
            "minigpt": minigpt,
            "gptj": gptj,
            "rwkv": rwkv,
            "rwkv_world": rwkv,
            "chatglm": chatglm,
        }

        if args.use_vllm_attention:
            model_generators["llama"] = llama_batched_vllm
            model_generators["mistral"] = llama_batched_vllm

        assert args.model_category in model_generators, f"Model {args.model} not supported"

        mod, param_manager, params, model_config = model_generators[args.model_category].get_model(
            args, config
        )
<<<<<<< HEAD
=======

        if args.model_category == "mistral":
            args.sliding_window = model_config.sliding_window
            args.sliding_window_chunk_size = model_config.sliding_window_chunk_size
>>>>>>> 9869ca6f

        for qspec_updater_class in param_manager.qspec_updater_classes:
            qspec_updater = qspec_updater_class(param_manager)
            qspec_updater.visit_module(mod)

        if not args.build_model_only:
            # Run pre-quantization if provided.
            args.model_path = param_manager.run_pre_quantize(args.model_path)
            param_manager.init_torch_pname_to_bin_name(args.use_safetensors)

            new_params = utils.convert_weights(param_manager, params, args)
            utils.save_params(new_params, args.artifact_path)
            if args.model_category != "minigpt":
                utils.copy_tokenizer(args)
            if args.model_category == "rwkv" or args.model_category == "rwkv_world":
                # TODO: refactor config into model definition
                dump_mlc_chat_config(
                    args,
                    vocab_size=config["vocab_size"],
                    max_window_size=model_config.max_sequence_length,
                    top_p=0.6,
                    temperature=1.2,
                    repetition_penalty=0.996,
                    rwkv_world=True,
                )
            else:
                dump_mlc_chat_config(
                    args,
                    vocab_size=config["vocab_size"],
                    max_window_size=model_config.max_sequence_length,
                )

        if args.convert_weight_only:
            exit(0)

        mod = mod_transform_before_build(mod, param_manager, args, model_config)
        if args.num_shards > 1:
            create_shard_info_func(mod, param_manager, args, model_config)
        with open(cache_path, "wb") as outfile:
            pickle.dump(mod, outfile)
        print(f"Save a cached module to {cache_path}.")
    else:
        print(
            f"Load cached module from {cache_path} and skip tracing. "
            "You can use --use-cache=0 to retrace"
        )
        with open(cache_path, "rb") as pkl:
            mod = pickle.load(pkl)
    if not args.reuse_lib:
        build(mod, args)
    else:
        print(f"Reuse existing prebuilt lib {args.reuse_lib}...")


def build_model(args: BuildArgs) -> (Optional[str], Optional[str], Optional[str]):
    r"""Builds/compiles a model.

    Parameters
    ----------
    args : :class:`BuildArgs`
        A dataclass of arguments for building models.mlc_llm/core.py

    Returns
    ----------
    lib_path: Optional[str]
        The path to the model library file. Return ``None`` if not applicable.
    model_path: Optional[str]
        The path to the folder of the model's parameters. Return ``None`` if not applicable.
    chat_config_path: Optional[str]
        The path to the chat config `.json` file. Return ``None`` if not applicable.
    """
    # Convert BuildArgs to argparse.Namespace so that we can share the rest
    # of the code with the command line workflow
    build_args_as_dict = asdict(args)
    build_args_namespace = argparse.Namespace(**build_args_as_dict)
    args = _parse_args(build_args_namespace)
    build_model_from_args(args)

    # Prepare output; some workflows may or may not have the paths to return
    lib_path = args.lib_path if hasattr(args, "lib_path") else None
    model_path = args.params_path if hasattr(args, "params_path") else None
    chat_config_path = args.chat_config_path if hasattr(args, "chat_config_path") else None

    return lib_path, model_path, chat_config_path<|MERGE_RESOLUTION|>--- conflicted
+++ resolved
@@ -81,8 +81,6 @@
         Build with separated embedding layer, only applicable to LlaMa. This
         feature is in testing stage, and will be formally replaced after massive
         overhaul of embedding feature for all models and use cases.
-<<<<<<< HEAD
-=======
     sliding_window: int
         The sliding window size in sliding window attention (SWA). This optional field
         overrides the `sliding_window` in config.json for those models that use SWA.
@@ -90,7 +88,6 @@
     sliding_window_chunk_size: int
         The chunk size in sliding window attention (SWA) during prefilling. By default,
         the chunk size is the same as sliding window. Currently only useful when compiling Mistral.
->>>>>>> 9869ca6f
     cc_path: str
         ``/path/to/cross_compiler_path``; currently only used for cross-compile
         for nvidia/jetson device.
@@ -289,8 +286,6 @@
             "action": "store_true",
         },
     )
-<<<<<<< HEAD
-=======
     sliding_window: int = field(
         default=-1,
         metadata={
@@ -311,7 +306,6 @@
             ),
         },
     )
->>>>>>> 9869ca6f
     pdb: bool = field(
         default=False,
         metadata={
@@ -323,12 +317,8 @@
         default=False,
         metadata={
             "help": (
-<<<<<<< HEAD
-                "Use vLLM paged KV cache and attention kernel, only relevant when enable_batching=True."
-=======
                 "Use vLLM paged KV cache and attention kernel, only relevant when "
                 "enable_batching=True."
->>>>>>> 9869ca6f
             ),
             "action": "store_true",
         },
@@ -372,13 +362,9 @@
     if parsed.use_vllm_attention:
         assert parsed.enable_batching, "--enable_batching is required for using vLLM attention."
         assert parsed.target_kind == "cuda", "vLLM attention is only supported for CUDA."
-<<<<<<< HEAD
-        assert tvm.get_global_func("tvm.contrib.vllm.single_query_cached_kv_attention", True), "TVM needs to be built with -DUSE_VLLM=ON."
-=======
         assert tvm.get_global_func(
             "tvm.contrib.vllm.single_query_cached_kv_attention", True
         ), "TVM needs to be built with -DUSE_VLLM=ON."
->>>>>>> 9869ca6f
 
     parsed.artifact_path = os.path.join(
         parsed.artifact_path, f"{parsed.model}-{parsed.quantization.name}"
@@ -517,19 +503,11 @@
             num_key_value_heads = config.get_num_key_value_heads()
             # pylint: disable=no-value-for-parameter
             mod = fuse_split_rotary_embedding(
-<<<<<<< HEAD
-                    config.num_attention_heads // args.num_shards,
-                    num_key_value_heads // args.num_shards,
-                    config.hidden_size // args.num_shards,
-                    config.position_embedding_base,
-                )(mod)
-=======
                 config.num_attention_heads // args.num_shards,
                 num_key_value_heads // args.num_shards,
                 config.hidden_size // args.num_shards,
                 config.position_embedding_base,
             )(mod)
->>>>>>> 9869ca6f
 
     if args.target_kind == "cuda":
         patterns = []
@@ -733,11 +711,7 @@
     if not use_cache or args.convert_weight_only:
         model_generators = {
             "llama": llama,
-<<<<<<< HEAD
-            "mistral": llama,
-=======
             "mistral": mistral,
->>>>>>> 9869ca6f
             "stablelm_epoch": stablelm_3b,
             "gpt_neox": gpt_neox,
             "gpt_bigcode": gpt_bigcode,
@@ -757,13 +731,10 @@
         mod, param_manager, params, model_config = model_generators[args.model_category].get_model(
             args, config
         )
-<<<<<<< HEAD
-=======
 
         if args.model_category == "mistral":
             args.sliding_window = model_config.sliding_window
             args.sliding_window_chunk_size = model_config.sliding_window_chunk_size
->>>>>>> 9869ca6f
 
         for qspec_updater_class in param_manager.qspec_updater_classes:
             qspec_updater = qspec_updater_class(param_manager)
