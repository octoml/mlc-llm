--- conflicted
+++ resolved
@@ -30,18 +30,12 @@
     param_manager,
     rwkv,
     stablelm_3b,
-<<<<<<< HEAD
-)
-from mlc_llm.relax_model.commons import create_shard_info_func, create_shard_transformation_func
-from mlc_llm.relax_model.param_manager import transform_params_for_each_rank, chain_parameter_transforms
-=======
 )
 from mlc_llm.relax_model.commons import create_shard_info_func, create_shard_transformation_func
 from mlc_llm.relax_model.param_manager import (
     transform_params_for_each_rank,
     chain_parameter_transforms,
 )
->>>>>>> d3b7aad9
 from mlc_llm.transform import fuse_split_rotary_embedding, rewrite_attention
 
 
@@ -108,90 +102,55 @@
         Build with separated embedding layer, only applicable to LlaMa. This
         feature is in testing stage, and will be formally replaced after massive
         overhaul of embedding feature for all models and use cases.
-<<<<<<< HEAD
-=======
-
->>>>>>> d3b7aad9
+
     sliding_window: int
         The sliding window size in sliding window attention (SWA). This optional field
         overrides the `sliding_window` in config.json for those models that use SWA.
         Currently only useful when compiling Mistral.
-<<<<<<< HEAD
+
     sliding_window_chunk_size: int
         The chunk size in sliding window attention (SWA) during prefilling. By default,
         the chunk size is the same as sliding window. Currently only useful when compiling Mistral.
+
     cc_path: str
         ``/path/to/cross_compiler_path``; currently only used for cross-compile
         for nvidia/jetson device.
+
     use_safetensors: bool
         Specifies whether to use ``.safetensors`` instead of the default ``.bin``
         when loading in model weights.
-=======
-
-    sliding_window_chunk_size: int
-        The chunk size in sliding window attention (SWA) during prefilling. By default,
-        the chunk size is the same as sliding window. Currently only useful when compiling Mistral.
-
-    cc_path: str
-        ``/path/to/cross_compiler_path``; currently only used for cross-compile
-        for nvidia/jetson device.
-
-    use_safetensors: bool
-        Specifies whether to use ``.safetensors`` instead of the default ``.bin``
-        when loading in model weights.
-
->>>>>>> d3b7aad9
+
     enable_batching: bool
         Build the model for batched inference.
         This is a temporary flag used to control the model execution flow in single-
         sequence and batching settings for now. We will eventually merge two flows
         in the future and remove this flag then.
-<<<<<<< HEAD
+
     no_cutlass_attn: bool
         Disable offloading attention operations to CUTLASS.
+
     no_cutlass_norm: bool
         Disable offloading layer and RMS norm operations to CUTLASS.
-=======
-
-    no_cutlass_attn: bool
-        Disable offloading attention operations to CUTLASS.
-
-    no_cutlass_norm: bool
-        Disable offloading layer and RMS norm operations to CUTLASS.
-
->>>>>>> d3b7aad9
+
     no_cublas: bool
         Disable the step that offloads matmul to cuBLAS. Without this flag,
         matmul will be offloaded to cuBLAS if quantization mode is ``q0f16`` or
         ``q0f32``, target is CUDA and TVM has been built with cuBLAS enabled.
-<<<<<<< HEAD
+
     use_cuda_graph: bool
         Specifies whether to enable CUDA Graph for the decoder. MLP and QKV
         projection between two attention layers are put into a graph.
+
     num_shards: int
         Number of shards to split the model into in tensor parallelism multi-gpu
         inference. Only useful when ``build_model_only`` is set.
+
     use_flash_attn_mqa: bool
         Offload multi-query attention workload to Flash Attention.
+
     pdb: bool
         If set, drop into a pdb debugger on error.
-=======
-
-    use_cuda_graph: bool
-        Specifies whether to enable CUDA Graph for the decoder. MLP and QKV
-        projection between two attention layers are put into a graph.
-
-    num_shards: int
-        Number of shards to split the model into in tensor parallelism multi-gpu
-        inference. Only useful when ``build_model_only`` is set.
-
-    use_flash_attn_mqa: bool
-        Offload multi-query attention workload to Flash Attention.
-
-    pdb: bool
-        If set, drop into a pdb debugger on error.
-
->>>>>>> d3b7aad9
+
     use_vllm_attention: bool
         Use vLLM paged KV cache and attention kernel, only relevant when enable_batching=True.
     """
@@ -316,18 +275,6 @@
             "action": "store_true",
         },
     )
-<<<<<<< HEAD
-    no_cutlass_attn: bool = field(
-        default=False,
-        metadata={
-            "help": ("Disable offloading attention operations to CUTLASS."),
-            "action": "store_true",
-        },
-    )
-    no_cutlass_norm: bool = field(
-        default=False,
-        metadata={
-=======
     max_batch_size: int = field(
         default=80,
         metadata={
@@ -346,7 +293,6 @@
     no_cutlass_norm: bool = field(
         default=False,
         metadata={
->>>>>>> d3b7aad9
             "help": ("Disable offloading layer and RMS norm operations to CUTLASS."),
             "action": "store_true",
         },
@@ -358,18 +304,6 @@
                 "Disable the step that offloads matmul to cuBLAS. Without this flag, "
                 "matmul will be offloaded to cuBLAS if quantization mode is q0f16 or q0f32, "
                 "target is CUDA and TVM has been built with cuBLAS enabled."
-<<<<<<< HEAD
-            ),
-            "action": "store_true",
-        },
-    )
-    no_cache_dump: bool = field(
-        default=False,
-        metadata={
-            "help": (
-                "Disable dumping `mod_cache_before_build.pkl`. When this flag is set, cached build would not be available."
-=======
->>>>>>> d3b7aad9
             ),
             "action": "store_true",
         },
@@ -420,33 +354,10 @@
     sliding_window_chunk_size: int = field(
         default=-1,
         metadata={
-<<<<<<< HEAD
             "help": (
                 "The chunk size in sliding window attention (SWA) during prefilling. "
                 "By default, the chunk size is the same as sliding window. "
                 "Currently only useful when compiling Mistral."
-            ),
-        },
-    )
-    pdb: bool = field(
-        default=False,
-        metadata={
-            "help": ("If set, drop into a pdb debugger on error"),
-            "action": "store_true",
-        },
-    )
-    use_vllm_attention: bool = field(
-        default=False,
-        metadata={
-            "help": (
-                "Use vLLM paged KV cache and attention kernel, only relevant when "
-                "enable_batching=True."
-=======
-            "help": (
-                "The chunk size in sliding window attention (SWA) during prefilling. "
-                "By default, the chunk size is the same as sliding window. "
-                "Currently only useful when compiling Mistral."
->>>>>>> d3b7aad9
             ),
         },
     )
@@ -536,8 +447,7 @@
     if parsed.use_presharded_weights:
         model_name.append(f"presharded-{parsed.num_shards}gpu")
 
-<<<<<<< HEAD
-    # TODO(@sunggg): currently, we overwrite the artifact_path which forces to rely on name deduction rule. 
+    # TODO(@sunggg): currently, we overwrite the artifact_path which forces to rely on name deduction rule.
     # Ideally, it is better to separate its root path and name tag.
     # Until we make the change in upstream, this is a temporary hack.
     artifact_tag = parsed.artifact_tag if parsed.artifact_tag else "-".join(model_name)
@@ -545,9 +455,6 @@
 
     parsed.lib_name = f"{parsed.model}-{parsed.quantization.name}-{parsed.target_kind}.{parsed.lib_format}"
     parsed.lib_path = os.path.join(parsed.artifact_path, parsed.lib_name)
-=======
-    parsed.artifact_path = os.path.join(parsed.artifact_path, "-".join(model_name))
->>>>>>> d3b7aad9
 
     return parsed
 
@@ -677,8 +584,7 @@
     mod = mlc_llm.transform.FuseDecodeTranspose(skip_gemm=not use_ft_quant)(mod)
 
     if (
-        not args.enable_batching
-        and hasattr(config, "num_attention_heads")
+        hasattr(config, "num_attention_heads")
         and hasattr(config, "hidden_size")
         and hasattr(config, "position_embedding_base")
         and getattr(config, "dtype", "float16") == "float16"
@@ -697,10 +603,7 @@
                 num_key_value_heads // args.num_shards,
                 config.hidden_size // args.num_shards,
                 config.position_embedding_base,
-<<<<<<< HEAD
                 batched=args.enable_batching,
-=======
->>>>>>> d3b7aad9
             )(mod)
 
     if args.target_kind == "cuda":
@@ -891,16 +794,10 @@
                 "`num_shards` should be used together with "
                 "`--build-model-only` and `--convert-weight-only`"
             )
-<<<<<<< HEAD
 
         if use_ft_quant:
             args.use_presharded_weights = True
 
-=======
-        use_ft_quant = args.quantization.name in ["q4f16_ft", "q8f16_ft"]
-        if use_ft_quant:
-            raise ValueError("Multi-GPU deployments are not available for ft quantization.")
->>>>>>> d3b7aad9
     os.makedirs(args.artifact_path, exist_ok=True)
     if args.debug_dump:
         os.makedirs(os.path.join(args.artifact_path, "debug"), exist_ok=True)
@@ -917,11 +814,7 @@
         with open(os.path.join(args.model_path, "config.json"), encoding="utf-8") as i_f:
             config = json.load(i_f)
 
-<<<<<<< HEAD
     if not use_cache or args.convert_weight_only or not os.path.exists(cache_path):
-=======
-    if not use_cache or args.convert_weights_only:
->>>>>>> d3b7aad9
         model_generators = {
             "llama": llama,
             "mistral": mistral,
@@ -947,15 +840,11 @@
 
         if args.model_category == "mistral":
             args.sliding_window = model_config.sliding_window
-<<<<<<< HEAD
             # This line is introduced by the merge with upstream
             #   see: https://github.com/octoml/mlc-llm/pull/52
             # However, HF config does not have this info and we don't need this info.
             # So commented out for now.
             # args.sliding_window_chunk_size = model_config.sliding_window_chunk_size
-=======
-            args.sliding_window_chunk_size = model_config.sliding_window_chunk_size
->>>>>>> d3b7aad9
 
         for qspec_updater_class in param_manager.qspec_updater_classes:
             qspec_updater = qspec_updater_class(param_manager)
@@ -1000,7 +889,6 @@
             mod_transform = seq(mod_transform)
 
             params = utils.convert_weights(mod_transform, param_manager, params, args)
-<<<<<<< HEAD
 
             if args.num_shards > 1 and use_ft_quant:
                 preprocessed = []
@@ -1062,39 +950,12 @@
 
             # copy hf config into mlc_model_config
             mlc_model_config = config.copy()
-            
+
             with open(mlc_model_config_path, "w", encoding="utf-8") as outfile:
                 json.dump(mlc_model_config, outfile, indent=4)
 
         if args.model_category != "minigpt":
             utils.copy_tokenizer(args)
-=======
-            utils.save_params(
-                params, args.artifact_path, args.num_shards if args.use_presharded_weights else 1
-            )
-
-            if args.model_category != "minigpt":
-                utils.copy_tokenizer(args)
-            if args.model_category == "rwkv" or args.model_category == "rwkv_world":
-                # TODO: refactor config into model definition
-                dump_mlc_chat_config(
-                    args,
-                    vocab_size=config["vocab_size"],
-                    max_window_size=model_config.max_sequence_length,
-                    max_gen_len=model_config.max_sequence_length,
-                    top_p=0.6,
-                    temperature=1.2,
-                    repetition_penalty=0.996,
-                    rwkv_world=True,
-                )
-            else:
-                dump_mlc_chat_config(
-                    args,
-                    vocab_size=config["vocab_size"],
-                    max_window_size=model_config.max_sequence_length,
-                    max_gen_len=model_config.max_sequence_length,
-                )
->>>>>>> d3b7aad9
 
         if args.convert_weights_only:
             exit(0)
@@ -1108,16 +969,10 @@
             sharding_module = create_shard_info_func(param_manager, args, model_config)
             mod.update(sharding_module)
 
-<<<<<<< HEAD
         if not args.no_cache_dump:
             with open(cache_path, "wb") as outfile:
                 pickle.dump(mod, outfile)
             print(f"Save a cached module to {cache_path}.")
-=======
-        with open(cache_path, "wb") as outfile:
-            pickle.dump(mod, outfile)
-        print(f"Save a cached module to {cache_path}.")
->>>>>>> d3b7aad9
     else:
         print(
             f"Load cached module from {cache_path} and skip tracing. "
